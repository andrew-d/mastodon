--- conflicted
+++ resolved
@@ -227,14 +227,8 @@
   };
 
   /**
-   * @callback SubscriptionListener
-   * @param {ReturnType<parseJSON>} json of the message
-   * @returns void
-   */
-
-  /**
    * @param {string} channel
-   * @param {SubscriptionListener} callback
+   * @param {function(string): void} callback
    */
   const subscribe = (channel, callback) => {
     log.silly(`Adding listener for ${channel}`);
@@ -251,11 +245,7 @@
 
   /**
    * @param {string} channel
-<<<<<<< HEAD
-   * @param {SubscriptionListener} callback
-=======
    * @param {function(Object<string, any>): void} callback
->>>>>>> 0d5781ca
    */
   const unsubscribe = (channel, callback) => {
     log.silly(`Removing listener for ${channel}`);
@@ -633,39 +623,27 @@
    * @param {string[]} ids
    * @param {any} req
    * @param {function(string, string): void} output
-   * @param {undefined | function(string[], SubscriptionListener): void} attachCloseHandler
+   * @param {function(string[], function(string): void): void} attachCloseHandler
    * @param {boolean=} needsFiltering
-<<<<<<< HEAD
-   * @returns {SubscriptionListener}
-=======
    * @returns {function(object): void}
->>>>>>> 0d5781ca
    */
   const streamFrom = (ids, req, output, attachCloseHandler, needsFiltering = false) => {
     const accountId = req.accountId || req.remoteAddress;
 
     log.verbose(req.requestId, `Starting stream from ${ids.join(', ')} for ${accountId}`);
 
-<<<<<<< HEAD
-    const transmit = (event, payload) => {
-      // TODO: Replace "string"-based delete payloads with object payloads:
-      const encodedPayload = typeof payload === 'object' ? JSON.stringify(payload) : payload;
-
-      log.silly(req.requestId, `Transmitting for ${accountId}: ${event} ${encodedPayload}`);
-      output(event, encodedPayload);
-    };
-=======
     // Currently message is of type string, soon it'll be Record<string, any>
     const listener = message => {
       const { event, payload, queued_at } = message;
->>>>>>> 0d5781ca
-
-    // The listener used to process each message off the redis subscription,
-    // message here is an object with an `event` and `payload` property. Some
-    // events also include a queued_at value, but this is being removed shortly.
-    /** @type {SubscriptionListener} */
-    const listener = message => {
-      const { event, payload } = message;
+
+      const transmit = () => {
+        const now = new Date().getTime();
+        const delta = now - queued_at;
+        const encodedPayload = typeof payload === 'object' ? JSON.stringify(payload) : payload;
+
+        log.silly(req.requestId, `Transmitting for ${accountId}: ${event} ${encodedPayload} Delay: ${delta}ms`);
+        output(event, encodedPayload);
+      };
 
       // Only send local-only statuses to logged-in users
       if (payload.local_only && !req.accountId) {
@@ -673,42 +651,29 @@
         return;
       }
 
-      // Streaming only needs to apply filtering to some channels and only to
-      // some events. This is because majority of the filtering happens on the
-      // Ruby on Rails side when producing the event for streaming.
-      //
-      // The only events that require filtering from the streaming server are
-      // `update` and `status.update`, all other events are transmitted to the
-      // client as soon as they're received (pass-through).
-      //
-      // The channels that need filtering are determined in the function
-      // `channelNameToIds` defined below:
-      if (!needsFiltering || (event !== 'update' && event !== 'status.update')) {
-        transmit(event, payload);
+      // Only messages that may require filtering are statuses, since notifications
+      // are already personalized and deletes do not matter
+      if (!needsFiltering || event !== 'update') {
+        transmit();
         return;
       }
 
-      // The rest of the logic from here on in this function is to handle
-      // filtering of statuses:
-
-      // Filter based on language:
-      if (Array.isArray(req.chosenLanguages) && payload.language !== null && req.chosenLanguages.indexOf(payload.language) === -1) {
-        log.silly(req.requestId, `Message ${payload.id} filtered by language (${payload.language})`);
+      const unpackedPayload = payload;
+      const targetAccountIds = [unpackedPayload.account.id].concat(unpackedPayload.mentions.map(item => item.id));
+      const accountDomain = unpackedPayload.account.acct.split('@')[1];
+
+      if (Array.isArray(req.chosenLanguages) && unpackedPayload.language !== null && req.chosenLanguages.indexOf(unpackedPayload.language) === -1) {
+        log.silly(req.requestId, `Message ${unpackedPayload.id} filtered by language (${unpackedPayload.language})`);
         return;
       }
 
       // When the account is not logged in, it is not necessary to confirm the block or mute
       if (!req.accountId) {
-        transmit(event, payload);
+        transmit();
         return;
       }
 
-      // Filter based on domain blocks, blocks, mutes, or custom filters:
-      const targetAccountIds = [payload.account.id].concat(payload.mentions.map(item => item.id));
-      const accountDomain = payload.account.acct.split('@')[1];
-
-      // TODO: Move this logic out of the message handling loop
-      pgPool.connect((err, client, releasePgConnection) => {
+      pgPool.connect((err, client, done) => {
         if (err) {
           log.error(err);
           return;
@@ -723,57 +688,40 @@
                         SELECT 1
                         FROM mutes
                         WHERE account_id = $1
-                          AND target_account_id IN (${placeholders(targetAccountIds, 2)})`, [req.accountId, payload.account.id].concat(targetAccountIds)),
+                          AND target_account_id IN (${placeholders(targetAccountIds, 2)})`, [req.accountId, unpackedPayload.account.id].concat(targetAccountIds)),
         ];
 
         if (accountDomain) {
           queries.push(client.query('SELECT 1 FROM account_domain_blocks WHERE account_id = $1 AND domain = $2', [req.accountId, accountDomain]));
         }
 
-        if (!payload.filtered && !req.cachedFilters) {
+        if (!unpackedPayload.filtered && !req.cachedFilters) {
           queries.push(client.query('SELECT filter.id AS id, filter.phrase AS title, filter.context AS context, filter.expires_at AS expires_at, filter.action AS filter_action, keyword.keyword AS keyword, keyword.whole_word AS whole_word FROM custom_filter_keywords keyword JOIN custom_filters filter ON keyword.custom_filter_id = filter.id WHERE filter.account_id = $1 AND (filter.expires_at IS NULL OR filter.expires_at > NOW())', [req.accountId]));
         }
 
         Promise.all(queries).then(values => {
-          releasePgConnection();
-
-          // Handling blocks & mutes and domain blocks: If one of those applies,
-          // then we don't transmit the payload of the event to the client
+          done();
+
           if (values[0].rows.length > 0 || (accountDomain && values[1].rows.length > 0)) {
             return;
           }
 
-          // If the payload already contains the `filtered` property, it means
-          // that filtering has been applied on the ruby on rails side, as
-          // such, we don't need to construct or apply the filters in streaming:
-          if (Object.prototype.hasOwnProperty.call(payload, "filtered")) {
-            transmit(event, payload);
-            return;
-          }
-
-          // Handling for constructing the custom filters and caching them on the request
-          // TODO: Move this logic out of the message handling lifecycle
-          if (!req.cachedFilters) {
+          if (!unpackedPayload.filtered && !req.cachedFilters) {
             const filterRows = values[accountDomain ? 2 : 1].rows;
 
-            req.cachedFilters = filterRows.reduce((cache, filter) => {
-              if (cache[filter.id]) {
-                cache[filter.id].keywords.push([filter.keyword, filter.whole_word]);
+            req.cachedFilters = filterRows.reduce((cache, row) => {
+              if (cache[row.id]) {
+                cache[row.id].keywords.push([row.keyword, row.whole_word]);
               } else {
-                cache[filter.id] = {
-                  keywords: [[filter.keyword, filter.whole_word]],
-                  expires_at: filter.expires_at,
-                  filter: {
-                    id: filter.id,
-                    title: filter.title,
-                    context: filter.context,
-                    expires_at: filter.expires_at,
-                    // filter.filter_action is the value from the
-                    // custom_filters.action database column, it is an integer
-                    // representing a value in an enum defined by Ruby on Rails:
-                    //
-                    // enum { warn: 0, hide: 1 }
-                    filter_action: ['warn', 'hide'][filter.filter_action],
+                cache[row.id] = {
+                  keywords: [[row.keyword, row.whole_word]],
+                  expires_at: row.expires_at,
+                  repr: {
+                    id: row.id,
+                    title: row.title,
+                    context: row.context,
+                    expires_at: row.expires_at,
+                    filter_action: ['warn', 'hide'][row.filter_action],
                   },
                 };
               }
@@ -781,10 +729,6 @@
               return cache;
             }, {});
 
-            // Construct the regular expressions for the custom filters: This
-            // needs to be done in a separate loop as the database returns one
-            // filterRow per keyword, so we need all the keywords before
-            // constructing the regular expression
             Object.keys(req.cachedFilters).forEach((key) => {
               req.cachedFilters[key].regexp = new RegExp(req.cachedFilters[key].keywords.map(([keyword, whole_word]) => {
                 let expr = keyword.replace(/[.*+?^${}()|[\]\\]/g, '\\$&');
@@ -804,58 +748,31 @@
             });
           }
 
-          // Apply cachedFilters against the payload, constructing a
-          // `filter_results` array of FilterResult entities
-          if (req.cachedFilters) {
-            const status = payload;
-            // TODO: Calculate searchableContent in Ruby on Rails:
-            const searchableContent = ([status.spoiler_text || '', status.content].concat((status.poll && status.poll.options) ? status.poll.options.map(option => option.title) : [])).concat(status.media_attachments.map(att => att.description)).join('\n\n').replace(/<br\s*\/?>/g, '\n').replace(/<\/p><p>/g, '\n\n');
-            const searchableTextContent = JSDOM.fragment(searchableContent).textContent;
+          // Check filters
+          if (req.cachedFilters && !unpackedPayload.filtered) {
+            const status = unpackedPayload;
+            const searchContent = ([status.spoiler_text || '', status.content].concat((status.poll && status.poll.options) ? status.poll.options.map(option => option.title) : [])).concat(status.media_attachments.map(att => att.description)).join('\n\n').replace(/<br\s*\/?>/g, '\n').replace(/<\/p><p>/g, '\n\n');
+            const searchIndex = JSDOM.fragment(searchContent).textContent;
 
             const now = new Date();
-            const filter_results = Object.values(req.cachedFilters).reduce((results, cachedFilter) => {
-              // Check the filter hasn't expired before applying:
-              if (cachedFilter.expires_at !== null && cachedFilter.expires_at < now) {
-                return results;
+            payload.filtered = [];
+            Object.values(req.cachedFilters).forEach((cachedFilter) => {
+              if ((cachedFilter.expires_at === null || cachedFilter.expires_at > now)) {
+                const keyword_matches = searchIndex.match(cachedFilter.regexp);
+                if (keyword_matches) {
+                  payload.filtered.push({
+                    filter: cachedFilter.repr,
+                    keyword_matches,
+                  });
+                }
               }
-
-              // Just in-case JSDOM fails to find textContent in searchableContent
-              if (!searchableTextContent) {
-                return results;
-              }
-
-              const keyword_matches = searchableTextContent.match(cachedFilter.regexp);
-              if (keyword_matches) {
-                // results is an Array of FilterResult; status_matches is always
-                // null as we only are only applying the keyword-based custom
-                // filters, not the status-based custom filters.
-                // https://docs.joinmastodon.org/entities/FilterResult/
-                results.push({
-                  filter: cachedFilter.filter,
-                  keyword_matches,
-                  status_matches: null
-                });
-              }
-
-              return results;
-            }, []);
-
-            // Send the payload + the FilterResults as the `filtered` property
-            // to the streaming connection. To reach this code, the `event` must
-            // have been either `update` or `status.update`, meaning the
-            // `payload` is a Status entity, which has a `filtered` property:
-            //
-            // filtered: https://docs.joinmastodon.org/entities/Status/#filtered
-            transmit(event, {
-              ...payload,
-              filtered: filter_results
             });
-          } else {
-            transmit(event, payload);
           }
+
+          transmit();
         }).catch(err => {
-          releasePgConnection();
           log.error(err);
+          done();
         });
       });
     };
@@ -864,7 +781,7 @@
       subscribe(`${redisPrefix}${id}`, listener);
     });
 
-    if (typeof attachCloseHandler === 'function') {
+    if (attachCloseHandler) {
       attachCloseHandler(ids.map(id => `${redisPrefix}${id}`), listener);
     }
 
@@ -901,13 +818,12 @@
   /**
    * @param {any} req
    * @param {function(): void} [closeHandler]
-   * @returns {function(string[], SubscriptionListener): void}
-   */
-
-  const streamHttpEnd = (req, closeHandler = undefined) => (ids, listener) => {
+   * @return {function(string[]): void}
+   */
+  const streamHttpEnd = (req, closeHandler = undefined) => (ids) => {
     req.on('close', () => {
       ids.forEach(id => {
-        unsubscribe(id, listener);
+        unsubscribe(id);
       });
 
       if (closeHandler) {
@@ -1167,7 +1083,7 @@
    * @typedef WebSocketSession
    * @property {any} socket
    * @property {any} request
-   * @property {Object.<string, { listener: SubscriptionListener, stopHeartbeat: function(): void }>} subscriptions
+   * @property {Object.<string, { listener: function(string): void, stopHeartbeat: function(): void }>} subscriptions
    */
 
   /**
