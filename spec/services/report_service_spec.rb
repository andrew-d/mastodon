--- conflicted
+++ resolved
@@ -7,16 +7,6 @@
 
   let(:source_account) { Fabricate(:account) }
   let(:target_account) { Fabricate(:account) }
-<<<<<<< HEAD
-
-  context 'with a local account' do
-    it 'has a uri' do
-      report = subject.call(source_account, target_account)
-      expect(report.uri).to_not be_nil
-    end
-  end
-=======
->>>>>>> dab54ccb
 
   context 'with a local account' do
     it 'has a uri' do
