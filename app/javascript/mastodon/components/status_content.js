import React from 'react';
import ImmutablePropTypes from 'react-immutable-proptypes';
import PropTypes from 'prop-types';
import { FormattedMessage } from 'react-intl';
import Permalink from './permalink';
import classnames from 'classnames';
import PollContainer from 'mastodon/containers/poll_container';
import Icon from 'mastodon/components/icon';
import { autoPlayGif } from 'mastodon/initial_state';

const MAX_HEIGHT = 642; // 20px * 32 (+ 2px padding at the top)

export default class StatusContent extends React.PureComponent {

  static contextTypes = {
    router: PropTypes.object,
  };

  static propTypes = {
    status: ImmutablePropTypes.map.isRequired,
    expanded: PropTypes.bool,
    showThread: PropTypes.bool,
    onExpandedToggle: PropTypes.func,
    onClick: PropTypes.func,
    collapsable: PropTypes.bool,
    onCollapsedToggle: PropTypes.func,
  };

  state = {
    hidden: true,
  };

  _updateStatusLinks () {
    const node = this.node;

    if (!node) {
      return;
    }

    const links = node.querySelectorAll('a');

    for (var i = 0; i < links.length; ++i) {
      let link = links[i];
      if (link.classList.contains('status-link')) {
        continue;
      }
      link.classList.add('status-link');

      let mention = this.props.status.get('mentions').find(item => link.href === item.get('url'));

      if (mention) {
        link.addEventListener('click', this.onMentionClick.bind(this, mention), false);
        link.setAttribute('title', mention.get('acct'));
      } else if (link.textContent[0] === '#' || (link.previousSibling && link.previousSibling.textContent && link.previousSibling.textContent[link.previousSibling.textContent.length - 1] === '#')) {
        link.addEventListener('click', this.onHashtagClick.bind(this, link.text), false);
      } else {
        link.setAttribute('title', link.href);
        link.classList.add('unhandled-link');
      }

      link.setAttribute('target', '_blank');
      link.setAttribute('rel', 'noopener noreferrer');
    }

    if (this.props.status.get('collapsed', null) === null) {
      let collapsed =
          this.props.collapsable
          && this.props.onClick
          && node.clientHeight > MAX_HEIGHT
          && this.props.status.get('spoiler_text').length === 0;

      if(this.props.onCollapsedToggle) this.props.onCollapsedToggle(collapsed);

      this.props.status.set('collapsed', collapsed);
    }
  }

  handleMouseEnter = ({ currentTarget }) => {
    if (autoPlayGif) {
      return;
    }

    const emojis = currentTarget.querySelectorAll('.custom-emoji');

    for (var i = 0; i < emojis.length; i++) {
      let emoji = emojis[i];
      emoji.src = emoji.getAttribute('data-original');
    }
  }

  handleMouseLeave = ({ currentTarget }) => {
    if (autoPlayGif) {
      return;
    }

    const emojis = currentTarget.querySelectorAll('.custom-emoji');

    for (var i = 0; i < emojis.length; i++) {
      let emoji = emojis[i];
      emoji.src = emoji.getAttribute('data-static');
    }
  }

  componentDidMount () {
    this._updateStatusLinks();
  }

  componentDidUpdate () {
    this._updateStatusLinks();
  }

  onMentionClick = (mention, e) => {
    if (this.context.router && e.button === 0 && !(e.ctrlKey || e.metaKey)) {
      e.preventDefault();
      this.context.router.history.push(`/accounts/${mention.get('id')}`);
    }
  }

  onHashtagClick = (hashtag, e) => {
    hashtag = hashtag.replace(/^#/, '');

    if (this.context.router && e.button === 0 && !(e.ctrlKey || e.metaKey)) {
      e.preventDefault();
      this.context.router.history.push(`/timelines/tag/${hashtag}`);
    }
  }

  handleMouseDown = (e) => {
    this.startXY = [e.clientX, e.clientY];
  }

  handleMouseUp = (e) => {
    if (!this.startXY) {
      return;
    }

    const [ startX, startY ] = this.startXY;
    const [ deltaX, deltaY ] = [Math.abs(e.clientX - startX), Math.abs(e.clientY - startY)];

    let element = e.target;
    while (element) {
      if (element.localName === 'button' || element.localName === 'a' || element.localName === 'label') {
        return;
      }
      element = element.parentNode;
    }

    if (deltaX + deltaY < 5 && e.button === 0 && this.props.onClick) {
      this.props.onClick();
    }

    this.startXY = null;
  }

  handleSpoilerClick = (e) => {
    e.preventDefault();

    if (this.props.onExpandedToggle) {
      // The parent manages the state
      this.props.onExpandedToggle();
    } else {
      this.setState({ hidden: !this.state.hidden });
    }
  }

  setRef = (c) => {
    this.node = c;
  }

  render () {
    const { status } = this.props;

    const hidden = this.props.onExpandedToggle ? !this.props.expanded : this.state.hidden;
    const renderReadMore = this.props.onClick && status.get('collapsed');
    const renderViewThread = this.props.showThread && status.get('in_reply_to_id') && status.get('in_reply_to_account_id') === status.getIn(['account', 'id']);

    const content = { __html: status.get('contentHtml') };
    const spoilerContent = { __html: status.get('spoilerHtml') };
    const classNames = classnames('status__content', {
      'status__content--with-action': this.props.onClick && this.context.router,
      'status__content--with-spoiler': status.get('spoiler_text').length > 0,
      'status__content--collapsed': renderReadMore,
    });

    const showThreadButton = (
      <button className='status__content__read-more-button' onClick={this.props.onClick}>
        <FormattedMessage id='status.show_thread' defaultMessage='Show thread' />
      </button>
    );

    const readMoreButton = (
      <button className='status__content__read-more-button' onClick={this.props.onClick} key='read-more'>
        <FormattedMessage id='status.read_more' defaultMessage='Read more' /><Icon id='angle-right' fixedWidth />
      </button>
    );

    const readArticleButton = (
      <button className='status__content__read-more-button' onClick={this.props.onClick} key='read-more'>
        <FormattedMessage id='status.read_article' defaultMessage='Read article' /><Icon id='angle-right' fixedWidth />
      </button>
    );

    if (status.get('spoiler_text').length > 0) {
      let mentionsPlaceholder = '';

      const mentionLinks = status.get('mentions').map(item => (
        <Permalink to={`/accounts/${item.get('id')}`} href={item.get('url')} key={item.get('id')} className='mention'>
          @<span>{item.get('username')}</span>
        </Permalink>
      )).reduce((aggregate, item) => [...aggregate, item, ' '], []);

      const toggleText = hidden ? <FormattedMessage id='status.show_more' defaultMessage='Show more' /> : <FormattedMessage id='status.show_less' defaultMessage='Show less' />;

      if (hidden) {
        mentionsPlaceholder = <div>{mentionLinks}</div>;
      }

<<<<<<< HEAD
      const output = [
        <div className={classNames} ref={this.setRef} tabIndex='0' onMouseDown={this.handleMouseDown} onMouseUp={this.handleMouseUp}>
=======
      return (
        <div className={classNames} ref={this.setRef} tabIndex='0' onMouseDown={this.handleMouseDown} onMouseUp={this.handleMouseUp} onMouseEnter={this.handleMouseEnter} onMouseLeave={this.handleMouseLeave}>
>>>>>>> 4c7efdba
          <p style={{ marginBottom: hidden && status.get('mentions').isEmpty() ? '0px' : null }}>
            <span dangerouslySetInnerHTML={spoilerContent} className='translate' />
            {' '}
            {status.get('activity_pub_type') === 'Article' ? '' : <span class="show_more_button"><button tabIndex='0' className={`status__content__spoiler-link ${hidden ? 'status__content__spoiler-link--show-more' : 'status__content__spoiler-link--show-less'}`} onClick={this.handleSpoilerClick}>{toggleText}</button></span>}
          </p>

          {mentionsPlaceholder}

          <div tabIndex={!hidden ? 0 : null} className={`status__content__text ${!hidden ? 'status__content__text--visible' : ''} translate`} dangerouslySetInnerHTML={content} />

          {!hidden && !!status.get('poll') && <PollContainer pollId={status.get('poll')} />}
          {renderViewThread && showThreadButton}
        </div>,
      ];

      if (status.get('activity_pub_type') === 'Article' && !this.props.expanded) {
        output.push(readArticleButton);
      }

      return output;
    } else if (this.props.onClick) {
      const output = [
        <div className={classNames} ref={this.setRef} tabIndex='0' onMouseDown={this.handleMouseDown} onMouseUp={this.handleMouseUp} key='status-content' onMouseEnter={this.handleMouseEnter} onMouseLeave={this.handleMouseLeave}>
          <div className='status__content__text status__content__text--visible translate' dangerouslySetInnerHTML={content} />

          {!!status.get('poll') && <PollContainer pollId={status.get('poll')} />}

          {renderViewThread && showThreadButton}
        </div>,
      ];

      if (renderReadMore) {
        output.push(readMoreButton);
      }

      return output;
    } else {
      return (
        <div className={classNames} ref={this.setRef} tabIndex='0' onMouseEnter={this.handleMouseEnter} onMouseLeave={this.handleMouseLeave}>
          <div className='status__content__text status__content__text--visible translate' dangerouslySetInnerHTML={content} />

          {!!status.get('poll') && <PollContainer pollId={status.get('poll')} />}

          {renderViewThread && showThreadButton}
        </div>
      );
    }
  }

}<|MERGE_RESOLUTION|>--- conflicted
+++ resolved
@@ -215,13 +215,8 @@
         mentionsPlaceholder = <div>{mentionLinks}</div>;
       }
 
-<<<<<<< HEAD
       const output = [
-        <div className={classNames} ref={this.setRef} tabIndex='0' onMouseDown={this.handleMouseDown} onMouseUp={this.handleMouseUp}>
-=======
-      return (
         <div className={classNames} ref={this.setRef} tabIndex='0' onMouseDown={this.handleMouseDown} onMouseUp={this.handleMouseUp} onMouseEnter={this.handleMouseEnter} onMouseLeave={this.handleMouseLeave}>
->>>>>>> 4c7efdba
           <p style={{ marginBottom: hidden && status.get('mentions').isEmpty() ? '0px' : null }}>
             <span dangerouslySetInnerHTML={spoilerContent} className='translate' />
             {' '}
