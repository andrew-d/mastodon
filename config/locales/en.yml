---
en:
  about:
    about_hashtag_html: These are public posts tagged with <strong>#%{hashtag}</strong>. You can interact with them if you have an account anywhere in the fediverse.
    about_mastodon_html: 'Hometown is adapted from Mastodon, a decentralized social network with no ads, no corporate surveillance, and ethical design.'
    about_this: About
    active_count_after: active
    active_footnote: Monthly Active Users (MAU)
    administered_by: 'Administered by:'
    api: API
    apps: Mobile apps
    apps_platforms: Use %{title} from iOS, Android and other platforms
    browse_directory: Browse a profile directory and filter by interests
    browse_local_posts: Browse a live stream of public posts from this server
    browse_public_posts: Browse a live stream of public posts on %{title}
    contact: Contact
    contact_missing: Not set
    contact_unavailable: N/A
    continue_to_web: Continue to web app
    discover_users: Discover users
    documentation: Documentation
    federation_hint_html: With an account on %{instance} you'll be able to follow people on any Hometown or Mastodon server and beyond.
    get_apps: Try a mobile app
    hosted_on: Hometown hosted on %{domain}
    instance_actor_flash: |
      This account is a virtual actor used to represent the server itself and not any individual user.
      It is used for federation purposes and should not be blocked unless you want to block the whole instance, in which case you should use a domain block.
    learn_more: Learn more
    logged_in_as_html: You are currently logged in as %{username}.
    logout_before_registering: You are already logged in.
    privacy_policy: Privacy policy
    rules: Server rules
    rules_html: 'Below is a summary of rules you need to follow if you want to have an account on this server of Mastodon:'
    see_whats_happening: See what's happening
    server_stats: 'Server stats:'
    source_code: Source code
    status_count_after:
      one: post
      other: posts
    status_count_before: Who published
    tagline: Follow friends and discover new ones
    terms: Terms of service
    unavailable_content: Moderated servers
    unavailable_content_description:
      domain: Server
      reason: Reason
      rejecting_media: 'Media files from these servers will not be processed or stored, and no thumbnails will be displayed, requiring manual click-through to the original file:'
      rejecting_media_title: Filtered media
      silenced: 'Posts from these servers will be hidden in public timelines and conversations, and no notifications will be generated from their users interactions, unless you are following them:'
      silenced_title: Limited servers
      suspended: 'No data from these servers will be processed, stored or exchanged, making any interaction or communication with users from these servers impossible:'
      suspended_title: Suspended servers
    unavailable_content_html: Mastodon generally allows you to view content from and interact with users from any other server in the fediverse. These are the exceptions that have been made on this particular server.
    user_count_after:
      one: user
      other: users
    user_count_before: Home to
    what_is_mastodon: What is Hometown/Mastodon?
  accounts:
    choices_html: "%{name}'s choices:"
    endorsements_hint: You can endorse people you follow from the web interface, and they will show up here.
    featured_tags_hint: You can feature specific hashtags that will be displayed here.
    follow: Follow
    followers:
      one: Follower
      other: Followers
    following: Following
    instance_actor_flash: This account is a virtual actor used to represent the server itself and not any individual user. It is used for federation purposes and should not be suspended.
    joined: Joined %{date}
    last_active: last active
    link_verified_on: Ownership of this link was checked on %{date}
    media: Media
    moved_html: "%{name} has moved to %{new_profile_link}:"
    network_hidden: This information is not available
    nothing_here: There is nothing here!
    people_followed_by: People whom %{name} follows
    people_who_follow: People who follow %{name}
    pin_errors:
      following: You must be already following the person you want to endorse
    posts:
      one: Post
      other: Posts
    posts_tab_heading: Posts
    posts_with_replies: Posts and replies
    roles:
      admin: Admin
      bot: Bot
      group: Group
      moderator: Mod
    unavailable: Profile unavailable
    unfollow: Unfollow
  admin:
    account_actions:
      action: Perform action
      title: Perform moderation action on %{acct}
    account_moderation_notes:
      create: Leave note
      created_msg: Moderation note successfully created!
      destroyed_msg: Moderation note successfully destroyed!
    accounts:
      add_email_domain_block: Block e-mail domain
      approve: Approve
      approved_msg: Successfully approved %{username}'s sign-up application
      are_you_sure: Are you sure?
      avatar: Avatar
      by_domain: Domain
      change_email:
        changed_msg: Account email successfully changed!
        current_email: Current email
        label: Change email
        new_email: New email
        submit: Change email
        title: Change email for %{username}
      confirm: Confirm
      confirmed: Confirmed
      confirming: Confirming
      custom: Custom
      delete: Delete data
      deleted: Deleted
      demote: Demote
      destroyed_msg: "%{username}'s data is now queued to be deleted imminently"
      disable: Freeze
      disable_sign_in_token_auth: Disable e-mail token authentication
      disable_two_factor_authentication: Disable 2FA
      disabled: Frozen
      display_name: Display name
      domain: Domain
      edit: Edit
      email: Email
      email_status: Email status
      enable: Unfreeze
      enable_sign_in_token_auth: Enable e-mail token authentication
      enabled: Enabled
      enabled_msg: Successfully unfroze %{username}'s account
      followers: Followers
      follows: Follows
      header: Header
      inbox_url: Inbox URL
      invite_request_text: Reasons for joining
      invited_by: Invited by
      ip: IP
      joined: Joined
      location:
        all: All
        local: Local
        remote: Remote
        title: Location
      login_status: Login status
      media_attachments: Media attachments
      memorialize: Turn into memoriam
      memorialized: Memorialized
      memorialized_msg: Successfully turned %{username} into a memorial account
      moderation:
        active: Active
        all: All
        pending: Pending
        suspended: Suspended
        title: Moderation
      moderation_notes: Moderation notes
      most_recent_activity: Most recent activity
      most_recent_ip: Most recent IP
      no_account_selected: No accounts were changed as none were selected
      no_limits_imposed: No limits imposed
      not_subscribed: Not subscribed
      pending: Pending review
      perform_full_suspension: Suspend
      previous_strikes: Previous strikes
      previous_strikes_description_html:
        one: This account has <strong>one</strong> strike.
        other: This account has <strong>%{count}</strong> strikes.
      promote: Promote
      protocol: Protocol
      public: Public
      push_subscription_expires: PuSH subscription expires
      redownload: Refresh profile
      redownloaded_msg: Successfully refreshed %{username}'s profile from origin
      reject: Reject
      rejected_msg: Successfully rejected %{username}'s sign-up application
      remove_avatar: Remove avatar
      remove_header: Remove header
      removed_avatar_msg: Successfully removed %{username}'s avatar image
      removed_header_msg: Successfully removed %{username}'s header image
      resend_confirmation:
        already_confirmed: This user is already confirmed
        send: Resend confirmation email
        success: Confirmation email successfully sent!
      reset: Reset
      reset_password: Reset password
      resubscribe: Resubscribe
      role: Permissions
      roles:
        admin: Administrator
        moderator: Moderator
        staff: Staff
        user: User
      search: Search
      search_same_email_domain: Other users with the same e-mail domain
      search_same_ip: Other users with the same IP
      security_measures:
        only_password: Only password
        password_and_2fa: Password and 2FA
        password_and_sign_in_token: Password and e-mail token
      sensitive: Force-sensitive
      sensitized: Marked as sensitive
      shared_inbox_url: Shared inbox URL
      show:
        created_reports: Made reports
        targeted_reports: Reported by others
      silence: Limit
      silenced: Limited
      statuses: Posts
      strikes: Previous strikes
      subscribe: Subscribe
      suspend: Suspend
      suspended: Suspended
      suspension_irreversible: The data of this account has been irreversibly deleted. You can unsuspend the account to make it usable but it will not recover any data it previously had.
      suspension_reversible_hint_html: The account has been suspended, and the data will be fully removed on %{date}. Until then, the account can be restored without any ill effects. If you wish to remove all of the account's data immediately, you can do so below.
      title: Accounts
      unblock_email: Unblock email address
      unblocked_email_msg: Successfully unblocked %{username}'s email address
      unconfirmed_email: Unconfirmed email
      undo_sensitized: Undo force-sensitive
      undo_silenced: Undo limit
      undo_suspension: Undo suspension
      unsilenced_msg: Successfully undid limit of %{username}'s account
      unsubscribe: Unsubscribe
      unsuspended_msg: Successfully unsuspended %{username}'s account
      username: Username
      view_domain: View summary for domain
      warn: Warn
      web: Web
      whitelisted: Allowed for federation
    action_logs:
      action_types:
        approve_appeal: Approve Appeal
        approve_user: Approve User
        assigned_to_self_report: Assign Report
        change_email_user: Change E-mail for User
        confirm_user: Confirm User
        create_account_warning: Create Warning
        create_announcement: Create Announcement
        create_custom_emoji: Create Custom Emoji
        create_domain_allow: Create Domain Allow
        create_domain_block: Create Domain Block
        create_email_domain_block: Create E-mail Domain Block
        create_ip_block: Create IP rule
        create_unavailable_domain: Create Unavailable Domain
        demote_user: Demote User
        destroy_announcement: Delete Announcement
        destroy_custom_emoji: Delete Custom Emoji
        destroy_domain_allow: Delete Domain Allow
        destroy_domain_block: Delete Domain Block
        destroy_email_domain_block: Delete E-mail Domain Block
        destroy_instance: Purge Domain
        destroy_ip_block: Delete IP rule
        destroy_status: Delete Post
        destroy_unavailable_domain: Delete Unavailable Domain
        disable_2fa_user: Disable 2FA
        disable_custom_emoji: Disable Custom Emoji
        disable_sign_in_token_auth_user: Disable E-mail Token Authentication for User
        disable_user: Disable User
        enable_custom_emoji: Enable Custom Emoji
        enable_sign_in_token_auth_user: Enable E-mail Token Authentication for User
        enable_user: Enable User
        memorialize_account: Memorialize Account
        promote_user: Promote User
        reject_appeal: Reject Appeal
        reject_user: Reject User
        remove_avatar_user: Remove Avatar
        reopen_report: Reopen Report
        reset_password_user: Reset Password
        resolve_report: Resolve Report
        sensitive_account: Force-Sensitive Account
        silence_account: Limit Account
        suspend_account: Suspend Account
        unassigned_report: Unassign Report
        unblock_email_account: Unblock email address
        unsensitive_account: Undo Force-Sensitive Account
        unsilence_account: Undo Limit Account
        unsuspend_account: Unsuspend Account
        update_announcement: Update Announcement
        update_custom_emoji: Update Custom Emoji
        update_domain_block: Update Domain Block
        update_status: Update Post
      actions:
        approve_appeal_html: "%{name} approved moderation decision appeal from %{target}"
        approve_user_html: "%{name} approved sign-up from %{target}"
        assigned_to_self_report_html: "%{name} assigned report %{target} to themselves"
        change_email_user_html: "%{name} changed the e-mail address of user %{target}"
        confirm_user_html: "%{name} confirmed e-mail address of user %{target}"
        create_account_warning_html: "%{name} sent a warning to %{target}"
        create_announcement_html: "%{name} created new announcement %{target}"
        create_custom_emoji_html: "%{name} uploaded new emoji %{target}"
        create_domain_allow_html: "%{name} allowed federation with domain %{target}"
        create_domain_block_html: "%{name} blocked domain %{target}"
        create_email_domain_block_html: "%{name} blocked e-mail domain %{target}"
        create_ip_block_html: "%{name} created rule for IP %{target}"
        create_unavailable_domain_html: "%{name} stopped delivery to domain %{target}"
        demote_user_html: "%{name} demoted user %{target}"
        destroy_announcement_html: "%{name} deleted announcement %{target}"
        destroy_custom_emoji_html: "%{name} destroyed emoji %{target}"
        destroy_domain_allow_html: "%{name} disallowed federation with domain %{target}"
        destroy_domain_block_html: "%{name} unblocked domain %{target}"
        destroy_email_domain_block_html: "%{name} unblocked e-mail domain %{target}"
        destroy_instance_html: "%{name} purged domain %{target}"
        destroy_ip_block_html: "%{name} deleted rule for IP %{target}"
        destroy_status_html: "%{name} removed post by %{target}"
        destroy_unavailable_domain_html: "%{name} resumed delivery to domain %{target}"
        disable_2fa_user_html: "%{name} disabled two factor requirement for user %{target}"
        disable_custom_emoji_html: "%{name} disabled emoji %{target}"
        disable_sign_in_token_auth_user_html: "%{name} disabled e-mail token authentication for %{target}"
        disable_user_html: "%{name} disabled login for user %{target}"
        enable_custom_emoji_html: "%{name} enabled emoji %{target}"
        enable_sign_in_token_auth_user_html: "%{name} enabled e-mail token authentication for %{target}"
        enable_user_html: "%{name} enabled login for user %{target}"
        memorialize_account_html: "%{name} turned %{target}'s account into a memoriam page"
        promote_user_html: "%{name} promoted user %{target}"
        reject_appeal_html: "%{name} rejected moderation decision appeal from %{target}"
        reject_user_html: "%{name} rejected sign-up from %{target}"
        remove_avatar_user_html: "%{name} removed %{target}'s avatar"
        reopen_report_html: "%{name} reopened report %{target}"
        reset_password_user_html: "%{name} reset password of user %{target}"
        resolve_report_html: "%{name} resolved report %{target}"
        sensitive_account_html: "%{name} marked %{target}'s media as sensitive"
        silence_account_html: "%{name} limited %{target}'s account"
        suspend_account_html: "%{name} suspended %{target}'s account"
        unassigned_report_html: "%{name} unassigned report %{target}"
        unblock_email_account_html: "%{name} unblocked %{target}'s email address"
        unsensitive_account_html: "%{name} unmarked %{target}'s media as sensitive"
        unsilence_account_html: "%{name} undid limit of %{target}'s account"
        unsuspend_account_html: "%{name} unsuspended %{target}'s account"
        update_announcement_html: "%{name} updated announcement %{target}"
        update_custom_emoji_html: "%{name} updated emoji %{target}"
        update_domain_block_html: "%{name} updated domain block for %{target}"
        update_status_html: "%{name} updated post by %{target}"
      deleted_status: "(deleted post)"
      empty: No logs found.
      filter_by_action: Filter by action
      filter_by_user: Filter by user
      title: Audit log
    announcements:
      destroyed_msg: Announcement successfully deleted!
      edit:
        title: Edit announcement
      empty: No announcements found.
      live: Live
      new:
        create: Create announcement
        title: New announcement
      publish: Publish
      published_msg: Announcement successfully published!
      scheduled_for: Scheduled for %{time}
      scheduled_msg: Announcement scheduled for publication!
      title: Announcements
      unpublish: Unpublish
      unpublished_msg: Announcement successfully unpublished!
      updated_msg: Announcement successfully updated!
    custom_emojis:
      assign_category: Assign category
      by_domain: Domain
      copied_msg: Successfully created local copy of the emoji
      copy: Copy
      copy_failed_msg: Could not make a local copy of that emoji
      create_new_category: Create new category
      created_msg: Emoji successfully created!
      delete: Delete
      destroyed_msg: Emojo successfully destroyed!
      disable: Disable
      disabled: Disabled
      disabled_msg: Successfully disabled that emoji
      emoji: Emoji
      enable: Enable
      enabled: Enabled
      enabled_msg: Successfully enabled that emoji
      image_hint: PNG or GIF up to %{size}
      list: List
      listed: Listed
      new:
        title: Add new custom emoji
      not_permitted: You are not permitted to perform this action
      overwrite: Overwrite
      shortcode: Shortcode
      shortcode_hint: At least 2 characters, only alphanumeric characters and underscores
      title: Custom emojis
      uncategorized: Uncategorized
      unlist: Unlist
      unlisted: Unlisted
      update_failed_msg: Could not update that emoji
      updated_msg: Emoji successfully updated!
      upload: Upload
    dashboard:
      active_users: active users
      interactions: interactions
      media_storage: Media storage
      new_users: new users
      opened_reports: reports opened
      pending_appeals_html:
        one: "<strong>%{count}</strong> pending appeal"
        other: "<strong>%{count}</strong> pending appeals"
      pending_reports_html:
        one: "<strong>%{count}</strong> pending report"
        other: "<strong>%{count}</strong> pending reports"
      pending_tags_html:
        one: "<strong>%{count}</strong> pending hashtag"
        other: "<strong>%{count}</strong> pending hashtags"
      pending_users_html:
        one: "<strong>%{count}</strong> pending user"
        other: "<strong>%{count}</strong> pending users"
      resolved_reports: reports resolved
      software: Software
      sources: Sign-up sources
      space: Space usage
      title: Dashboard
      top_languages: Top active languages
      top_servers: Top active servers
      website: Website
    disputes:
      appeals:
        empty: No appeals found.
        title: Appeals
    domain_allows:
      add_new: Allow federation with domain
      created_msg: Domain has been successfully allowed for federation
      destroyed_msg: Domain has been disallowed from federation
      undo: Disallow federation with domain
    domain_blocks:
      add_new: Add new domain block
      created_msg: Domain block is now being processed
      destroyed_msg: Domain block has been undone
      domain: Domain
      edit: Edit domain block
      existing_domain_block_html: You have already imposed stricter limits on %{name}, you need to <a href="%{unblock_url}">unblock it</a> first.
      new:
        create: Create block
        hint: The domain block will not prevent creation of account entries in the database, but will retroactively and automatically apply specific moderation methods on those accounts.
        severity:
          desc_html: "<strong>Silence</strong> will make the account's posts invisible to anyone who isn't following them. <strong>Suspend</strong> will remove all of the account's content, media, and profile data. Use <strong>None</strong> if you just want to reject media files."
          noop: None
          silence: Silence
          suspend: Suspend
        title: New domain block
      obfuscate: Obfuscate domain name
      obfuscate_hint: Partially obfuscate the domain name in the list if advertising the list of domain limitations is enabled
      private_comment: Private comment
      private_comment_hint: Comment about this domain limitation for internal use by the moderators.
      public_comment: Public comment
      public_comment_hint: Comment about this domain limitation for the general public, if advertising the list of domain limitations is enabled.
      reject_media: Reject media files
      reject_media_hint: Removes locally stored media files and refuses to download any in the future. Irrelevant for suspensions
      reject_reports: Reject reports
      reject_reports_hint: Ignore all reports coming from this domain. Irrelevant for suspensions
      undo: Undo domain block
      view: View domain block
    email_domain_blocks:
      add_new: Add new
      attempts_over_week:
        one: "%{count} attempt over the last week"
        other: "%{count} sign-up attempts over the last week"
      created_msg: Successfully blocked e-mail domain
      delete: Delete
      dns:
        types:
          mx: MX record
      domain: Domain
      new:
        create: Add domain
        resolve: Resolve domain
        title: Block new e-mail domain
      no_email_domain_block_selected: No e-mail domain blocks were changed as none were selected
      resolved_dns_records_hint_html: The domain name resolves to the following MX domains, which are ultimately responsible for accepting e-mail. Blocking an MX domain will block sign-ups from any e-mail address which uses the same MX domain, even if the visible domain name is different. <strong>Be careful not to block major e-mail providers.</strong>
      resolved_through_html: Resolved through %{domain}
      title: Blocked e-mail domains
    follow_recommendations:
      description_html: "<strong>Follow recommendations help new users quickly find interesting content</strong>. When a user has not interacted with others enough to form personalized follow recommendations, these accounts are recommended instead. They are re-calculated on a daily basis from a mix of accounts with the highest recent engagements and highest local follower counts for a given language."
      language: For language
      status: Status
      suppress: Suppress follow recommendation
      suppressed: Suppressed
      title: Follow recommendations
      unsuppress: Restore follow recommendation
    instances:
      availability:
        description_html:
          one: If delivering to the domain fails <strong>%{count} day</strong> without succeeding, no further delivery attempts will be made unless a delivery <em>from</em> the domain is received.
          other: If delivering to the domain fails on <strong>%{count} different days</strong> without succeeding, no further delivery attempts will be made unless a delivery <em>from</em> the domain is received.
        failure_threshold_reached: Failure threshold reached on %{date}.
        failures_recorded:
          one: Failed attempt on %{count} day.
          other: Failed attempts on %{count} different days.
        no_failures_recorded: No failures on record.
        title: Availability
        warning: The last attempt to connect to this server has been unsuccessful
      back_to_all: All
      back_to_limited: Limited
      back_to_warning: Warning
      by_domain: Domain
      confirm_purge: Are you sure you want to permanently delete data from this domain?
      content_policies:
        comment: Internal note
        description_html: You can define content policies that will be applied to all accounts from this domain and any of its subdomains.
        policies:
          reject_media: Reject media
          reject_reports: Reject reports
          silence: Limit
          suspend: Suspend
        policy: Policy
        reason: Public reason
        title: Content policies
      dashboard:
        instance_accounts_dimension: Most followed accounts
        instance_accounts_measure: stored accounts
        instance_followers_measure: our followers there
        instance_follows_measure: their followers here
        instance_languages_dimension: Top languages
        instance_media_attachments_measure: stored media attachments
        instance_reports_measure: reports about them
        instance_statuses_measure: stored posts
      delivery:
        all: All
        clear: Clear delivery errors
        restart: Restart delivery
        stop: Stop delivery
        unavailable: Unavailable
      delivery_available: Delivery is available
      delivery_error_days: Delivery error days
      delivery_error_hint: If delivery is not possible for %{count} days, it will be automatically marked as undeliverable.
      destroyed_msg: Data from %{domain} is now queued for imminent deletion.
      empty: No domains found.
      known_accounts:
        one: "%{count} known account"
        other: "%{count} known accounts"
      moderation:
        all: All
        limited: Limited
        title: Moderation
      private_comment: Private comment
      public_comment: Public comment
      purge: Purge
      purge_description_html: If you believe this domain is offline for good, you can delete all account records and associated data from this domain from your storage. This may take a while.
      title: Federation
      total_blocked_by_us: Blocked by us
      total_followed_by_them: Followed by them
      total_followed_by_us: Followed by us
      total_reported: Reports about them
      total_storage: Media attachments
      totals_time_period_hint_html: The totals displayed below include data for all time.
    invites:
      deactivate_all: Deactivate all
      filter:
        all: All
        available: Available
        expired: Expired
        title: Filter
      title: Invites
    ip_blocks:
      add_new: Create rule
      created_msg: Successfully added new IP rule
      delete: Delete
      expires_in:
        '1209600': 2 weeks
        '15778476': 6 months
        '2629746': 1 month
        '31556952': 1 year
        '86400': 1 day
        '94670856': 3 years
      new:
        title: Create new IP rule
      no_ip_block_selected: No IP rules were changed as none were selected
      title: IP rules
    relationships:
      title: "%{acct}'s relationships"
    relays:
      add_new: Add new relay
      delete: Delete
      description_html: A <strong>federation relay</strong> is an intermediary server that exchanges large volumes of public posts between servers that subscribe and publish to it. <strong>It can help small and medium servers discover content from the fediverse</strong>, which would otherwise require local users manually following other people on remote servers.
      disable: Disable
      disabled: Disabled
      enable: Enable
      enable_hint: Once enabled, your server will subscribe to all public posts from this relay, and will begin sending this server's public posts to it.
      enabled: Enabled
      inbox_url: Relay URL
      pending: Waiting for relay's approval
      save_and_enable: Save and enable
      setup: Setup a relay connection
      signatures_not_enabled: Relays will not work correctly while secure mode or limited federation mode is enabled
      status: Status
      title: Relays
    report_notes:
      created_msg: Report note successfully created!
      destroyed_msg: Report note successfully deleted!
      today_at: Today at %{time}
    reports:
      account:
        notes:
          one: "%{count} note"
          other: "%{count} notes"
      action_log: Audit log
      action_taken_by: Action taken by
      actions:
        delete_description_html: The reported posts will be deleted and a strike will be recorded to help you escalate on future infractions by the same account.
        mark_as_sensitive_description_html: The media in the reported posts will be marked as sensitive and a strike will be recorded to help you escalate on future refractions by the same account.
        other_description_html: See more options for controlling the account's behaviour and customize communication to the reported account.
        resolve_description_html: No action will be taken against the reported account, no strike recorded, and the report will be closed.
        silence_description_html: The profile will be visible only to those who already follow it or manually look it up, severely limiting its reach. Can always be reverted.
        suspend_description_html: The profile and all its contents will become inaccessible until it is eventually deleted. Interacting with the account will be impossible. Reversible within 30 days.
      actions_description_html: Decide which action to take to resolve this report. If you take a punitive action against the reported account, an e-mail notification will be sent to them, except when the <strong>Spam</strong> category is selected.
      add_to_report: Add more to report
      are_you_sure: Are you sure?
      assign_to_self: Assign to me
      assigned: Assigned moderator
      by_target_domain: Domain of reported account
      category: Category
      category_description_html: The reason this account and/or content was reported will be cited in communication with the reported account
      comment:
        none: None
      comment_description_html: 'To provide more information, %{name} wrote:'
      created_at: Reported
      delete_and_resolve: Delete posts
      forwarded: Forwarded
      forwarded_to: Forwarded to %{domain}
      mark_as_resolved: Mark as resolved
      mark_as_sensitive: Mark as sensitive
      mark_as_unresolved: Mark as unresolved
      no_one_assigned: No one
      notes:
        create: Add note
        create_and_resolve: Resolve with note
        create_and_unresolve: Reopen with note
        delete: Delete
        placeholder: Describe what actions have been taken, or any other related updates...
        title: Notes
      notes_description_html: View and leave notes to other moderators and your future self
      quick_actions_description_html: 'Take a quick action or scroll down to see reported content:'
      remote_user_placeholder: the remote user from %{instance}
      reopen: Reopen report
      report: 'Report #%{id}'
      reported_account: Reported account
      reported_by: Reported by
      resolved: Resolved
      resolved_msg: Report successfully resolved!
      skip_to_actions: Skip to actions
      status: Status
      statuses: Reported content
      statuses_description_html: Offending content will be cited in communication with the reported account
      target_origin: Origin of reported account
      title: Reports
      unassign: Unassign
      unresolved: Unresolved
      updated_at: Updated
      view_profile: View profile
    rules:
      add_new: Add rule
      delete: Delete
      description_html: While most claim to have read and agree to the terms of service, usually people do not read through until after a problem arises. <strong>Make it easier to see your server's rules at a glance by providing them in a flat bullet point list.</strong> Try to keep individual rules short and simple, but try not to split them up into many separate items either.
      edit: Edit rule
      empty: No server rules have been defined yet.
      title: Server rules
    settings:
      activity_api_enabled:
        desc_html: Counts of locally published posts, active users, and new registrations in weekly buckets
        title: Publish aggregate statistics about user activity in the API
      bootstrap_timeline_accounts:
        desc_html: Separate multiple usernames by comma. These accounts will be guaranteed to be shown in follow recommendations
        title: Recommend these accounts to new users
      contact_information:
        email: Business e-mail
        username: Contact username
      custom_css:
        desc_html: Modify the look with CSS loaded on every page
        title: Custom CSS
      default_noindex:
        desc_html: Affects all users who have not changed this setting themselves
        title: Opt users out of search engine indexing by default
      domain_blocks:
        all: To everyone
        disabled: To no one
        title: Show domain blocks
        users: To logged-in local users
      domain_blocks_rationale:
        title: Show rationale
      hero:
        desc_html: Displayed on the frontpage. At least 600x100px recommended. When not set, falls back to server thumbnail
        title: Hero image
      mascot:
        desc_html: Displayed on multiple pages. At least 293×205px recommended. When not set, falls back to default mascot
        title: Mascot image
      peers_api_enabled:
        desc_html: Domain names this server has encountered in the fediverse
        title: Publish list of discovered servers in the API
      preview_sensitive_media:
        desc_html: Link previews on other websites will display a thumbnail even if the media is marked as sensitive
        title: Show sensitive media in OpenGraph previews
      profile_directory:
        desc_html: Allow users to be discoverable
        title: Enable profile directory
      registrations:
        closed_message:
          desc_html: Displayed on frontpage when registrations are closed. You can use HTML tags
          title: Closed registration message
        deletion:
          desc_html: Allow anyone to delete their account
          title: Open account deletion
        min_invite_role:
          disabled: No one
          title: Allow invitations by
        require_invite_text:
          desc_html: When registrations require manual approval, make the “Why do you want to join?” text input mandatory rather than optional
          title: Require new users to enter a reason to join
      registrations_mode:
        modes:
          approved: Approval required for sign up
          none: Nobody can sign up
          open: Anyone can sign up
        title: Registrations mode
      show_known_fediverse_at_about_page:
        desc_html: When disabled, restricts the public timeline linked from the landing page to showing only local content
        title: Include federated content on unauthenticated public timeline page
      show_staff_badge:
        desc_html: Show a staff badge on a user page
        title: Show staff badge
      site_description:
        desc_html: Introductory paragraph on the API. Describe what makes this Hometown server special and anything else important. You can use HTML tags, in particular <code>&lt;a&gt;</code> and <code>&lt;em&gt;</code>.
        title: Server description
      site_description_extended:
        desc_html: A good place for your code of conduct, rules, guidelines and other things that set your server apart. You can use HTML tags
        title: Custom extended information
      site_short_description:
        desc_html: Displayed in sidebar and meta tags. Describe what Hometown is and what makes this server special in a single paragraph.
        title: Short server description
      site_terms:
        desc_html: You can write your own privacy policy, terms of service or other legalese. You can use HTML tags
        title: Custom terms of service
      site_title: Server name
      thumbnail:
        desc_html: Used for previews via OpenGraph and API. 1200x630px recommended
        title: Server thumbnail
      timeline_preview:
        desc_html: Display link to public timeline on landing page and allow API access to the public timeline without authentication
        title: Allow unauthenticated access to public timeline
      title: Site settings
      trendable_by_default:
        desc_html: Affects hashtags that have not been previously disallowed
        title: Allow hashtags to trend without prior review
      trends:
        desc_html: Publicly display previously reviewed content that is currently trending
        title: Trends
    site_uploads:
      delete: Delete uploaded file
      destroyed_msg: Site upload successfully deleted!
    statuses:
      back_to_account: Back to account page
      back_to_report: Back to report page
      batch:
        remove_from_report: Remove from report
        report: Report
      deleted: Deleted
      media:
        title: Media
      no_status_selected: No posts were changed as none were selected
      title: Account posts
      with_media: With media
    strikes:
      actions:
        delete_statuses: "%{name} deleted %{target}'s posts"
        disable: "%{name} froze %{target}'s account"
        mark_statuses_as_sensitive: "%{name} marked %{target}'s posts as sensitive"
        none: "%{name} sent a warning to %{target}"
        sensitive: "%{name} marked %{target}'s account as sensitive"
        silence: "%{name} limited %{target}'s account"
        suspend: "%{name} suspended %{target}'s account"
      appeal_approved: Appealed
      appeal_pending: Appeal pending
    system_checks:
      database_schema_check:
        message_html: There are pending database migrations. Please run them to ensure the application behaves as expected
      elasticsearch_running_check:
        message_html: Could not connect to Elasticsearch. Please check that it is running, or disable full-text search
      elasticsearch_version_check:
        message_html: 'Incompatible Elasticsearch version: %{value}'
        version_comparison: Elasticsearch %{running_version} is running while %{required_version} is required
      rules_check:
        action: Manage server rules
        message_html: You haven't defined any server rules.
      sidekiq_process_check:
        message_html: No Sidekiq process running for the %{value} queue(s). Please review your Sidekiq configuration
    tags:
      review: Review status
      updated_msg: Hashtag settings updated successfully
    title: Administration
    trends:
      allow: Allow
      approved: Approved
      disallow: Disallow
      links:
        allow: Allow link
        allow_provider: Allow publisher
        description_html: These are links that are currently being shared a lot by accounts that your server sees posts from. It can help your users find out what's going on in the world. No links are displayed publicly until you approve the publisher. You can also allow or reject individual links.
        disallow: Disallow link
        disallow_provider: Disallow publisher
        shared_by_over_week:
          one: Shared by one person over the last week
          other: Shared by %{count} people over the last week
        title: Trending links
        usage_comparison: Shared %{today} times today, compared to %{yesterday} yesterday
      pending_review: Pending review
      preview_card_providers:
        allowed: Links from this publisher can trend
        description_html: These are domains from which links are often shared on your server. Links will not trend publicly unless the domain of the link is approved. Your approval (or rejection) extends to subdomains.
        rejected: Links from this publisher won't trend
        title: Publishers
      rejected: Rejected
      statuses:
        allow: Allow post
        allow_account: Allow author
        description_html: These are posts that your server knows about that are currently being shared and favourited a lot at the moment. It can help your new and returning users to find more people to follow. No posts are displayed publicly until you approve the author, and the author allows their account to be suggested to others. You can also allow or reject individual posts.
        disallow: Disallow post
        disallow_account: Disallow author
        not_discoverable: Author has not opted-in to being discoverable
        shared_by:
          one: Shared or favourited one time
          other: Shared and favourited %{friendly_count} times
        title: Trending posts
      tags:
        current_score: Current score %{score}
        dashboard:
          tag_accounts_measure: unique uses
          tag_languages_dimension: Top languages
          tag_servers_dimension: Top servers
          tag_servers_measure: different servers
          tag_uses_measure: total uses
        description_html: These are hashtags that are currently appearing in a lot of posts that your server sees. It can help your users find out what people are talking the most about at the moment. No hashtags are displayed publicly until you approve them.
        listable: Can be suggested
        not_listable: Won't be suggested
        not_trendable: Won't appear under trends
        not_usable: Cannot be used
        peaked_on_and_decaying: Peaked on %{date}, now decaying
        title: Trending hashtags
        trendable: Can appear under trends
        trending_rank: 'Trending #%{rank}'
        usable: Can be used
        usage_comparison: Used %{today} times today, compared to %{yesterday} yesterday
        used_by_over_week:
          one: Used by one person over the last week
          other: Used by %{count} people over the last week
      title: Trends
    warning_presets:
      add_new: Add new
      delete: Delete
      edit_preset: Edit warning preset
      empty: You haven't defined any warning presets yet.
      title: Manage warning presets
  admin_mailer:
    new_appeal:
      actions:
        delete_statuses: to delete their posts
        disable: to freeze their account
        mark_statuses_as_sensitive: to mark their posts as sensitive
        none: a warning
        sensitive: to mark their account as sensitive
        silence: to limit their account
        suspend: to suspend their account
      body: "%{target} is appealing a moderation decision by %{action_taken_by} from %{date}, which was %{type}. They wrote:"
      next_steps: You can approve the appeal to undo the moderation decision, or ignore it.
      subject: "%{username} is appealing a moderation decision on %{instance}"
    new_pending_account:
      body: The details of the new account are below. You can approve or reject this application.
      subject: New account up for review on %{instance} (%{username})
    new_report:
      body: "%{reporter} has reported %{target}"
      body_remote: Someone from %{domain} has reported %{target}
      subject: New report for %{instance} (#%{id})
    new_trends:
      body: 'The following items need a review before they can be displayed publicly:'
      new_trending_links:
        no_approved_links: There are currently no approved trending links.
        requirements: 'Any of these candidates could surpass the #%{rank} approved trending link, which is currently "%{lowest_link_title}" with a score of %{lowest_link_score}.'
        title: Trending links
      new_trending_statuses:
        no_approved_statuses: There are currently no approved trending posts.
        requirements: 'Any of these candidates could surpass the #%{rank} approved trending post, which is currently %{lowest_status_url} with a score of %{lowest_status_score}.'
        title: Trending posts
      new_trending_tags:
        no_approved_tags: There are currently no approved trending hashtags.
        requirements: 'Any of these candidates could surpass the #%{rank} approved trending hashtag, which is currently #%{lowest_tag_name} with a score of %{lowest_tag_score}.'
        title: Trending hashtags
      subject: New trends up for review on %{instance}
  aliases:
    add_new: Create alias
    created_msg: Successfully created a new alias. You can now initiate the move from the old account.
    deleted_msg: Successfully removed the alias. Moving from that account to this one will no longer be possible.
    empty: You have no aliases.
    hint_html: If you want to move from another account to this one, here you can create an alias, which is required before you can proceed with moving followers from the old account to this one. This action by itself is <strong>harmless and reversible</strong>. <strong>The account migration is initiated from the old account</strong>.
    remove: Unlink alias
  appearance:
    advanced_web_interface: Advanced web interface
    advanced_web_interface_hint: 'If you want to make use of your entire screen width, the advanced web interface allows you to configure many different columns to see as much information at the same time as you want: Home, notifications, federated timeline, any number of lists and hashtags.'
    animations_and_accessibility: Animations and accessibility
    confirmation_dialogs: Confirmation dialogs
    discovery: Discovery
    localization:
      body: Mastodon is translated by volunteers.
      guide_link: https://crowdin.com/project/mastodon
      guide_link_text: Everyone can contribute.
    sensitive_content: Sensitive content
    toot_layout: Post layout
  application_mailer:
    notification_preferences: Change e-mail preferences
    salutation: "%{name},"
    settings: 'Change e-mail preferences: %{link}'
    view: 'View:'
    view_profile: View profile
    view_status: View post
  applications:
    created: Application successfully created
    destroyed: Application successfully deleted
    invalid_url: The provided URL is invalid
    regenerate_token: Regenerate access token
    token_regenerated: Access token successfully regenerated
    warning: Be very careful with this data. Never share it with anyone!
    your_token: Your access token
  auth:
    apply_for_account: Request an invite
    change_password: Password
    checkbox_agreement_html: I agree to the <a href="%{rules_path}" target="_blank">server rules</a> and <a href="%{terms_path}" target="_blank">terms of service</a>
    checkbox_agreement_without_rules_html: I agree to the <a href="%{terms_path}" target="_blank">terms of service</a>
    delete_account: Delete account
    delete_account_html: If you wish to delete your account, you can <a href="%{path}">proceed here</a>. You will be asked for confirmation.
    description:
      prefix_invited_by_user: "@%{name} invites you to join this server of Mastodon!"
      prefix_sign_up: Sign up on Mastodon today!
      suffix: With an account, you will be able to follow people, post updates and exchange messages with users from any Mastodon server and more!
    didnt_get_confirmation: Didn't receive confirmation instructions?
    dont_have_your_security_key: Don't have your security key?
    forgot_password: Forgot your password?
    invalid_reset_password_token: Password reset token is invalid or expired. Please request a new one.
    link_to_otp: Enter a two-factor code from your phone or a recovery code
    link_to_webauth: Use your security key device
    log_in_with: Log in with
    login: Log in
    logout: Logout
    migrate_account: Move to a different account
    migrate_account_html: If you wish to redirect this account to a different one, you can <a href="%{path}">configure it here</a>.
    or_log_in_with: Or log in with
    providers:
      cas: CAS
      saml: SAML
    register: Sign up
    registration_closed: "%{instance} is not accepting new members"
    resend_confirmation: Resend confirmation instructions
    reset_password: Reset password
    security: Security
    set_new_password: Set new password
    setup:
      email_below_hint_html: If the below e-mail address is incorrect, you can change it here and receive a new confirmation e-mail.
      email_settings_hint_html: The confirmation e-mail was sent to %{email}. If that e-mail address is not correct, you can change it in account settings.
      title: Setup
    status:
      account_status: Account status
      confirming: Waiting for e-mail confirmation to be completed.
      functional: Your account is fully operational.
      pending: Your application is pending review by our staff. This may take some time. You will receive an e-mail if your application is approved.
      redirecting_to: Your account is inactive because it is currently redirecting to %{acct}.
      view_strikes: View past strikes against your account
    too_fast: Form submitted too fast, try again.
    trouble_logging_in: Trouble logging in?
    use_security_key: Use security key
  authorize_follow:
    already_following: You are already following this account
    already_requested: You have already sent a follow request to that account
    error: Unfortunately, there was an error looking up the remote account
    follow: Follow
    follow_request: 'You have sent a follow request to:'
    following: 'Success! You are now following:'
    post_follow:
      close: Or, you can just close this window.
      return: Show the user's profile
      web: Go to web
    title: Follow %{acct}
  challenge:
    confirm: Continue
    hint_html: "<strong>Tip:</strong> We won't ask you for your password again for the next hour."
    invalid_password: Invalid password
    prompt: Confirm password to continue
  crypto:
    errors:
      invalid_key: is not a valid Ed25519 or Curve25519 key
      invalid_signature: is not a valid Ed25519 signature
  date:
    formats:
      default: "%b %d, %Y"
      with_month_name: "%B %d, %Y"
  datetime:
    distance_in_words:
      about_x_hours: "%{count}h"
      about_x_months: "%{count}mo"
      about_x_years: "%{count}y"
      almost_x_years: "%{count}y"
      half_a_minute: Just now
      less_than_x_minutes: "%{count}m"
      less_than_x_seconds: Just now
      over_x_years: "%{count}y"
      x_days: "%{count}d"
      x_minutes: "%{count}m"
      x_months: "%{count}mo"
      x_seconds: "%{count}s"
  deletes:
    challenge_not_passed: The information you entered was not correct
    confirm_password: Enter your current password to verify your identity
    confirm_username: Enter your username to confirm the procedure
    proceed: Delete account
    success_msg: Your account was successfully deleted
    warning:
      before: 'Before proceeding, please read these notes carefully:'
      caches: Content that has been cached by other servers may persist
      data_removal: Your posts and other data will be permanently removed
      email_change_html: You can <a href="%{path}">change your e-mail address</a> without deleting your account
      email_contact_html: If it still doesn't arrive, you can e-mail <a href="mailto:%{email}">%{email}</a> for help
      email_reconfirmation_html: If you are not receiving the confirmation e-mail, you can <a href="%{path}">request it again</a>
      irreversible: You will not be able to restore or reactivate your account
      more_details_html: For more details, see the <a href="%{terms_path}">privacy policy</a>.
      username_available: Your username will become available again
      username_unavailable: Your username will remain unavailable
  directories:
    directory: Profile directory
    explanation: Discover users based on their interests
    explore_mastodon: Explore %{title}
  disputes:
    strikes:
      action_taken: Action taken
      appeal: Appeal
      appeal_approved: This strike has been successfully appealed and is no longer valid
      appeal_rejected: The appeal has been rejected
      appeal_submitted_at: Appeal submitted
      appealed_msg: Your appeal has been submitted. If it is approved, you will be notified.
      appeals:
        submit: Submit appeal
      associated_report: Associated report
      created_at: Dated
      description_html: These are actions taken against your account and warnings that have been sent to you by the staff of %{instance}.
      recipient: Addressed to
      status: 'Post #%{id}'
      status_removed: Post already removed from system
      title: "%{action} from %{date}"
      title_actions:
        delete_statuses: Post removal
        disable: Freezing of account
        mark_statuses_as_sensitive: Marking of posts as sensitive
        none: Warning
        sensitive: Marking of account as sensitive
        silence: Limitation of account
        suspend: Suspension of account
      your_appeal_approved: Your appeal has been approved
      your_appeal_pending: You have submitted an appeal
      your_appeal_rejected: Your appeal has been rejected
  domain_validator:
    invalid_domain: is not a valid domain name
  errors:
    '400': The request you submitted was invalid or malformed.
    '403': You don't have permission to view this page.
    '404': The page you are looking for isn't here.
    '406': This page is not available in the requested format.
    '410': The page you were looking for doesn't exist here anymore.
    '422':
      content: Security verification failed. Are you blocking cookies?
      title: Security verification failed
    '429': Too many requests
    '500':
      content: We're sorry, but something went wrong on our end.
      title: This page is not correct
    noscript_html: To use the %{title} web application, please enable JavaScript. Alternatively, try one of the <a href="%{apps_path}">native apps</a> for Hometown/Mastodon for your platform.
    '503': The page could not be served due to a temporary server failure.
    noscript_html: To use the Mastodon web application, please enable JavaScript. Alternatively, try one of the <a href="%{apps_path}">native apps</a> for Mastodon for your platform.
  existing_username_validator:
    not_found: could not find a local user with that username
    not_found_multiple: could not find %{usernames}
  exports:
    archive_takeout:
      date: Date
      download: Download your archive
      hint_html: You can request an archive of your <strong>posts and uploaded media</strong>. The exported data will be in the ActivityPub format, readable by any compliant software. You can request an archive every 7 days.
      in_progress: Compiling your archive...
      request: Request your archive
      size: Size
    blocks: You block
    bookmarks: Bookmarks
    csv: CSV
    domain_blocks: Domain blocks
    lists: Lists
    mutes: You mute
    storage: Media storage
  featured_tags:
    add_new: Add new
    errors:
      limit: You have already featured the maximum amount of hashtags
    hint_html: "<strong>What are featured hashtags?</strong> They are displayed prominently on your public profile and allow people to browse your public posts specifically under those hashtags. They are a great tool for keeping track of creative works or long-term projects."
  filters:
    contexts:
      account: Profiles
      home: Home and lists
      notifications: Notifications
      public: Public timelines
      thread: Conversations
    edit:
      title: Edit filter
    errors:
      invalid_context: None or invalid context supplied
      invalid_irreversible: Irreversible filtering only works with home or notifications context
    index:
      delete: Delete
      empty: You have no filters.
      title: Filters
    new:
      title: Add new filter
  footer:
    developers: Developers
    more: More…
    resources: Resources
    trending_now: Trending now
  generic:
    all: All
    changes_saved_msg: Changes successfully saved!
    copy: Copy
    delete: Delete
    none: None
    order_by: Order by
    save_changes: Save changes
    today: today
    validation_errors:
      one: Something isn't quite right yet! Please review the error below
      other: Something isn't quite right yet! Please review %{count} errors below
  html_validator:
    invalid_markup: 'contains invalid HTML markup: %{error}'
<<<<<<< HEAD
  identity_proofs:
    active: Active
    authorize: Yes, authorize
    authorize_connection_prompt: Authorize this cryptographic connection?
    errors:
      failed: The cryptographic connection failed. Please try again from %{provider}.
      keybase:
        invalid_token: Keybase tokens are hashes of signatures and must be 66 hex characters
        verification_failed: Keybase does not recognize this token as a signature of Keybase user %{kb_username}. Please retry from Keybase.
      wrong_user: Cannot create a proof for %{proving} while logged in as %{current}. Log in as %{proving} and try again.
    explanation_html: Here you can cryptographically connect your other identities from other platforms, such as Keybase. This lets other people send you encrypted messages on those platforms and allows them to trust that the content you send them comes from you.
    i_am_html: I am %{username} on %{service}.
    identity: Identity
    inactive: Inactive
    publicize_checkbox: 'And post this:'
    publicize_toot: 'It is proven! I am %{username} on %{service}: %{url}'
    remove: Remove proof from account
    removed: Successfully removed proof from account
    status: Verification status
    view_proof: View proof
=======
>>>>>>> 8c7223f4
  imports:
    errors:
      over_rows_processing_limit: contains more than %{count} rows
    modes:
      merge: Merge
      merge_long: Keep existing records and add new ones
      overwrite: Overwrite
      overwrite_long: Replace current records with the new ones
    preface: You can import data that you have exported from another server, such as a list of the people you are following or blocking.
    success: Your data was successfully uploaded and will be processed in due time
    types:
      blocking: Blocking list
      bookmarks: Bookmarks
      domain_blocking: Domain blocking list
      following: Following list
      muting: Muting list
    upload: Upload
  in_memoriam_html: In Memoriam.
  invites:
    delete: Deactivate
    expired: Expired
    expires_in:
      '1800': 30 minutes
      '21600': 6 hours
      '3600': 1 hour
      '43200': 12 hours
      '604800': 1 week
      '86400': 1 day
    expires_in_prompt: Never
    generate: Generate invite link
    invited_by: 'You were invited by:'
    max_uses:
      one: 1 use
      other: "%{count} uses"
    max_uses_prompt: No limit
    prompt: Generate and share links with others to grant access to this server
    table:
      expires_at: Expires
      uses: Uses
    title: Invite people
  lists:
    errors:
      limit: You have reached the maximum amount of lists
  login_activities:
    authentication_methods:
      otp: two-factor authentication app
      password: password
      sign_in_token: e-mail security code
      webauthn: security keys
    description_html: If you see activity that you don't recognize, consider changing your password and enabling two-factor authentication.
    empty: No authentication history available
    failed_sign_in_html: Failed sign-in attempt with %{method} from %{ip} (%{browser})
    successful_sign_in_html: Successful sign-in with %{method} from %{ip} (%{browser})
    title: Authentication history
  media_attachments:
    validations:
      images_and_video: Cannot attach a video to a post that already contains images
      not_ready: Cannot attach files that have not finished processing. Try again in a moment!
      too_many: Cannot attach more than 4 files
  migrations:
    acct: Moved to
    cancel: Cancel redirect
    cancel_explanation: Cancelling the redirect will re-activate your current account, but will not bring back followers that have been moved to that account.
    cancelled_msg: Successfully cancelled the redirect.
    errors:
      already_moved: is the same account you have already moved to
      missing_also_known_as: is not an alias of this account
      move_to_self: cannot be current account
      not_found: could not be found
      on_cooldown: You are on cooldown
    followers_count: Followers at time of move
    incoming_migrations: Moving from a different account
    incoming_migrations_html: To move from another account to this one, first you need to <a href="%{path}">create an account alias</a>.
    moved_msg: Your account is now redirecting to %{acct} and your followers are being moved over.
    not_redirecting: Your account is not redirecting to any other account currently.
    on_cooldown: You have recently migrated your account. This function will become available again in %{count} days.
    past_migrations: Past migrations
    proceed_with_move: Move followers
    redirected_msg: Your account is now redirecting to %{acct}.
    redirecting_to: Your account is redirecting to %{acct}.
    set_redirect: Set redirect
    warning:
      backreference_required: The new account must first be configured to back-reference this one
      before: 'Before proceeding, please read these notes carefully:'
      cooldown: After moving there is a waiting period during which you will not be able to move again
      disabled_account: Your current account will not be fully usable afterwards. However, you will have access to data export as well as re-activation.
      followers: This action will move all followers from the current account to the new account
      only_redirect_html: Alternatively, you can <a href="%{path}">only put up a redirect on your profile</a>.
      other_data: No other data will be moved automatically
      redirect: Your current account's profile will be updated with a redirect notice and be excluded from searches
  moderation:
    title: Moderation
  move_handler:
    carry_blocks_over_text: This user moved from %{acct}, which you had blocked.
    carry_mutes_over_text: This user moved from %{acct}, which you had muted.
    copy_account_note_text: 'This user moved from %{acct}, here were your previous notes about them:'
  notification_mailer:
    admin:
      sign_up:
        subject: "%{name} signed up"
    digest:
      action: View all notifications
      body: Here is a brief summary of the messages you missed since your last visit on %{since}
      mention: "%{name} mentioned you in:"
      new_followers_summary:
        one: Also, you have acquired one new follower while being away! Yay!
        other: Also, you have acquired %{count} new followers while being away! Amazing!
      subject:
        one: "1 new notification since your last visit \U0001F418"
        other: "%{count} new notifications since your last visit \U0001F418"
      title: In your absence...
    favourite:
      body: 'Your post was favourited by %{name}:'
      subject: "%{name} favourited your post"
      title: New favourite
    follow:
      body: "%{name} is now following you!"
      subject: "%{name} is now following you"
      title: New follower
    follow_request:
      action: Manage follow requests
      body: "%{name} has requested to follow you"
      subject: 'Pending follower: %{name}'
      title: New follow request
    mention:
      action: Reply
      body: 'You were mentioned by %{name} in:'
      subject: You were mentioned by %{name}
      title: New mention
    poll:
      subject: A poll by %{name} has ended
    reblog:
      body: 'Your post was boosted by %{name}:'
      subject: "%{name} boosted your post"
      title: New boost
    status:
      subject: "%{name} just posted"
    update:
      subject: "%{name} edited a post"
  notifications:
    email_events: Events for e-mail notifications
    email_events_hint: 'Select events that you want to receive notifications for:'
    other_settings: Other notifications settings
  number:
    human:
      decimal_units:
        format: "%n%u"
        units:
          billion: B
          million: M
          quadrillion: Q
          thousand: K
          trillion: T
          unit: ''
  otp_authentication:
    code_hint: Enter the code generated by your authenticator app to confirm
    description_html: If you enable <strong>two-factor authentication</strong> using an authenticator app, logging in will require you to be in possession of your phone, which will generate tokens for you to enter.
    enable: Enable
    instructions_html: "<strong>Scan this QR code into Google Authenticator or a similar TOTP app on your phone</strong>. From now on, that app will generate tokens that you will have to enter when logging in."
    manual_instructions: 'If you can''t scan the QR code and need to enter it manually, here is the plain-text secret:'
    setup: Set up
    wrong_code: The entered code was invalid! Are server time and device time correct?
  pagination:
    newer: Newer
    next: Next
    older: Older
    prev: Prev
    truncate: "&hellip;"
  polls:
    errors:
      already_voted: You have already voted on this poll
      duplicate_options: contain duplicate items
      duration_too_long: is too far into the future
      duration_too_short: is too soon
      expired: The poll has already ended
      invalid_choice: The chosen vote option does not exist
      over_character_limit: cannot be longer than %{max} characters each
      too_few_options: must have more than one item
      too_many_options: can't contain more than %{max} items
  preferences:
    other: Other
    posting_defaults: Posting defaults
    public_timelines: Public timelines
  reactions:
    errors:
      limit_reached: Limit of different reactions reached
      unrecognized_emoji: is not a recognized emoji
  relationships:
    activity: Account activity
    dormant: Dormant
    follow_selected_followers: Follow selected followers
    followers: Followers
    following: Following
    invited: Invited
    last_active: Last active
    most_recent: Most recent
    moved: Moved
    mutual: Mutual
    primary: Primary
    relationship: Relationship
    remove_selected_domains: Remove all followers from the selected domains
    remove_selected_followers: Remove selected followers
    remove_selected_follows: Unfollow selected users
    status: Account status
  remote_follow:
    acct: Enter your username@domain you want to act from
    missing_resource: Could not find the required redirect URL for your account
    no_account_html: Don't have an account? You can <a href='%{sign_up_path}' target='_blank'>sign up here</a>
    proceed: Proceed to follow
    prompt: 'You are going to follow:'
    reason_html: "<strong>Why is this step necessary?</strong> <code>%{instance}</code> might not be the server where you are registered, so we need to redirect you to your home server first."
  remote_interaction:
    favourite:
      proceed: Proceed to favourite
      prompt: 'You want to favourite this post:'
    reblog:
      proceed: Proceed to boost
      prompt: 'You want to boost this post:'
    reply:
      proceed: Proceed to reply
      prompt: 'You want to reply to this post:'
  reports:
    errors:
      invalid_rules: does not reference valid rules
  scheduled_statuses:
    over_daily_limit: You have exceeded the limit of %{limit} scheduled posts for today
    over_total_limit: You have exceeded the limit of %{limit} scheduled posts
    too_soon: The scheduled date must be in the future
  sessions:
    activity: Last activity
    browser: Browser
    browsers:
      alipay: Alipay
      blackberry: Blackberry
      chrome: Chrome
      edge: Microsoft Edge
      electron: Electron
      firefox: Firefox
      generic: Unknown browser
      ie: Internet Explorer
      micro_messenger: MicroMessenger
      nokia: Nokia S40 Ovi Browser
      opera: Opera
      otter: Otter
      phantom_js: PhantomJS
      qq: QQ Browser
      safari: Safari
      uc_browser: UCBrowser
      weibo: Weibo
    current_session: Current session
    description: "%{browser} on %{platform}"
    explanation: These are the web browsers currently logged in to your %{title} account.
    ip: IP
    platforms:
      adobe_air: Adobe Air
      android: Android
      blackberry: Blackberry
      chrome_os: Chrome OS
      firefox_os: Firefox OS
      ios: iOS
      linux: Linux
      mac: macOS
      other: unknown platform
      windows: Windows
      windows_mobile: Windows Mobile
      windows_phone: Windows Phone
    revoke: Revoke
    revoke_success: Session successfully revoked
    title: Sessions
    view_authentication_history: View authentication history of your account
  settings:
    account: Account
    account_settings: Account settings
    aliases: Account aliases
    appearance: Appearance
    authorized_apps: Authorized apps
    back: Back home
    delete: Account deletion
    development: Development
    edit_profile: Edit profile
    export: Data export
    featured_tags: Featured hashtags
    import: Import
    import_and_export: Import and export
    migrate: Account migration
    notifications: Notifications
    preferences: Preferences
    profile: Profile
    relationships: Follows and followers
    statuses_cleanup: Automated post deletion
    strikes: Moderation strikes
    two_factor_authentication: Two-factor Auth
    webauthn_authentication: Security keys
  statuses:
    attached:
      audio:
        one: "%{count} audio"
        other: "%{count} audio"
      description: 'Attached: %{attached}'
      image:
        one: "%{count} image"
        other: "%{count} images"
      video:
        one: "%{count} video"
        other: "%{count} videos"
    boosted_from_html: Boosted from %{acct_link}
    content_warning: 'Content warning: %{warning}'
    default_language: Same as interface language
    disallowed_hashtags:
      one: 'contained a disallowed hashtag: %{tags}'
      other: 'contained the disallowed hashtags: %{tags}'
    edited_at_html: Edited %{date}
    errors:
      in_reply_not_found: The post you are trying to reply to does not appear to exist.
<<<<<<< HEAD
    language_detection: Automatically detect language
    local_only: Local-only
=======
>>>>>>> 8c7223f4
    open_in_web: Open in web
    over_character_limit: character limit of %{max} exceeded
    pin_errors:
      direct: Posts that are only visible to mentioned users cannot be pinned
      limit: You have already pinned the maximum number of posts
      ownership: Someone else's post cannot be pinned
      reblog: A boost cannot be pinned
    poll:
      total_people:
        one: "%{count} person"
        other: "%{count} people"
      total_votes:
        one: "%{count} vote"
        other: "%{count} votes"
      vote: Vote
    show_more: Show more
    show_newer: Show newer
    show_older: Show older
    show_thread: Show thread
    sign_in_to_participate: Sign in to participate in the conversation
    title: '%{name}: "%{quote}"'
    visibilities:
      direct: Direct
      private: Followers-only
      private_long: Only show to followers
      public: Public
      public_long: Everyone can see
      unlisted: Unlisted
      unlisted_long: Everyone can see, but not listed on public timelines
  statuses_cleanup:
    enabled: Automatically delete old posts
    enabled_hint: Automatically deletes your posts once they reach a specified age threshold, unless they match one of the exceptions below
    exceptions: Exceptions
    explanation: Because deleting posts is an expensive operation, this is done slowly over time when the server is not otherwise busy. For this reason, your posts may be deleted a while after they reach the age threshold.
    ignore_favs: Ignore favourites
    ignore_reblogs: Ignore boosts
    interaction_exceptions: Exceptions based on interactions
    interaction_exceptions_explanation: Note that there is no guarantee for posts to be deleted if they go below the favourite or boost threshold after having once gone over them.
    keep_direct: Keep direct messages
    keep_direct_hint: Doesn't delete any of your direct messages
    keep_media: Keep posts with media attachments
    keep_media_hint: Doesn't delete any of your posts that have media attachments
    keep_pinned: Keep pinned posts
    keep_pinned_hint: Doesn't delete any of your pinned posts
    keep_polls: Keep polls
    keep_polls_hint: Doesn't delete any of your polls
    keep_self_bookmark: Keep posts you bookmarked
    keep_self_bookmark_hint: Doesn't delete your own posts if you have bookmarked them
    keep_self_fav: Keep posts you favourited
    keep_self_fav_hint: Doesn't delete your own posts if you have favourited them
    min_age:
      '1209600': 2 weeks
      '15778476': 6 months
      '2629746': 1 month
      '31556952': 1 year
      '5259492': 2 months
      '604800': 1 week
      '63113904': 2 years
      '7889238': 3 months
    min_age_label: Age threshold
    min_favs: Keep posts favourited at least
    min_favs_hint: Doesn't delete any of your posts that has received at least this amount of favourites. Leave blank to delete posts regardless of their number of favourites
    min_reblogs: Keep posts boosted at least
    min_reblogs_hint: Doesn't delete any of your posts that has been boosted at least this number of times. Leave blank to delete posts regardless of their number of boosts
  stream_entries:
    pinned: Pinned post
    reblogged: boosted
    sensitive_content: Sensitive content
  tags:
    does_not_match_previous_name: does not match the previous name
  terms:
    body_html: |
      <h2>Privacy Policy</h2>
      <h3 id="collect">What information do we collect?</h3>

      <ul>
        <li><em>Basic account information</em>: If you register on this server, you may be asked to enter a username, an e-mail address and a password. You may also enter additional profile information such as a display name and biography, and upload a profile picture and header image. The username, display name, biography, profile picture and header image are always listed publicly.</li>
        <li><em>Posts, following and other public information</em>: The list of people you follow is listed publicly, the same is true for your followers. When you submit a message, the date and time is stored as well as the application you submitted the message from. Messages may contain media attachments, such as pictures and videos. Public and unlisted posts are available publicly. When you feature a post on your profile, that is also publicly available information. Your posts are delivered to your followers, in some cases it means they are delivered to different servers and copies are stored there. When you delete posts, this is likewise delivered to your followers. The action of reblogging or favouriting another post is always public.</li>
        <li><em>Direct and followers-only posts</em>: All posts are stored and processed on the server. Followers-only posts are delivered to your followers and users who are mentioned in them, and direct posts are delivered only to users mentioned in them. In some cases it means they are delivered to different servers and copies are stored there. We make a good faith effort to limit the access to those posts only to authorized persons, but other servers may fail to do so. Therefore it's important to review servers your followers belong to. You may toggle an option to approve and reject new followers manually in the settings. <em>Please keep in mind that the operators of the server and any receiving server may view such messages</em>, and that recipients may screenshot, copy or otherwise re-share them. <em>Do not share any dangerous information over Hometown/Mastodon.</em></li>
        <li><em>IPs and other metadata</em>: When you log in, we record the IP address you log in from, as well as the name of your browser application. All the logged in sessions are available for your review and revocation in the settings. The latest IP address used is stored for up to 12 months. We also may retain server logs which include the IP address of every request to our server.</li>
      </ul>

      <hr class="spacer" />

      <h3 id="use">What do we use your information for?</h3>

      <p>Any of the information we collect from you may be used in the following ways:</p>

      <ul>
        <li>To provide the core functionality of Hometown/Mastodon. You can only interact with other people's content and post your own content when you are logged in. For example, you may follow other people to view their combined posts in your own personalized home timeline.</li>
        <li>To aid moderation of the community, for example comparing your IP address with other known ones to determine ban evasion or other violations.</li>
        <li>The email address you provide may be used to send you information, notifications about other people interacting with your content or sending you messages, and to respond to inquiries, and/or other requests or questions.</li>
      </ul>

      <hr class="spacer" />

      <h3 id="protect">How do we protect your information?</h3>

      <p>We implement a variety of security measures to maintain the safety of your personal information when you enter, submit, or access your personal information. Among other things, your browser session, as well as the traffic between your applications and the API, are secured with SSL, and your password is hashed using a strong one-way algorithm. You may enable two-factor authentication to further secure access to your account.</p>

      <hr class="spacer" />

      <h3 id="data-retention">What is our data retention policy?</h3>

      <p>We will make a good faith effort to:</p>

      <ul>
        <li>Retain server logs containing the IP address of all requests to this server, in so far as such logs are kept, no more than 90 days.</li>
        <li>Retain the IP addresses associated with registered users no more than 12 months.</li>
      </ul>

      <p>You can request and download an archive of your content, including your posts, media attachments, profile picture, and header image.</p>

      <p>You may irreversibly delete your account at any time.</p>

      <hr class="spacer"/>

      <h3 id="cookies">Do we use cookies?</h3>

      <p>Yes. Cookies are small files that a site or its service provider transfers to your computer's hard drive through your Web browser (if you allow). These cookies enable the site to recognize your browser and, if you have a registered account, associate it with your registered account.</p>

      <p>We use cookies to understand and save your preferences for future visits.</p>

      <hr class="spacer" />

      <h3 id="disclose">Do we disclose any information to outside parties?</h3>

      <p>We do not sell, trade, or otherwise transfer to outside parties your personally identifiable information. This does not include trusted third parties who assist us in operating our site, conducting our business, or servicing you, so long as those parties agree to keep this information confidential. We may also release your information when we believe release is appropriate to comply with the law, enforce our site policies, or protect ours or others rights, property, or safety.</p>

      <p>Your public content may be downloaded by other servers in the network. Your public and followers-only posts are delivered to the servers where your followers reside, and direct messages are delivered to the servers of the recipients, in so far as those followers or recipients reside on a different server than this.</p>

      <p>When you authorize an application to use your account, depending on the scope of permissions you approve, it may access your public profile information, your following list, your followers, your lists, all your posts, and your favourites. Applications can never access your e-mail address or password.</p>

      <hr class="spacer" />

      <h3 id="children">Site usage by children</h3>

      <p>If this server is in the EU or the EEA: Our site, products and services are all directed to people who are at least 16 years old. If you are under the age of 16, per the requirements of the GDPR (<a href="https://en.wikipedia.org/wiki/General_Data_Protection_Regulation">General Data Protection Regulation</a>) do not use this site.</p>

      <p>If this server is in the USA: Our site, products and services are all directed to people who are at least 13 years old. If you are under the age of 13, per the requirements of COPPA (<a href="https://en.wikipedia.org/wiki/Children%27s_Online_Privacy_Protection_Act">Children's Online Privacy Protection Act</a>) do not use this site.</p>

      <p>Law requirements can be different if this server is in another jurisdiction.</p>

      <hr class="spacer" />

      <h3 id="changes">Changes to our Privacy Policy</h3>

      <p>If we decide to change our privacy policy, we will post those changes on this page.</p>

      <p>This document is CC-BY-SA. It was last updated March 7, 2018.</p>

      <p>Originally adapted from the <a href="https://github.com/discourse/discourse">Discourse privacy policy</a>.</p>
    title: "%{instance} Terms of Service and Privacy Policy"
  themes:
    contrast: Mastodon (High contrast)
    default: Mastodon (Dark)
    mastodon-light: Mastodon (Light)
    macaron: Macaron (Pastel light)
    fairy-floss: Fairy Floss (Pastel dark)
  time:
    formats:
      default: "%b %d, %Y, %H:%M"
      month: "%b %Y"
      time: "%H:%M"
  two_factor_authentication:
    add: Add
    disable: Disable 2FA
    disabled_success: Two-factor authentication successfully disabled
    edit: Edit
    enabled: Two-factor authentication is enabled
    enabled_success: Two-factor authentication successfully enabled
    generate_recovery_codes: Generate recovery codes
    lost_recovery_codes: Recovery codes allow you to regain access to your account if you lose your phone. If you've lost your recovery codes, you can regenerate them here. Your old recovery codes will be invalidated.
    methods: Two-factor methods
    otp: Authenticator app
    recovery_codes: Backup recovery codes
    recovery_codes_regenerated: Recovery codes successfully regenerated
    recovery_instructions_html: If you ever lose access to your phone, you can use one of the recovery codes below to regain access to your account. <strong>Keep the recovery codes safe</strong>. For example, you may print them and store them with other important documents.
    webauthn: Security keys
  user_mailer:
    appeal_approved:
      action: Go to your account
      explanation: The appeal of the strike against your account on %{strike_date} that you submitted on %{appeal_date} has been approved. Your account is once again in good standing.
      subject: Your appeal from %{date} has been approved
      title: Appeal approved
    appeal_rejected:
      explanation: The appeal of the strike against your account on %{strike_date} that you submitted on %{appeal_date} has been rejected.
      subject: Your appeal from %{date} has been rejected
      title: Appeal rejected
    backup_ready:
      explanation: You requested a full backup of your %{title} account. It's now ready for download!
      subject: Your archive is ready for download
      title: Archive takeout
    sign_in_token:
      details: 'Here are details of the attempt:'
      explanation: 'We detected an attempt to sign in to your account from an unrecognized IP address. If this is you, please enter the security code below on the sign in challenge page:'
      further_actions: 'If this wasn''t you, please change your password and enable two-factor authentication on your account. You can do so here:'
      subject: Please confirm attempted sign in
      title: Sign in attempt
    warning:
      appeal: Submit an appeal
      appeal_description: If you believe this is an error, you can submit an appeal to the staff of %{instance}.
      categories:
        spam: Spam
        violation: Content violates the following community guidelines
      explanation:
        delete_statuses: Some of your posts have been found to violate one or more community guidelines and have been subsequently removed by the moderators of %{instance}.
        disable: You can no longer use your account, but your profile and other data remains intact. You can request a backup of your data, change account settings or delete your account.
        mark_statuses_as_sensitive: Some of your posts have been marked as sensitive by the moderators of %{instance}. This means that people will need to tap the media in the posts before a preview is displayed. You can mark media as sensitive yourself when posting in the future.
        sensitive: From now on, all your uploaded media files will be marked as sensitive and hidden behind a click-through warning.
        silence: You can still use your account but only people who are already following you will see your posts on this server, and you may be excluded from various discovery features. However, others may still manually follow you.
        suspend: You can no longer use your account, and your profile and other data are no longer accessible. You can still login to request a backup of your data until the data is fully removed in about 30 days, but we will retain some basic data to prevent you from evading the suspension.
      reason: 'Reason:'
      statuses: 'Posts cited:'
      subject:
        delete_statuses: Your posts on %{acct} have been removed
        disable: Your account %{acct} has been frozen
        mark_statuses_as_sensitive: Your posts on %{acct} have been marked as sensitive
        none: Warning for %{acct}
        sensitive: Your posts on %{acct} will be marked as sensitive from now on
        silence: Your account %{acct} has been limited
        suspend: Your account %{acct} has been suspended
      title:
        delete_statuses: Posts removed
        disable: Account frozen
        mark_statuses_as_sensitive: Posts marked as sensitive
        none: Warning
        sensitive: Account marked as sensitive
        silence: Account limited
        suspend: Account suspended
    welcome:
      edit_profile_action: Setup profile
      edit_profile_step: You can customize your profile by uploading an avatar, header, changing your display name and more. If you’d like to review new followers before they’re allowed to follow you, you can lock your account.
      explanation: Here are some tips to get you started
      final_action: Start posting
      final_step: 'Start posting! Even without followers your public posts may be seen by others, for example on the local timeline and in hashtags. You may want to introduce yourself on the #introductions hashtag.'
      full_handle: Your full handle
      full_handle_hint: This is what you would tell your friends so they can message or follow you from another server.
      review_preferences_action: Change preferences
      review_preferences_step: Make sure to set your preferences, such as which emails you'd like to receive, or what privacy level you’d like your posts to default to. If you don’t have motion sickness, you could choose to enable GIF autoplay.
      subject: Welcome to %{title}
      tip_federated_timeline: The federated timeline is a firehose view of the wider network. But it only includes people your neighbours are subscribed to, so it's not complete.
      tip_following: You follow your server's admin(s) by default. To find more interesting people, check the local and federated timelines.
      tip_local_timeline: The local timeline is a firehose view of people on %{instance}. These are your immediate neighbours!
      tip_mobile_webapp: If your Android mobile browser prompts you to add %{instance} to your homescreen, you can receive push notifications from the web app. It acts like a native app in many ways! On iOS, you can still pin %{instance} to your homescreen, but you will not receive push notifications.
      tips: Tips
      title: Welcome aboard, %{name}!
  users:
    follow_limit_reached: You cannot follow more than %{limit} people
    generic_access_help_html: Trouble accessing your account? You may get in touch with %{email} for assistance
    invalid_otp_token: Invalid two-factor code
    invalid_sign_in_token: Invalid security code
    otp_lost_help_html: If you lost access to both, you may get in touch with %{email}
    seamless_external_login: You are logged in via an external service, so password and e-mail settings are not available.
    signed_in_as: 'Signed in as:'
    suspicious_sign_in_confirmation: You appear to not have logged in from this device before, so we're sending a security code to your e-mail address to confirm that it's you.
  verification:
    explanation_html: 'You can <strong>verify yourself as the owner of the links in your profile metadata</strong>. For that, the linked website must contain a link back to your %{instance} profile. The link back <strong>must</strong> have a <code>rel="me"</code> attribute. The text content of the link does not matter. Here is an example:'
    verification: Verification
  webauthn_credentials:
    add: Add new security key
    create:
      error: There was a problem adding your security key. Please try again.
      success: Your security key was successfully added.
    delete: Delete
    delete_confirmation: Are you sure you want to delete this security key?
    description_html: If you enable <strong>security key authentication</strong>, logging in will require you to use one of your security keys.
    destroy:
      error: There was a problem deleting you security key. Please try again.
      success: Your security key was successfully deleted.
    invalid_credential: Invalid security key
    nickname_hint: Enter the nickname of your new security key
    not_enabled: You haven't enabled WebAuthn yet
    not_supported: This browser doesn't support security keys
    otp_required: To use security keys please enable two-factor authentication first.
    registered_on: Registered on %{date}<|MERGE_RESOLUTION|>--- conflicted
+++ resolved
@@ -1130,29 +1130,6 @@
       other: Something isn't quite right yet! Please review %{count} errors below
   html_validator:
     invalid_markup: 'contains invalid HTML markup: %{error}'
-<<<<<<< HEAD
-  identity_proofs:
-    active: Active
-    authorize: Yes, authorize
-    authorize_connection_prompt: Authorize this cryptographic connection?
-    errors:
-      failed: The cryptographic connection failed. Please try again from %{provider}.
-      keybase:
-        invalid_token: Keybase tokens are hashes of signatures and must be 66 hex characters
-        verification_failed: Keybase does not recognize this token as a signature of Keybase user %{kb_username}. Please retry from Keybase.
-      wrong_user: Cannot create a proof for %{proving} while logged in as %{current}. Log in as %{proving} and try again.
-    explanation_html: Here you can cryptographically connect your other identities from other platforms, such as Keybase. This lets other people send you encrypted messages on those platforms and allows them to trust that the content you send them comes from you.
-    i_am_html: I am %{username} on %{service}.
-    identity: Identity
-    inactive: Inactive
-    publicize_checkbox: 'And post this:'
-    publicize_toot: 'It is proven! I am %{username} on %{service}: %{url}'
-    remove: Remove proof from account
-    removed: Successfully removed proof from account
-    status: Verification status
-    view_proof: View proof
-=======
->>>>>>> 8c7223f4
   imports:
     errors:
       over_rows_processing_limit: contains more than %{count} rows
@@ -1467,11 +1444,7 @@
     edited_at_html: Edited %{date}
     errors:
       in_reply_not_found: The post you are trying to reply to does not appear to exist.
-<<<<<<< HEAD
-    language_detection: Automatically detect language
     local_only: Local-only
-=======
->>>>>>> 8c7223f4
     open_in_web: Open in web
     over_character_limit: character limit of %{max} exceeded
     pin_errors:
