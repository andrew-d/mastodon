import React from 'react';
import ImmutablePropTypes from 'react-immutable-proptypes';
import { connect } from 'react-redux';
import PropTypes from 'prop-types';
import IconButton from './icon_button';
import DropdownMenuContainer from '../containers/dropdown_menu_container';
import { defineMessages, injectIntl } from 'react-intl';
import ImmutablePureComponent from 'react-immutable-pure-component';
import { me } from '../initial_state';
import classNames from 'classnames';
import { PERMISSION_MANAGE_USERS } from 'mastodon/permissions';

const messages = defineMessages({
  delete: { id: 'status.delete', defaultMessage: 'Delete' },
  redraft: { id: 'status.redraft', defaultMessage: 'Delete & re-draft' },
  edit: { id: 'status.edit', defaultMessage: 'Edit' },
  direct: { id: 'status.direct', defaultMessage: 'Direct message @{name}' },
  mention: { id: 'status.mention', defaultMessage: 'Mention @{name}' },
  mute: { id: 'account.mute', defaultMessage: 'Mute @{name}' },
  block: { id: 'account.block', defaultMessage: 'Block @{name}' },
  reply: { id: 'status.reply', defaultMessage: 'Reply' },
  share: { id: 'status.share', defaultMessage: 'Share' },
  more: { id: 'status.more', defaultMessage: 'More' },
  replyAll: { id: 'status.replyAll', defaultMessage: 'Reply to thread' },
  reblog: { id: 'status.reblog', defaultMessage: 'Boost' },
  reblog_private: { id: 'status.reblog_private', defaultMessage: 'Boost with original visibility' },
  cancel_reblog_private: { id: 'status.cancel_reblog_private', defaultMessage: 'Unboost' },
  cannot_reblog: { id: 'status.cannot_reblog', defaultMessage: 'This post cannot be boosted' },
  local_only: { id: 'status.local_only', defaultMessage: 'This post is only visible by other users of your instance' },
  favourite: { id: 'status.favourite', defaultMessage: 'Favourite' },
  bookmark: { id: 'status.bookmark', defaultMessage: 'Bookmark' },
  removeBookmark: { id: 'status.remove_bookmark', defaultMessage: 'Remove bookmark' },
  open: { id: 'status.open', defaultMessage: 'Expand this status' },
  report: { id: 'status.report', defaultMessage: 'Report @{name}' },
  muteConversation: { id: 'status.mute_conversation', defaultMessage: 'Mute conversation' },
  unmuteConversation: { id: 'status.unmute_conversation', defaultMessage: 'Unmute conversation' },
  pin: { id: 'status.pin', defaultMessage: 'Pin on profile' },
  unpin: { id: 'status.unpin', defaultMessage: 'Unpin from profile' },
  embed: { id: 'status.embed', defaultMessage: 'Embed' },
  admin_account: { id: 'status.admin_account', defaultMessage: 'Open moderation interface for @{name}' },
  admin_status: { id: 'status.admin_status', defaultMessage: 'Open this status in the moderation interface' },
  copy: { id: 'status.copy', defaultMessage: 'Copy link to status' },
  hide: { id: 'status.hide', defaultMessage: 'Hide toot' },
  blockDomain: { id: 'account.block_domain', defaultMessage: 'Block domain {domain}' },
  unblockDomain: { id: 'account.unblock_domain', defaultMessage: 'Unblock domain {domain}' },
  unmute: { id: 'account.unmute', defaultMessage: 'Unmute @{name}' },
  unblock: { id: 'account.unblock', defaultMessage: 'Unblock @{name}' },
  filter: { id: 'status.filter', defaultMessage: 'Filter this post' },
  openOriginalPage: { id: 'account.open_original_page', defaultMessage: 'Open original page' },
});

const mapStateToProps = (state, { status }) => ({
  relationship: state.getIn(['relationships', status.getIn(['account', 'id'])]),
});

export default @connect(mapStateToProps)
@injectIntl
class StatusActionBar extends ImmutablePureComponent {

  static contextTypes = {
    router: PropTypes.object,
    identity: PropTypes.object,
  };

  static propTypes = {
    status: ImmutablePropTypes.map.isRequired,
    relationship: ImmutablePropTypes.map,
    onReply: PropTypes.func,
    onFavourite: PropTypes.func,
    onReblog: PropTypes.func,
    onDelete: PropTypes.func,
    onDirect: PropTypes.func,
    onMention: PropTypes.func,
    onMute: PropTypes.func,
    onUnmute: PropTypes.func,
    onBlock: PropTypes.func,
    onUnblock: PropTypes.func,
    onBlockDomain: PropTypes.func,
    onUnblockDomain: PropTypes.func,
    onReport: PropTypes.func,
    onEmbed: PropTypes.func,
    onMuteConversation: PropTypes.func,
    onPin: PropTypes.func,
    onBookmark: PropTypes.func,
    onFilter: PropTypes.func,
    onAddFilter: PropTypes.func,
    onInteractionModal: PropTypes.func,
    withDismiss: PropTypes.bool,
    withCounters: PropTypes.bool,
    scrollKey: PropTypes.string,
    intl: PropTypes.object.isRequired,
  };

  // Avoid checking props that are functions (and whose equality will always
  // evaluate to false. See react-immutable-pure-component for usage.
  updateOnProps = [
    'status',
    'relationship',
    'withDismiss',
  ]

  handleReplyClick = () => {
    const { signedIn } = this.context.identity;

    if (signedIn) {
      this.props.onReply(this.props.status, this.context.router.history);
    } else {
      this.props.onInteractionModal('reply', this.props.status);
    }
  }

  handleShareClick = () => {
    navigator.share({
      text: this.props.status.get('search_index'),
      url: this.props.status.get('url'),
    }).catch((e) => {
      if (e.name !== 'AbortError') console.error(e);
    });
  }

  handleFavouriteClick = () => {
    const { signedIn } = this.context.identity;

    if (signedIn) {
      this.props.onFavourite(this.props.status);
    } else {
      this.props.onInteractionModal('favourite', this.props.status);
    }
  }

  handleReblogClick = e => {
    const { signedIn } = this.context.identity;

    if (signedIn) {
      this.props.onReblog(this.props.status, e);
    } else {
      this.props.onInteractionModal('reblog', this.props.status);
    }
  }

  handleBookmarkClick = () => {
    this.props.onBookmark(this.props.status);
  }

  handleDeleteClick = () => {
    this.props.onDelete(this.props.status, this.context.router.history);
  }

  handleRedraftClick = () => {
    this.props.onDelete(this.props.status, this.context.router.history, true);
  }

  handleEditClick = () => {
    this.props.onEdit(this.props.status, this.context.router.history);
  }

  handlePinClick = () => {
    this.props.onPin(this.props.status);
  }

  handleMentionClick = () => {
    this.props.onMention(this.props.status.get('account'), this.context.router.history);
  }

  handleDirectClick = () => {
    this.props.onDirect(this.props.status.get('account'), this.context.router.history);
  }

  handleMuteClick = () => {
    const { status, relationship, onMute, onUnmute } = this.props;
    const account = status.get('account');

    if (relationship && relationship.get('muting')) {
      onUnmute(account);
    } else {
      onMute(account);
    }
  }

  handleBlockClick = () => {
    const { status, relationship, onBlock, onUnblock } = this.props;
    const account = status.get('account');

    if (relationship && relationship.get('blocking')) {
      onUnblock(account);
    } else {
      onBlock(status);
    }
  }

  handleBlockDomain = () => {
    const { status, onBlockDomain } = this.props;
    const account = status.get('account');

    onBlockDomain(account.get('acct').split('@')[1]);
  }

  handleUnblockDomain = () => {
    const { status, onUnblockDomain } = this.props;
    const account = status.get('account');

    onUnblockDomain(account.get('acct').split('@')[1]);
  }

  handleOpen = () => {
    this.context.router.history.push(`/@${this.props.status.getIn(['account', 'acct'])}/${this.props.status.get('id')}`);
  }

  handleEmbed = () => {
    this.props.onEmbed(this.props.status);
  }

  handleReport = () => {
    this.props.onReport(this.props.status);
  }

  handleConversationMuteClick = () => {
    this.props.onMuteConversation(this.props.status);
  }

  handleFilterClick = () => {
    this.props.onAddFilter(this.props.status);
  }

  handleCopy = () => {
    const url = this.props.status.get('url');
    navigator.clipboard.writeText(url);
  }

  handleHideClick = () => {
    this.props.onFilter();
  }

  render () {
    const { status, relationship, intl, withDismiss, withCounters, scrollKey } = this.props;
    const { signedIn } = this.context.identity;

    const anonymousAccess    = !signedIn;
    const publicStatus       = ['public', 'unlisted'].includes(status.get('visibility'));
    const pinnableStatus     = ['public', 'unlisted', 'private'].includes(status.get('visibility'));
    const mutingConversation = status.get('muted');
    const account            = status.get('account');
    const federated          = !status.get('local_only');
    const writtenByMe        = status.getIn(['account', 'id']) === me;
    const isRemote           = status.getIn(['account', 'username']) !== status.getIn(['account', 'acct']);

    let menu = [];

    menu.push({ text: intl.formatMessage(messages.open), action: this.handleOpen });

    if (publicStatus) {
      if (isRemote) {
        menu.push({ text: intl.formatMessage(messages.openOriginalPage), href: status.get('url') });
      }

      menu.push({ text: intl.formatMessage(messages.copy), action: this.handleCopy });
      menu.push({ text: intl.formatMessage(messages.embed), action: this.handleEmbed });
    }

    menu.push(null);

    menu.push({ text: intl.formatMessage(status.get('bookmarked') ? messages.removeBookmark : messages.bookmark), action: this.handleBookmarkClick });

    if (writtenByMe && pinnableStatus) {
      menu.push({ text: intl.formatMessage(status.get('pinned') ? messages.unpin : messages.pin), action: this.handlePinClick });
    }

    menu.push(null);

    if (writtenByMe || withDismiss) {
      menu.push({ text: intl.formatMessage(mutingConversation ? messages.unmuteConversation : messages.muteConversation), action: this.handleConversationMuteClick });
      menu.push(null);
    }

    if (writtenByMe) {
      menu.push({ text: intl.formatMessage(messages.edit), action: this.handleEditClick });
      menu.push({ text: intl.formatMessage(messages.delete), action: this.handleDeleteClick });
      menu.push({ text: intl.formatMessage(messages.redraft), action: this.handleRedraftClick });
    } else {
      menu.push({ text: intl.formatMessage(messages.mention, { name: account.get('username') }), action: this.handleMentionClick });
      menu.push({ text: intl.formatMessage(messages.direct, { name: account.get('username') }), action: this.handleDirectClick });
      menu.push(null);

      if (relationship && relationship.get('muting')) {
        menu.push({ text: intl.formatMessage(messages.unmute, { name: account.get('username') }), action: this.handleMuteClick });
      } else {
        menu.push({ text: intl.formatMessage(messages.mute, { name: account.get('username') }), action: this.handleMuteClick });
      }

      if (relationship && relationship.get('blocking')) {
        menu.push({ text: intl.formatMessage(messages.unblock, { name: account.get('username') }), action: this.handleBlockClick });
      } else {
        menu.push({ text: intl.formatMessage(messages.block, { name: account.get('username') }), action: this.handleBlockClick });
      }

      if (!this.props.onFilter) {
        menu.push(null);
        menu.push({ text: intl.formatMessage(messages.filter), action: this.handleFilterClick });
        menu.push(null);
      }

      menu.push({ text: intl.formatMessage(messages.report, { name: account.get('username') }), action: this.handleReport });

      if (account.get('acct') !== account.get('username')) {
        const domain = account.get('acct').split('@')[1];

        menu.push(null);

        if (relationship && relationship.get('domain_blocking')) {
          menu.push({ text: intl.formatMessage(messages.unblockDomain, { domain }), action: this.handleUnblockDomain });
        } else {
          menu.push({ text: intl.formatMessage(messages.blockDomain, { domain }), action: this.handleBlockDomain });
        }
      }

      if ((this.context.identity.permissions & PERMISSION_MANAGE_USERS) === PERMISSION_MANAGE_USERS) {
        menu.push(null);
        menu.push({ text: intl.formatMessage(messages.admin_account, { name: account.get('username') }), href: `/admin/accounts/${status.getIn(['account', 'id'])}` });
        menu.push({ text: intl.formatMessage(messages.admin_status), href: `/admin/accounts/${status.getIn(['account', 'id'])}/statuses/${status.get('id')}` });
      }
    }

    let replyIcon;
    let replyTitle;
    if (status.get('in_reply_to_id', null) === null) {
      replyIcon = 'reply';
      replyTitle = intl.formatMessage(messages.reply);
    } else {
      replyIcon = 'reply-all';
      replyTitle = intl.formatMessage(messages.replyAll);
    }

    const reblogPrivate = status.getIn(['account', 'id']) === me && status.get('visibility') === 'private';

    let reblogTitle = '';
    if (status.get('reblogged')) {
      reblogTitle = intl.formatMessage(messages.cancel_reblog_private);
    } else if (publicStatus) {
      reblogTitle = intl.formatMessage(messages.reblog);
    } else if (reblogPrivate) {
      reblogTitle = intl.formatMessage(messages.reblog_private);
    } else {
      reblogTitle = intl.formatMessage(messages.cannot_reblog);
    }

<<<<<<< HEAD
    const shareButton = ('share' in navigator) && publicStatus && federated && (
      <IconButton className='status__action-bar-button' title={intl.formatMessage(messages.share)} icon='share-alt' onClick={this.handleShareClick} />
=======
    const shareButton = ('share' in navigator) && publicStatus && (
      <IconButton className='status__action-bar__button' title={intl.formatMessage(messages.share)} icon='share-alt' onClick={this.handleShareClick} />
    );

    const filterButton = this.props.onFilter && (
      <IconButton className='status__action-bar__button' title={intl.formatMessage(messages.hide)} icon='eye' onClick={this.handleHideClick} />
>>>>>>> fb389bd7
    );

    return (
      <div className='status__action-bar'>
        <IconButton className='status__action-bar__button' title={replyTitle} icon={status.get('in_reply_to_account_id') === status.getIn(['account', 'id']) ? 'reply' : replyIcon} onClick={this.handleReplyClick} counter={status.get('replies_count')} obfuscateCount />
        <IconButton className={classNames('status__action-bar__button', { reblogPrivate })} disabled={!publicStatus && !reblogPrivate} active={status.get('reblogged')} title={reblogTitle} icon='retweet' onClick={this.handleReblogClick} counter={withCounters ? status.get('reblogs_count') : undefined} />
        <IconButton className='status__action-bar__button star-icon' animate active={status.get('favourited')} title={intl.formatMessage(messages.favourite)} icon='star' onClick={this.handleFavouriteClick} counter={withCounters ? status.get('favourites_count') : undefined} />
        <IconButton className='status__action-bar__button bookmark-icon' disabled={!signedIn} active={status.get('bookmarked')} title={intl.formatMessage(messages.bookmark)} icon='bookmark' onClick={this.handleBookmarkClick} />

        {shareButton}
        <IconButton className='status__action-bar-button bookmark-icon' disabled={anonymousAccess} active={status.get('bookmarked')} pressed={status.get('bookmarked')} title={intl.formatMessage(messages.bookmark)} icon='bookmark' onClick={this.handleBookmarkClick} />

        {filterButton}

        <div className='status__action-bar__dropdown'>
          <DropdownMenuContainer
            scrollKey={scrollKey}
            disabled={anonymousAccess}
            status={status}
            items={menu}
            icon='ellipsis-h'
            size={18}
            direction='right'
            title={intl.formatMessage(messages.more)}
          />
        </div>
        { !federated &&
          <IconButton className='status__action-bar-button' disabled title={intl.formatMessage(messages.local_only)} icon='chain-broken' />
        }
      </div>
    );
  }

}<|MERGE_RESOLUTION|>--- conflicted
+++ resolved
@@ -343,17 +343,12 @@
       reblogTitle = intl.formatMessage(messages.cannot_reblog);
     }
 
-<<<<<<< HEAD
     const shareButton = ('share' in navigator) && publicStatus && federated && (
       <IconButton className='status__action-bar-button' title={intl.formatMessage(messages.share)} icon='share-alt' onClick={this.handleShareClick} />
-=======
-    const shareButton = ('share' in navigator) && publicStatus && (
-      <IconButton className='status__action-bar__button' title={intl.formatMessage(messages.share)} icon='share-alt' onClick={this.handleShareClick} />
     );
 
     const filterButton = this.props.onFilter && (
       <IconButton className='status__action-bar__button' title={intl.formatMessage(messages.hide)} icon='eye' onClick={this.handleHideClick} />
->>>>>>> fb389bd7
     );
 
     return (
