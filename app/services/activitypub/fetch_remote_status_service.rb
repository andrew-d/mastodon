--- conflicted
+++ resolved
@@ -8,16 +8,6 @@
   DISCOVERIES_PER_REQUEST = 1000
 
   # Should be called when uri has already been checked for locality
-<<<<<<< HEAD
-  def call(uri, prefetched_body: nil, on_behalf_of: nil)
-    @json = begin
-      if prefetched_body.nil?
-        fetch_resource(uri, true, on_behalf_of)
-      else
-        body_to_json(prefetched_body, compare_id: uri)
-      end
-    end
-=======
   def call(uri, prefetched_body: nil, on_behalf_of: nil, expected_actor_uri: nil, request_id: nil)
     return if domain_not_allowed?(uri)
 
@@ -27,7 +17,6 @@
             else
               body_to_json(prefetched_body, compare_id: uri)
             end
->>>>>>> c72697c2
 
     return unless supported_context?
 
@@ -76,11 +65,7 @@
 
   def account_from_uri(uri)
     actor = ActivityPub::TagManager.instance.uri_to_resource(uri, Account)
-<<<<<<< HEAD
-    actor = ActivityPub::FetchRemoteAccountService.new.call(uri) if actor.nil? || actor.possibly_stale?
-=======
     actor = ActivityPub::FetchRemoteAccountService.new.call(uri, request_id: @request_id) if actor.nil? || actor.possibly_stale?
->>>>>>> c72697c2
     actor
   end
 
