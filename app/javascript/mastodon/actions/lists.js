--- conflicted
+++ resolved
@@ -157,17 +157,10 @@
   error,
 });
 
-<<<<<<< HEAD
-export const updateList = (id, title, shouldReset, replies_policy) => (dispatch, getState) => {
+export const updateList = (id, title, shouldReset, replies_policy, isExclusive) => (dispatch, getState) => {
   dispatch(updateListRequest(id));
 
-  api(getState).put(`/api/v1/lists/${id}`, { title, replies_policy }).then(({ data }) => {
-=======
-export const updateList = (id, title, shouldReset, isExclusive) => (dispatch, getState) => {
-  dispatch(updateListRequest(id));
-
-  api(getState).put(`/api/v1/lists/${id}`, { title, is_exclusive: !!isExclusive }).then(({ data }) => {
->>>>>>> 799bf57e
+  api(getState).put(`/api/v1/lists/${id}`, { title, replies_policy, is_exclusive: !!isExclusive }).then(({ data }) => {
     dispatch(updateListSuccess(data));
 
     if (shouldReset) {
