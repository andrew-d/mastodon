---
en:
  about:
    about_hashtag_html: These are public posts tagged with <strong>#%{hashtag}</strong>. You can interact with them if you have an account anywhere in the fediverse.
    about_mastodon_html: 'Hometown is adapted from Mastodon, a decentralized social network with no ads, no corporate surveillance, and ethical design.'
    about_this: About
    active_count_after: active
    active_footnote: Monthly Active Users (MAU)
    administered_by: 'Administered by:'
    api: API
    apps: Mobile apps
    apps_platforms: Use %{title} from iOS, Android and other platforms
    browse_directory: Browse a profile directory and filter by interests
    browse_local_posts: Browse a live stream of public posts from this server
    browse_public_posts: Browse a live stream of public posts on %{title}
    contact: Contact
    contact_missing: Not set
    contact_unavailable: N/A
    continue_to_web: Continue to web app
    discover_users: Discover users
    documentation: Documentation
    federation_hint_html: With an account on %{instance} you'll be able to follow people on any Hometown or Mastodon server and beyond.
    get_apps: Try a mobile app
    hosted_on: Hometown hosted on %{domain}
    instance_actor_flash: |
      This account is a virtual actor used to represent the server itself and not any individual user.
      It is used for federation purposes and should not be blocked unless you want to block the whole instance, in which case you should use a domain block.
    learn_more: Learn more
    logged_in_as_html: You are currently logged in as %{username}.
    logout_before_registering: You are already logged in.
    privacy_policy: Privacy policy
    rules: Server rules
    rules_html: 'Below is a summary of rules you need to follow if you want to have an account on this server of Mastodon:'
    see_whats_happening: See what's happening
    server_stats: 'Server stats:'
    source_code: Source code
    status_count_after:
      one: post
      other: posts
    status_count_before: Who published
    tagline: Follow friends and discover new ones
    terms: Terms of service
    title: About
    unavailable_content: Moderated servers
    unavailable_content_description:
      domain: Server
      reason: Reason
      rejecting_media: 'Media files from these servers will not be processed or stored, and no thumbnails will be displayed, requiring manual click-through to the original file:'
      rejecting_media_title: Filtered media
      silenced: 'Posts from these servers will be hidden in public timelines and conversations, and no notifications will be generated from their users interactions, unless you are following them:'
      silenced_title: Limited servers
      suspended: 'No data from these servers will be processed, stored or exchanged, making any interaction or communication with users from these servers impossible:'
      suspended_title: Suspended servers
    unavailable_content_html: Hometown generally allows you to view content from and interact with users from any other server in the fediverse. These are the exceptions that have been made on this particular server.
    user_count_after:
      one: user
      other: users
    user_count_before: Home to
    what_is_mastodon: What is Hometown/Mastodon?
  accounts:
    follow: Follow
    followers:
      one: Follower
      other: Followers
    following: Following
    instance_actor_flash: This account is a virtual actor used to represent the server itself and not any individual user. It is used for federation purposes and should not be suspended.
    last_active: last active
    link_verified_on: Ownership of this link was checked on %{date}
    nothing_here: There is nothing here!
    pin_errors:
      following: You must be already following the person you want to endorse
    posts:
      one: Post
      other: Posts
    posts_tab_heading: Posts
  admin:
    account_actions:
      action: Perform action
      title: Perform moderation action on %{acct}
    account_moderation_notes:
      create: Leave note
      created_msg: Moderation note successfully created!
      destroyed_msg: Moderation note successfully destroyed!
    accounts:
      add_email_domain_block: Block e-mail domain
      approve: Approve
      approved_msg: Successfully approved %{username}'s sign-up application
      are_you_sure: Are you sure?
      avatar: Avatar
      by_domain: Domain
      change_email:
        changed_msg: Email successfully changed!
        current_email: Current email
        label: Change email
        new_email: New email
        submit: Change email
        title: Change email for %{username}
      change_role:
        changed_msg: Role successfully changed!
        label: Change role
        no_role: No role
        title: Change role for %{username}
      confirm: Confirm
      confirmed: Confirmed
      confirming: Confirming
      custom: Custom
      delete: Delete data
      deleted: Deleted
      demote: Demote
      destroyed_msg: "%{username}'s data is now queued to be deleted imminently"
      disable: Freeze
      disable_sign_in_token_auth: Disable e-mail token authentication
      disable_two_factor_authentication: Disable 2FA
      disabled: Frozen
      display_name: Display name
      domain: Domain
      edit: Edit
      email: Email
      email_status: Email status
      enable: Unfreeze
      enable_sign_in_token_auth: Enable e-mail token authentication
      enabled: Enabled
      enabled_msg: Successfully unfroze %{username}'s account
      followers: Followers
      follows: Follows
      header: Header
      inbox_url: Inbox URL
      invite_request_text: Reasons for joining
      invited_by: Invited by
      ip: IP
      joined: Joined
      location:
        all: All
        local: Local
        remote: Remote
        title: Location
      login_status: Login status
      media_attachments: Media attachments
      memorialize: Turn into memoriam
      memorialized: Memorialized
      memorialized_msg: Successfully turned %{username} into a memorial account
      moderation:
        active: Active
        all: All
        pending: Pending
        silenced: Limited
        suspended: Suspended
        title: Moderation
      moderation_notes: Moderation notes
      most_recent_activity: Most recent activity
      most_recent_ip: Most recent IP
      no_account_selected: No accounts were changed as none were selected
      no_limits_imposed: No limits imposed
      no_role_assigned: No role assigned
      not_subscribed: Not subscribed
      pending: Pending review
      perform_full_suspension: Suspend
      previous_strikes: Previous strikes
      previous_strikes_description_html:
        one: This account has <strong>one</strong> strike.
        other: This account has <strong>%{count}</strong> strikes.
      promote: Promote
      protocol: Protocol
      public: Public
      push_subscription_expires: PuSH subscription expires
      redownload: Refresh profile
      redownloaded_msg: Successfully refreshed %{username}'s profile from origin
      reject: Reject
      rejected_msg: Successfully rejected %{username}'s sign-up application
      remote_suspension_irreversible: The data of this account has been irreversibly deleted.
      remote_suspension_reversible_hint_html: The account has been suspended on their server, and the data will be fully removed on %{date}. Until then, the remote server can restore this account without any ill effects. If you wish to remove all of the account's data immediately, you can do so below.
      remove_avatar: Remove avatar
      remove_header: Remove header
      removed_avatar_msg: Successfully removed %{username}'s avatar image
      removed_header_msg: Successfully removed %{username}'s header image
      resend_confirmation:
        already_confirmed: This user is already confirmed
        send: Resend confirmation email
        success: Confirmation email successfully sent!
      reset: Reset
      reset_password: Reset password
      resubscribe: Resubscribe
      role: Role
      search: Search
      search_same_email_domain: Other users with the same e-mail domain
      search_same_ip: Other users with the same IP
      security_measures:
        only_password: Only password
        password_and_2fa: Password and 2FA
      sensitive: Force-sensitive
      sensitized: Marked as sensitive
      shared_inbox_url: Shared inbox URL
      show:
        created_reports: Made reports
        targeted_reports: Reported by others
      silence: Limit
      silenced: Limited
      statuses: Posts
      strikes: Previous strikes
      subscribe: Subscribe
      suspend: Suspend
      suspended: Suspended
      suspension_irreversible: The data of this account has been irreversibly deleted. You can unsuspend the account to make it usable but it will not recover any data it previously had.
      suspension_reversible_hint_html: The account has been suspended, and the data will be fully removed on %{date}. Until then, the account can be restored without any ill effects. If you wish to remove all of the account's data immediately, you can do so below.
      title: Accounts
      unblock_email: Unblock email address
      unblocked_email_msg: Successfully unblocked %{username}'s email address
      unconfirmed_email: Unconfirmed email
      undo_sensitized: Undo force-sensitive
      undo_silenced: Undo limit
      undo_suspension: Undo suspension
      unsilenced_msg: Successfully undid limit of %{username}'s account
      unsubscribe: Unsubscribe
      unsuspended_msg: Successfully unsuspended %{username}'s account
      username: Username
      view_domain: View summary for domain
      warn: Warn
      web: Web
      whitelisted: Allowed for federation
    action_logs:
      action_types:
        approve_appeal: Approve Appeal
        approve_user: Approve User
        assigned_to_self_report: Assign Report
        change_email_user: Change E-mail for User
        change_role_user: Change Role of User
        confirm_user: Confirm User
        create_account_warning: Create Warning
        create_announcement: Create Announcement
        create_canonical_email_block: Create E-mail Block
        create_custom_emoji: Create Custom Emoji
        create_domain_allow: Create Domain Allow
        create_domain_block: Create Domain Block
        create_email_domain_block: Create E-mail Domain Block
        create_ip_block: Create IP rule
        create_unavailable_domain: Create Unavailable Domain
        create_user_role: Create Role
        demote_user: Demote User
        destroy_announcement: Delete Announcement
        destroy_canonical_email_block: Delete E-mail Block
        destroy_custom_emoji: Delete Custom Emoji
        destroy_domain_allow: Delete Domain Allow
        destroy_domain_block: Delete Domain Block
        destroy_email_domain_block: Delete E-mail Domain Block
        destroy_instance: Purge Domain
        destroy_ip_block: Delete IP rule
        destroy_status: Delete Post
        destroy_unavailable_domain: Delete Unavailable Domain
        destroy_user_role: Destroy Role
        disable_2fa_user: Disable 2FA
        disable_custom_emoji: Disable Custom Emoji
        disable_sign_in_token_auth_user: Disable E-mail Token Authentication for User
        disable_user: Disable User
        enable_custom_emoji: Enable Custom Emoji
        enable_sign_in_token_auth_user: Enable E-mail Token Authentication for User
        enable_user: Enable User
        memorialize_account: Memorialize Account
        promote_user: Promote User
        reject_appeal: Reject Appeal
        reject_user: Reject User
        remove_avatar_user: Remove Avatar
        reopen_report: Reopen Report
        resend_user: Resend Confirmation Mail
        reset_password_user: Reset Password
        resolve_report: Resolve Report
        sensitive_account: Force-Sensitive Account
        silence_account: Limit Account
        suspend_account: Suspend Account
        unassigned_report: Unassign Report
        unblock_email_account: Unblock email address
        unsensitive_account: Undo Force-Sensitive Account
        unsilence_account: Undo Limit Account
        unsuspend_account: Unsuspend Account
        update_announcement: Update Announcement
        update_custom_emoji: Update Custom Emoji
        update_domain_block: Update Domain Block
        update_ip_block: Update IP rule
        update_status: Update Post
        update_user_role: Update Role
      actions:
        approve_appeal_html: "%{name} approved moderation decision appeal from %{target}"
        approve_user_html: "%{name} approved sign-up from %{target}"
        assigned_to_self_report_html: "%{name} assigned report %{target} to themselves"
        change_email_user_html: "%{name} changed the e-mail address of user %{target}"
        change_role_user_html: "%{name} changed role of %{target}"
        confirm_user_html: "%{name} confirmed e-mail address of user %{target}"
        create_account_warning_html: "%{name} sent a warning to %{target}"
        create_announcement_html: "%{name} created new announcement %{target}"
        create_canonical_email_block_html: "%{name} blocked e-mail with the hash %{target}"
        create_custom_emoji_html: "%{name} uploaded new emoji %{target}"
        create_domain_allow_html: "%{name} allowed federation with domain %{target}"
        create_domain_block_html: "%{name} blocked domain %{target}"
        create_email_domain_block_html: "%{name} blocked e-mail domain %{target}"
        create_ip_block_html: "%{name} created rule for IP %{target}"
        create_unavailable_domain_html: "%{name} stopped delivery to domain %{target}"
        create_user_role_html: "%{name} created %{target} role"
        demote_user_html: "%{name} demoted user %{target}"
        destroy_announcement_html: "%{name} deleted announcement %{target}"
        destroy_canonical_email_block_html: "%{name} unblocked e-mail with the hash %{target}"
        destroy_custom_emoji_html: "%{name} deleted emoji %{target}"
        destroy_domain_allow_html: "%{name} disallowed federation with domain %{target}"
        destroy_domain_block_html: "%{name} unblocked domain %{target}"
        destroy_email_domain_block_html: "%{name} unblocked e-mail domain %{target}"
        destroy_instance_html: "%{name} purged domain %{target}"
        destroy_ip_block_html: "%{name} deleted rule for IP %{target}"
        destroy_status_html: "%{name} removed post by %{target}"
        destroy_unavailable_domain_html: "%{name} resumed delivery to domain %{target}"
        destroy_user_role_html: "%{name} deleted %{target} role"
        disable_2fa_user_html: "%{name} disabled two factor requirement for user %{target}"
        disable_custom_emoji_html: "%{name} disabled emoji %{target}"
        disable_sign_in_token_auth_user_html: "%{name} disabled e-mail token authentication for %{target}"
        disable_user_html: "%{name} disabled login for user %{target}"
        enable_custom_emoji_html: "%{name} enabled emoji %{target}"
        enable_sign_in_token_auth_user_html: "%{name} enabled e-mail token authentication for %{target}"
        enable_user_html: "%{name} enabled login for user %{target}"
        memorialize_account_html: "%{name} turned %{target}'s account into a memoriam page"
        promote_user_html: "%{name} promoted user %{target}"
        reject_appeal_html: "%{name} rejected moderation decision appeal from %{target}"
        reject_user_html: "%{name} rejected sign-up from %{target}"
        remove_avatar_user_html: "%{name} removed %{target}'s avatar"
        reopen_report_html: "%{name} reopened report %{target}"
        resend_user_html: "%{name} resent confirmation e-mail for %{target}"
        reset_password_user_html: "%{name} reset password of user %{target}"
        resolve_report_html: "%{name} resolved report %{target}"
        sensitive_account_html: "%{name} marked %{target}'s media as sensitive"
        silence_account_html: "%{name} limited %{target}'s account"
        suspend_account_html: "%{name} suspended %{target}'s account"
        unassigned_report_html: "%{name} unassigned report %{target}"
        unblock_email_account_html: "%{name} unblocked %{target}'s email address"
        unsensitive_account_html: "%{name} unmarked %{target}'s media as sensitive"
        unsilence_account_html: "%{name} undid limit of %{target}'s account"
        unsuspend_account_html: "%{name} unsuspended %{target}'s account"
        update_announcement_html: "%{name} updated announcement %{target}"
        update_custom_emoji_html: "%{name} updated emoji %{target}"
        update_domain_block_html: "%{name} updated domain block for %{target}"
        update_ip_block_html: "%{name} changed rule for IP %{target}"
        update_status_html: "%{name} updated post by %{target}"
        update_user_role_html: "%{name} changed %{target} role"
      deleted_account: deleted account
      empty: No logs found.
      filter_by_action: Filter by action
      filter_by_user: Filter by user
      title: Audit log
    announcements:
      destroyed_msg: Announcement successfully deleted!
      edit:
        title: Edit announcement
      empty: No announcements found.
      live: Live
      new:
        create: Create announcement
        title: New announcement
      publish: Publish
      published_msg: Announcement successfully published!
      scheduled_for: Scheduled for %{time}
      scheduled_msg: Announcement scheduled for publication!
      title: Announcements
      unpublish: Unpublish
      unpublished_msg: Announcement successfully unpublished!
      updated_msg: Announcement successfully updated!
    custom_emojis:
      assign_category: Assign category
      by_domain: Domain
      copied_msg: Successfully created local copy of the emoji
      copy: Copy
      copy_failed_msg: Could not make a local copy of that emoji
      create_new_category: Create new category
      created_msg: Emoji successfully created!
      delete: Delete
      destroyed_msg: Emojo successfully destroyed!
      disable: Disable
      disabled: Disabled
      disabled_msg: Successfully disabled that emoji
      emoji: Emoji
      enable: Enable
      enabled: Enabled
      enabled_msg: Successfully enabled that emoji
      image_hint: PNG or GIF up to %{size}
      list: List
      listed: Listed
      new:
        title: Add new custom emoji
      no_emoji_selected: No emojis were changed as none were selected
      not_permitted: You are not permitted to perform this action
      overwrite: Overwrite
      shortcode: Shortcode
      shortcode_hint: At least 2 characters, only alphanumeric characters and underscores
      title: Custom emojis
      uncategorized: Uncategorized
      unlist: Unlist
      unlisted: Unlisted
      update_failed_msg: Could not update that emoji
      updated_msg: Emoji successfully updated!
      upload: Upload
    dashboard:
      active_users: active users
      interactions: interactions
      media_storage: Media storage
      new_users: new users
      opened_reports: reports opened
      pending_appeals_html:
        one: "<strong>%{count}</strong> pending appeal"
        other: "<strong>%{count}</strong> pending appeals"
      pending_reports_html:
        one: "<strong>%{count}</strong> pending report"
        other: "<strong>%{count}</strong> pending reports"
      pending_tags_html:
        one: "<strong>%{count}</strong> pending hashtag"
        other: "<strong>%{count}</strong> pending hashtags"
      pending_users_html:
        one: "<strong>%{count}</strong> pending user"
        other: "<strong>%{count}</strong> pending users"
      resolved_reports: reports resolved
      software: Software
      sources: Sign-up sources
      space: Space usage
      title: Dashboard
      top_languages: Top active languages
      top_servers: Top active servers
      website: Website
    disputes:
      appeals:
        empty: No appeals found.
        title: Appeals
    domain_allows:
      add_new: Allow federation with domain
      created_msg: Domain has been successfully allowed for federation
      destroyed_msg: Domain has been disallowed from federation
      export: Export
      import: Import
      undo: Disallow federation with domain
    domain_blocks:
      add_new: Add new domain block
      created_msg: Domain block is now being processed
      destroyed_msg: Domain block has been undone
      domain: Domain
      edit: Edit domain block
      existing_domain_block: You have already imposed stricter limits on %{name}.
      existing_domain_block_html: You have already imposed stricter limits on %{name}, you need to <a href="%{unblock_url}">unblock it</a> first.
      export: Export
      import: Import
      new:
        create: Create block
        hint: The domain block will not prevent creation of account entries in the database, but will retroactively and automatically apply specific moderation methods on those accounts.
        severity:
          desc_html: "<strong>Limit</strong> will make posts from accounts at this domain invisible to anyone who isn't following them. <strong>Suspend</strong> will remove all content, media, and profile data for this domain's accounts from your server. Use <strong>None</strong> if you just want to reject media files."
          noop: None
          silence: Limit
          suspend: Suspend
        title: New domain block
      no_domain_block_selected: No domain blocks were changed as none were selected
      not_permitted: You are not permitted to perform this action
      obfuscate: Obfuscate domain name
      obfuscate_hint: Partially obfuscate the domain name in the list if advertising the list of domain limitations is enabled
      private_comment: Private comment
      private_comment_hint: Comment about this domain limitation for internal use by the moderators.
      public_comment: Public comment
      public_comment_hint: Comment about this domain limitation for the general public, if advertising the list of domain limitations is enabled.
      reject_media: Reject media files
      reject_media_hint: Removes locally stored media files and refuses to download any in the future. Irrelevant for suspensions
      reject_reports: Reject reports
      reject_reports_hint: Ignore all reports coming from this domain. Irrelevant for suspensions
      undo: Undo domain block
      view: View domain block
    email_domain_blocks:
      add_new: Add new
      attempts_over_week:
        one: "%{count} attempt over the last week"
        other: "%{count} sign-up attempts over the last week"
      created_msg: Successfully blocked e-mail domain
      delete: Delete
      dns:
        types:
          mx: MX record
      domain: Domain
      new:
        create: Add domain
        resolve: Resolve domain
        title: Block new e-mail domain
      no_email_domain_block_selected: No e-mail domain blocks were changed as none were selected
      resolved_dns_records_hint_html: The domain name resolves to the following MX domains, which are ultimately responsible for accepting e-mail. Blocking an MX domain will block sign-ups from any e-mail address which uses the same MX domain, even if the visible domain name is different. <strong>Be careful not to block major e-mail providers.</strong>
      resolved_through_html: Resolved through %{domain}
      title: Blocked e-mail domains
    export_domain_allows:
      new:
        title: Import domain allows
      no_file: No file selected
    export_domain_blocks:
      import:
        description_html: You are about to import a list of domain blocks. Please review this list very carefully, especially if you have not authored this list yourself.
        existing_relationships_warning: Existing follow relationships
        private_comment_description_html: 'To help you track where imported blocks come from, imported blocks will be created with the following private comment: <q>%{comment}</q>'
        private_comment_template: Imported from %{source} on %{date}
        title: Import domain blocks
<<<<<<< HEAD
=======
      invalid_domain_block: 'One or more domain blocks were skipped because of the following error(s): %{error}'
>>>>>>> 8180f7ba
      new:
        title: Import domain blocks
      no_file: No file selected
    follow_recommendations:
      description_html: "<strong>Follow recommendations help new users quickly find interesting content</strong>. When a user has not interacted with others enough to form personalized follow recommendations, these accounts are recommended instead. They are re-calculated on a daily basis from a mix of accounts with the highest recent engagements and highest local follower counts for a given language."
      language: For language
      status: Status
      suppress: Suppress follow recommendation
      suppressed: Suppressed
      title: Follow recommendations
      unsuppress: Restore follow recommendation
    instances:
      availability:
        description_html:
          one: If delivering to the domain fails <strong>%{count} day</strong> without succeeding, no further delivery attempts will be made unless a delivery <em>from</em> the domain is received.
          other: If delivering to the domain fails on <strong>%{count} different days</strong> without succeeding, no further delivery attempts will be made unless a delivery <em>from</em> the domain is received.
        failure_threshold_reached: Failure threshold reached on %{date}.
        failures_recorded:
          one: Failed attempt on %{count} day.
          other: Failed attempts on %{count} different days.
        no_failures_recorded: No failures on record.
        title: Availability
        warning: The last attempt to connect to this server has been unsuccessful
      back_to_all: All
      back_to_limited: Limited
      back_to_warning: Warning
      by_domain: Domain
      confirm_purge: Are you sure you want to permanently delete data from this domain?
      content_policies:
        comment: Internal note
        description_html: You can define content policies that will be applied to all accounts from this domain and any of its subdomains.
        policies:
          reject_media: Reject media
          reject_reports: Reject reports
          silence: Limit
          suspend: Suspend
        policy: Policy
        reason: Public reason
        title: Content policies
      dashboard:
        instance_accounts_dimension: Most followed accounts
        instance_accounts_measure: stored accounts
        instance_followers_measure: our followers there
        instance_follows_measure: their followers here
        instance_languages_dimension: Top languages
        instance_media_attachments_measure: stored media attachments
        instance_reports_measure: reports about them
        instance_statuses_measure: stored posts
      delivery:
        all: All
        clear: Clear delivery errors
        failing: Failing
        restart: Restart delivery
        stop: Stop delivery
        unavailable: Unavailable
      delivery_available: Delivery is available
      delivery_error_days: Delivery error days
      delivery_error_hint: If delivery is not possible for %{count} days, it will be automatically marked as undeliverable.
      destroyed_msg: Data from %{domain} is now queued for imminent deletion.
      empty: No domains found.
      known_accounts:
        one: "%{count} known account"
        other: "%{count} known accounts"
      moderation:
        all: All
        limited: Limited
        title: Moderation
      private_comment: Private comment
      public_comment: Public comment
      purge: Purge
      purge_description_html: If you believe this domain is offline for good, you can delete all account records and associated data from this domain from your storage. This may take a while.
      title: Federation
      total_blocked_by_us: Blocked by us
      total_followed_by_them: Followed by them
      total_followed_by_us: Followed by us
      total_reported: Reports about them
      total_storage: Media attachments
      totals_time_period_hint_html: The totals displayed below include data for all time.
    invites:
      deactivate_all: Deactivate all
      filter:
        all: All
        available: Available
        expired: Expired
        title: Filter
      title: Invites
    ip_blocks:
      add_new: Create rule
      created_msg: Successfully added new IP rule
      delete: Delete
      expires_in:
        '1209600': 2 weeks
        '15778476': 6 months
        '2629746': 1 month
        '31556952': 1 year
        '86400': 1 day
        '94670856': 3 years
      new:
        title: Create new IP rule
      no_ip_block_selected: No IP rules were changed as none were selected
      title: IP rules
    relationships:
      title: "%{acct}'s relationships"
    relays:
      add_new: Add new relay
      delete: Delete
      description_html: A <strong>federation relay</strong> is an intermediary server that exchanges large volumes of public posts between servers that subscribe and publish to it. <strong>It can help small and medium servers discover content from the fediverse</strong>, which would otherwise require local users manually following other people on remote servers.
      disable: Disable
      disabled: Disabled
      enable: Enable
      enable_hint: Once enabled, your server will subscribe to all public posts from this relay, and will begin sending this server's public posts to it.
      enabled: Enabled
      inbox_url: Relay URL
      pending: Waiting for relay's approval
      save_and_enable: Save and enable
      setup: Setup a relay connection
      signatures_not_enabled: Relays may not work correctly while secure mode or limited federation mode is enabled
      status: Status
      title: Relays
    report_notes:
      created_msg: Report note successfully created!
      destroyed_msg: Report note successfully deleted!
    reports:
      account:
        notes:
          one: "%{count} note"
          other: "%{count} notes"
      action_log: Audit log
      action_taken_by: Action taken by
      actions:
        delete_description_html: The reported posts will be deleted and a strike will be recorded to help you escalate on future infractions by the same account.
        mark_as_sensitive_description_html: The media in the reported posts will be marked as sensitive and a strike will be recorded to help you escalate on future infractions by the same account.
        other_description_html: See more options for controlling the account's behaviour and customize communication to the reported account.
        resolve_description_html: No action will be taken against the reported account, no strike recorded, and the report will be closed.
        silence_description_html: The account will be visible only to those who already follow it or manually look it up, severely limiting its reach. Can always be reverted. Closes all reports against this account.
        suspend_description_html: The account and all its contents will be inaccessible and eventually deleted, and interacting with it will be impossible. Reversible within 30 days. Closes all reports against this account.
      actions_description_html: Decide which action to take to resolve this report. If you take a punitive action against the reported account, an e-mail notification will be sent to them, except when the <strong>Spam</strong> category is selected.
      actions_description_remote_html: Decide which action to take to resolve this report. This will only affect how <strong>your</strong> server communicates with this remote account and handle its content.
      add_to_report: Add more to report
      are_you_sure: Are you sure?
      assign_to_self: Assign to me
      assigned: Assigned moderator
      by_target_domain: Domain of reported account
      category: Category
      category_description_html: The reason this account and/or content was reported will be cited in communication with the reported account
      comment:
        none: None
      comment_description_html: 'To provide more information, %{name} wrote:'
      confirm_action: Confirm moderation action against @%{acct}
      created_at: Reported
      delete_and_resolve: Delete posts
      forwarded: Forwarded
      forwarded_to: Forwarded to %{domain}
      mark_as_resolved: Mark as resolved
      mark_as_sensitive: Mark as sensitive
      mark_as_unresolved: Mark as unresolved
      no_one_assigned: No one
      notes:
        create: Add note
        create_and_resolve: Resolve with note
        create_and_unresolve: Reopen with note
        delete: Delete
        placeholder: Describe what actions have been taken, or any other related updates...
        title: Notes
      notes_description_html: View and leave notes to other moderators and your future self
      processed_msg: 'Report #%{id} successfully processed'
      quick_actions_description_html: 'Take a quick action or scroll down to see reported content:'
      remote_user_placeholder: the remote user from %{instance}
      reopen: Reopen report
      report: 'Report #%{id}'
      reported_account: Reported account
      reported_by: Reported by
      resolved: Resolved
      resolved_msg: Report successfully resolved!
      skip_to_actions: Skip to actions
      status: Status
      statuses: Reported content
      statuses_description_html: Offending content will be cited in communication with the reported account
      summary:
        action_preambles:
          delete_html: 'You are about to <strong>remove</strong> some of <strong>@%{acct}</strong>''s posts. This will:'
          mark_as_sensitive_html: 'You are about to <strong>mark</strong> some of <strong>@%{acct}</strong>''s posts as <strong>sensitive</strong>. This will:'
          silence_html: 'You are about to <strong>limit</strong> <strong>@%{acct}</strong>''s account. This will:'
          suspend_html: 'You are about to <strong>suspend</strong> <strong>@%{acct}</strong>''s account. This will:'
        actions:
          delete_html: Remove the offending posts
          mark_as_sensitive_html: Mark the offending posts' media as sensitive
          silence_html: Severely limit <strong>@%{acct}</strong>'s reach by making their profile and contents only visible to people already following them or manually looking it profile up
          suspend_html: Suspend <strong>@%{acct}</strong>, making their profile and contents inaccessible and impossible to interact with
        close_report: 'Mark report #%{id} as resolved'
        close_reports_html: Mark <strong>all</strong> reports against <strong>@%{acct}</strong> as resolved
        delete_data_html: Delete <strong>@%{acct}</strong>'s profile and contents 30 days from now unless they get unsuspended in the meantime
        preview_preamble_html: "<strong>@%{acct}</strong> will receive a warning with the following contents:"
        record_strike_html: Record a strike against <strong>@%{acct}</strong> to help you escalate on future violations from this account
        send_email_html: Send <strong>@%{acct}</strong> a warning e-mail
        warning_placeholder: Optional additional reasoning for the moderation action.
      target_origin: Origin of reported account
      title: Reports
      unassign: Unassign
      unknown_action_msg: 'Unknown action: %{action}'
      unresolved: Unresolved
      updated_at: Updated
      view_profile: View profile
    roles:
      add_new: Add role
      assigned_users:
        one: "%{count} user"
        other: "%{count} users"
      categories:
        administration: Administration
        devops: DevOps
        invites: Invites
        moderation: Moderation
        special: Special
      delete: Delete
      description_html: With <strong>user roles</strong>, you can customize which functions and areas of Mastodon your users can access.
      edit: Edit '%{name}' role
      everyone: Default permissions
      everyone_full_description_html: This is the <strong>base role</strong> affecting <strong>all users</strong>, even those without an assigned role. All other roles inherit permissions from it.
      permissions_count:
        one: "%{count} permission"
        other: "%{count} permissions"
      privileges:
        administrator: Administrator
        administrator_description: Users with this permission will bypass every permission
        delete_user_data: Delete User Data
        delete_user_data_description: Allows users to delete other users' data without delay
        invite_users: Invite Users
        invite_users_description: Allows users to invite new people to the server
        manage_announcements: Manage Announcements
        manage_announcements_description: Allows users to manage announcements on the server
        manage_appeals: Manage Appeals
        manage_appeals_description: Allows users to review appeals against moderation actions
        manage_blocks: Manage Blocks
        manage_blocks_description: Allows users to block e-mail providers and IP addresses
        manage_custom_emojis: Manage Custom Emojis
        manage_custom_emojis_description: Allows users to manage custom emojis on the server
        manage_federation: Manage Federation
        manage_federation_description: Allows users to block or allow federation with other domains, and control deliverability
        manage_invites: Manage Invites
        manage_invites_description: Allows users to browse and deactivate invite links
        manage_reports: Manage Reports
        manage_reports_description: Allows users to review reports and perform moderation actions against them
        manage_roles: Manage Roles
        manage_roles_description: Allows users to manage and assign roles below theirs
        manage_rules: Manage Rules
        manage_rules_description: Allows users to change server rules
        manage_settings: Manage Settings
        manage_settings_description: Allows users to change site settings
        manage_taxonomies: Manage Taxonomies
        manage_taxonomies_description: Allows users to review trending content and update hashtag settings
        manage_user_access: Manage User Access
        manage_user_access_description: Allows users to disable other users' two-factor authentication, change their e-mail address, and reset their password
        manage_users: Manage Users
        manage_users_description: Allows users to view other users' details and perform moderation actions against them
        manage_webhooks: Manage Webhooks
        manage_webhooks_description: Allows users to set up webhooks for administrative events
        view_audit_log: View Audit Log
        view_audit_log_description: Allows users to see a history of administrative actions on the server
        view_dashboard: View Dashboard
        view_dashboard_description: Allows users to access the dashboard and various metrics
        view_devops: DevOps
        view_devops_description: Allows users to access Sidekiq and pgHero dashboards
      title: Roles
    rules:
      add_new: Add rule
      delete: Delete
      description_html: While most claim to have read and agree to the terms of service, usually people do not read through until after a problem arises. <strong>Make it easier to see your server's rules at a glance by providing them in a flat bullet point list.</strong> Try to keep individual rules short and simple, but try not to split them up into many separate items either.
      edit: Edit rule
      empty: No server rules have been defined yet.
      title: Server rules
    settings:
      about:
        manage_rules: Manage server rules
        preamble: Provide in-depth information about how the server is operated, moderated, funded.
        rules_hint: There is a dedicated area for rules that your users are expected to adhere to.
        title: About
      appearance:
        preamble: Customize Mastodon's web interface.
        title: Appearance
      branding:
        preamble: Your server's branding differentiates it from other servers in the network. This information may be displayed across a variety of environments, such as Mastodon's web interface, native applications, in link previews on other websites and within messaging apps, and so on. For this reason, it is best to keep this information clear, short and concise.
        title: Branding
      content_retention:
        preamble: Control how user-generated content is stored in Mastodon.
        title: Content retention
      default_noindex:
        desc_html: Affects all users who have not changed this setting themselves
        title: Opt users out of search engine indexing by default
      discovery:
        follow_recommendations: Follow recommendations
        preamble: Surfacing interesting content is instrumental in onboarding new users who may not know anyone Mastodon. Control how various discovery features work on your server.
        profile_directory: Profile directory
        public_timelines: Public timelines
        publish_discovered_servers: Publish discovered servers
<<<<<<< HEAD
        publish_statistics: Publish statistics 
=======
        publish_statistics: Publish statistics
>>>>>>> 8180f7ba
        title: Discovery
        trends: Trends
      domain_blocks:
        all: To everyone
        disabled: To no one
        users: To logged-in local users
      hometown:
        title: Hometown
        preamble: These site-wide settings are provided to you by Hometown. As the server admin, you should think carefully about what you want each setting to be, since this will have an impact in shaping your community.
        privacy: Privacy
      registrations:
        preamble: Control who can create an account on your server.
        title: Registrations
      registrations_mode:
        modes:
          approved: Approval required for sign up
          none: Nobody can sign up
          open: Anyone can sign up
      title: Server Settings
    site_uploads:
      delete: Delete uploaded file
      destroyed_msg: Site upload successfully deleted!
    statuses:
      account: Author
      application: Application
      back_to_account: Back to account page
      back_to_report: Back to report page
      batch:
        remove_from_report: Remove from report
        report: Report
      deleted: Deleted
      favourites: Favourites
      history: Version history
      in_reply_to: Replying to
      language: Language
      media:
        title: Media
      metadata: Metadata
      no_status_selected: No posts were changed as none were selected
      open: Open post
      original_status: Original post
      reblogs: Reblogs
      status_changed: Post changed
      title: Account posts
      trending: Trending
      visibility: Visibility
      with_media: With media
    strikes:
      actions:
        delete_statuses: "%{name} deleted %{target}'s posts"
        disable: "%{name} froze %{target}'s account"
        mark_statuses_as_sensitive: "%{name} marked %{target}'s posts as sensitive"
        none: "%{name} sent a warning to %{target}"
        sensitive: "%{name} marked %{target}'s account as sensitive"
        silence: "%{name} limited %{target}'s account"
        suspend: "%{name} suspended %{target}'s account"
      appeal_approved: Appealed
      appeal_pending: Appeal pending
    system_checks:
      database_schema_check:
        message_html: There are pending database migrations. Please run them to ensure the application behaves as expected
      elasticsearch_running_check:
        message_html: Could not connect to Elasticsearch. Please check that it is running, or disable full-text search
      elasticsearch_version_check:
        message_html: 'Incompatible Elasticsearch version: %{value}'
        version_comparison: Elasticsearch %{running_version} is running while %{required_version} is required
      rules_check:
        action: Manage server rules
        message_html: You haven't defined any server rules.
      sidekiq_process_check:
        message_html: No Sidekiq process running for the %{value} queue(s). Please review your Sidekiq configuration
      upload_check_privacy_error:
        action: Check here for more information
        message_html: "<strong>Your web server is misconfigured. The privacy of your users is at risk.</strong>"
      upload_check_privacy_error_object_storage:
        action: Check here for more information
        message_html: "<strong>Your object storage is misconfigured. The privacy of your users is at risk.</strong>"
    tags:
      review: Review status
      updated_msg: Hashtag settings updated successfully
    title: Administration
    trends:
      allow: Allow
      approved: Approved
      disallow: Disallow
      links:
        allow: Allow link
        allow_provider: Allow publisher
        description_html: These are links that are currently being shared a lot by accounts that your server sees posts from. It can help your users find out what's going on in the world. No links are displayed publicly until you approve the publisher. You can also allow or reject individual links.
        disallow: Disallow link
        disallow_provider: Disallow publisher
        no_link_selected: No links were changed as none were selected
        publishers:
          no_publisher_selected: No publishers were changed as none were selected
        shared_by_over_week:
          one: Shared by one person over the last week
          other: Shared by %{count} people over the last week
        title: Trending links
        usage_comparison: Shared %{today} times today, compared to %{yesterday} yesterday
      only_allowed: Only allowed
      pending_review: Pending review
      preview_card_providers:
        allowed: Links from this publisher can trend
        description_html: These are domains from which links are often shared on your server. Links will not trend publicly unless the domain of the link is approved. Your approval (or rejection) extends to subdomains.
        rejected: Links from this publisher won't trend
        title: Publishers
      rejected: Rejected
      statuses:
        allow: Allow post
        allow_account: Allow author
        description_html: These are posts that your server knows about that are currently being shared and favourited a lot at the moment. It can help your new and returning users to find more people to follow. No posts are displayed publicly until you approve the author, and the author allows their account to be suggested to others. You can also allow or reject individual posts.
        disallow: Disallow post
        disallow_account: Disallow author
        no_status_selected: No trending posts were changed as none were selected
        not_discoverable: Author has not opted-in to being discoverable
        shared_by:
          one: Shared or favourited one time
          other: Shared and favourited %{friendly_count} times
        title: Trending posts
      tags:
        current_score: Current score %{score}
        dashboard:
          tag_accounts_measure: unique uses
          tag_languages_dimension: Top languages
          tag_servers_dimension: Top servers
          tag_servers_measure: different servers
          tag_uses_measure: total uses
        description_html: These are hashtags that are currently appearing in a lot of posts that your server sees. It can help your users find out what people are talking the most about at the moment. No hashtags are displayed publicly until you approve them.
        listable: Can be suggested
        no_tag_selected: No tags were changed as none were selected
        not_listable: Won't be suggested
        not_trendable: Won't appear under trends
        not_usable: Cannot be used
        peaked_on_and_decaying: Peaked on %{date}, now decaying
        title: Trending hashtags
        trendable: Can appear under trends
        trending_rank: 'Trending #%{rank}'
        usable: Can be used
        usage_comparison: Used %{today} times today, compared to %{yesterday} yesterday
        used_by_over_week:
          one: Used by one person over the last week
          other: Used by %{count} people over the last week
      title: Trends
      trending: Trending
    warning_presets:
      add_new: Add new
      delete: Delete
      edit_preset: Edit warning preset
      empty: You haven't defined any warning presets yet.
      title: Manage warning presets
    webhooks:
      add_new: Add endpoint
      delete: Delete
      description_html: A <strong>webhook</strong> enables Mastodon to push <strong>real-time notifications</strong> about chosen events to your own application, so your application can <strong>automatically trigger reactions</strong>.
      disable: Disable
      disabled: Disabled
      edit: Edit endpoint
      empty: You don't have any webhook endpoints configured yet.
      enable: Enable
      enabled: Active
      enabled_events:
        one: 1 enabled event
        other: "%{count} enabled events"
      events: Events
      new: New webhook
      rotate_secret: Rotate secret
      secret: Signing secret
      status: Status
      title: Webhooks
      webhook: Webhook
  admin_mailer:
    new_appeal:
      actions:
        delete_statuses: to delete their posts
        disable: to freeze their account
        mark_statuses_as_sensitive: to mark their posts as sensitive
        none: a warning
        sensitive: to mark their account as sensitive
        silence: to limit their account
        suspend: to suspend their account
      body: "%{target} is appealing a moderation decision by %{action_taken_by} from %{date}, which was %{type}. They wrote:"
      next_steps: You can approve the appeal to undo the moderation decision, or ignore it.
      subject: "%{username} is appealing a moderation decision on %{instance}"
    new_pending_account:
      body: The details of the new account are below. You can approve or reject this application.
      subject: New account up for review on %{instance} (%{username})
    new_report:
      body: "%{reporter} has reported %{target}"
      body_remote: Someone from %{domain} has reported %{target}
      subject: New report for %{instance} (#%{id})
    new_trends:
      body: 'The following items need a review before they can be displayed publicly:'
      new_trending_links:
        title: Trending links
      new_trending_statuses:
        title: Trending posts
      new_trending_tags:
        no_approved_tags: There are currently no approved trending hashtags.
        requirements: 'Any of these candidates could surpass the #%{rank} approved trending hashtag, which is currently #%{lowest_tag_name} with a score of %{lowest_tag_score}.'
        title: Trending hashtags
      subject: New trends up for review on %{instance}
  aliases:
    add_new: Create alias
    created_msg: Successfully created a new alias. You can now initiate the move from the old account.
    deleted_msg: Successfully removed the alias. Moving from that account to this one will no longer be possible.
    empty: You have no aliases.
    hint_html: If you want to move from another account to this one, here you can create an alias, which is required before you can proceed with moving followers from the old account to this one. This action by itself is <strong>harmless and reversible</strong>. <strong>The account migration is initiated from the old account</strong>.
    remove: Unlink alias
  appearance:
    advanced_web_interface: Advanced web interface
    advanced_web_interface_hint: 'If you want to make use of your entire screen width, the advanced web interface allows you to configure many different columns to see as much information at the same time as you want: Home, notifications, federated timeline, any number of lists and hashtags.'
    animations_and_accessibility: Animations and accessibility
    confirmation_dialogs: Confirmation dialogs
    discovery: Discovery
    localization:
      body: Mastodon is translated by volunteers.
      guide_link: https://crowdin.com/project/mastodon
      guide_link_text: Everyone can contribute.
    sensitive_content: Sensitive content
    toot_layout: Post layout
  application_mailer:
    notification_preferences: Change e-mail preferences
    salutation: "%{name},"
    settings: 'Change e-mail preferences: %{link}'
    view: 'View:'
    view_profile: View profile
    view_status: View post
  applications:
    created: Application successfully created
    destroyed: Application successfully deleted
    regenerate_token: Regenerate access token
    token_regenerated: Access token successfully regenerated
    warning: Be very careful with this data. Never share it with anyone!
    your_token: Your access token
  auth:
    apply_for_account: Request an account
    change_password: Password
    delete_account: Delete account
    delete_account_html: If you wish to delete your account, you can <a href="%{path}">proceed here</a>. You will be asked for confirmation.
    description:
      prefix_invited_by_user: "@%{name} invites you to join this server of Mastodon!"
      prefix_sign_up: Sign up on Mastodon today!
      suffix: With an account, you will be able to follow people, post updates and exchange messages with users from any Mastodon server and more!
    didnt_get_confirmation: Didn't receive confirmation instructions?
    dont_have_your_security_key: Don't have your security key?
    forgot_password: Forgot your password?
    invalid_reset_password_token: Password reset token is invalid or expired. Please request a new one.
    link_to_otp: Enter a two-factor code from your phone or a recovery code
    link_to_webauth: Use your security key device
    log_in_with: Log in with
    login: Log in
    logout: Logout
    migrate_account: Move to a different account
    migrate_account_html: If you wish to redirect this account to a different one, you can <a href="%{path}">configure it here</a>.
    or_log_in_with: Or log in with
    privacy_policy_agreement_html: I have read and agree to the <a href="%{privacy_policy_path}" target="_blank">privacy policy</a>
    providers:
      cas: CAS
      saml: SAML
    register: Sign up
    registration_closed: "%{instance} is not accepting new members"
    resend_confirmation: Resend confirmation instructions
    reset_password: Reset password
    rules:
      preamble: These are set and enforced by the %{domain} moderators.
      title: Some ground rules.
    security: Security
    set_new_password: Set new password
    setup:
      email_below_hint_html: If the below e-mail address is incorrect, you can change it here and receive a new confirmation e-mail.
      email_settings_hint_html: The confirmation e-mail was sent to %{email}. If that e-mail address is not correct, you can change it in account settings.
      title: Setup
    sign_in:
      preamble_html: Sign in with your <strong>%{domain}</strong> credentials. If your account is hosted on a different server, you will not be able to log in here.
      title: Sign in to %{domain}
    sign_up:
      preamble: With an account on this Mastodon server, you'll be able to follow any other person on the network, regardless of where their account is hosted.
      title: Let's get you set up on %{domain}.
    status:
      account_status: Account status
      confirming: Waiting for e-mail confirmation to be completed.
      functional: Your account is fully operational.
      pending: Your application is pending review by our staff. This may take some time. You will receive an e-mail if your application is approved.
      redirecting_to: Your account is inactive because it is currently redirecting to %{acct}.
      view_strikes: View past strikes against your account
    too_fast: Form submitted too fast, try again.
    use_security_key: Use security key
  authorize_follow:
    already_following: You are already following this account
    already_requested: You have already sent a follow request to that account
    error: Unfortunately, there was an error looking up the remote account
    follow: Follow
    follow_request: 'You have sent a follow request to:'
    following: 'Success! You are now following:'
    post_follow:
      close: Or, you can just close this window.
      return: Show the user's profile
      web: Go to web
    title: Follow %{acct}
  challenge:
    confirm: Continue
    hint_html: "<strong>Tip:</strong> We won't ask you for your password again for the next hour."
    invalid_password: Invalid password
    prompt: Confirm password to continue
  crypto:
    errors:
      invalid_key: is not a valid Ed25519 or Curve25519 key
      invalid_signature: is not a valid Ed25519 signature
  date:
    formats:
      default: "%b %d, %Y"
      with_month_name: "%B %d, %Y"
  datetime:
    distance_in_words:
      about_x_hours: "%{count}h"
      about_x_months: "%{count}mo"
      about_x_years: "%{count}y"
      almost_x_years: "%{count}y"
      half_a_minute: Just now
      less_than_x_minutes: "%{count}m"
      less_than_x_seconds: Just now
      over_x_years: "%{count}y"
      x_days: "%{count}d"
      x_minutes: "%{count}m"
      x_months: "%{count}mo"
      x_seconds: "%{count}s"
  deletes:
    challenge_not_passed: The information you entered was not correct
    confirm_password: Enter your current password to verify your identity
    confirm_username: Enter your username to confirm the procedure
    proceed: Delete account
    success_msg: Your account was successfully deleted
    warning:
      before: 'Before proceeding, please read these notes carefully:'
      caches: Content that has been cached by other servers may persist
      data_removal: Your posts and other data will be permanently removed
      email_change_html: You can <a href="%{path}">change your e-mail address</a> without deleting your account
      email_contact_html: If it still doesn't arrive, you can e-mail <a href="mailto:%{email}">%{email}</a> for help
      email_reconfirmation_html: If you are not receiving the confirmation e-mail, you can <a href="%{path}">request it again</a>
      irreversible: You will not be able to restore or reactivate your account
      more_details_html: For more details, see the <a href="%{terms_path}">privacy policy</a>.
      username_available: Your username will become available again
      username_unavailable: Your username will remain unavailable
  disputes:
    strikes:
      action_taken: Action taken
      appeal: Appeal
      appeal_approved: This strike has been successfully appealed and is no longer valid
      appeal_rejected: The appeal has been rejected
      appeal_submitted_at: Appeal submitted
      appealed_msg: Your appeal has been submitted. If it is approved, you will be notified.
      appeals:
        submit: Submit appeal
      approve_appeal: Approve appeal
      associated_report: Associated report
      created_at: Dated
      description_html: These are actions taken against your account and warnings that have been sent to you by the staff of %{instance}.
      recipient: Addressed to
      reject_appeal: Reject appeal
      status: 'Post #%{id}'
      status_removed: Post already removed from system
      title: "%{action} from %{date}"
      title_actions:
        delete_statuses: Post removal
        disable: Freezing of account
        mark_statuses_as_sensitive: Marking of posts as sensitive
        none: Warning
        sensitive: Marking of account as sensitive
        silence: Limitation of account
        suspend: Suspension of account
      your_appeal_approved: Your appeal has been approved
      your_appeal_pending: You have submitted an appeal
      your_appeal_rejected: Your appeal has been rejected
  domain_validator:
    invalid_domain: is not a valid domain name
  errors:
    '400': The request you submitted was invalid or malformed.
    '403': You don't have permission to view this page.
    '404': The page you are looking for isn't here.
    '406': This page is not available in the requested format.
    '410': The page you were looking for doesn't exist here anymore.
    '422':
      content: Security verification failed. Are you blocking cookies?
      title: Security verification failed
    '429': Too many requests
    '500':
      content: We're sorry, but something went wrong on our end.
      title: This page is not correct
    noscript_html: To use the %{title} web application, please enable JavaScript. Alternatively, try one of the <a href="%{apps_path}">native apps</a> for Hometown/Mastodon for your platform.
    '503': The page could not be served due to a temporary server failure.
    noscript_html: To use the Mastodon web application, please enable JavaScript. Alternatively, try one of the <a href="%{apps_path}">native apps</a> for Mastodon for your platform.
  existing_username_validator:
    not_found: could not find a local user with that username
    not_found_multiple: could not find %{usernames}
  exports:
    archive_takeout:
      date: Date
      download: Download your archive
      hint_html: You can request an archive of your <strong>posts and uploaded media</strong>. The exported data will be in the ActivityPub format, readable by any compliant software. You can request an archive every 7 days.
      in_progress: Compiling your archive...
      request: Request your archive
      size: Size
    blocks: You block
    bookmarks: Bookmarks
    csv: CSV
    domain_blocks: Domain blocks
    lists: Lists
    mutes: You mute
    storage: Media storage
  featured_tags:
    add_new: Add new
    errors:
      limit: You have already featured the maximum amount of hashtags
    hint_html: "<strong>What are featured hashtags?</strong> They are displayed prominently on your public profile and allow people to browse your public posts specifically under those hashtags. They are a great tool for keeping track of creative works or long-term projects."
  filters:
    contexts:
      account: Profiles
      home: Home and lists
      notifications: Notifications
      public: Public timelines
      thread: Conversations
    edit:
      add_keyword: Add keyword
      keywords: Keywords
      statuses: Individual posts
      statuses_hint_html: This filter applies to select individual posts regardless of whether they match the keywords below. <a href="%{path}">Review or remove posts from the filter</a>.
      title: Edit filter
    errors:
      deprecated_api_multiple_keywords: These parameters cannot be changed from this application because they apply to more than one filter keyword. Use a more recent application or the web interface.
      invalid_context: None or invalid context supplied
    index:
      contexts: Filters in %{contexts}
      delete: Delete
      empty: You have no filters.
      expires_in: Expires in %{distance}
      expires_on: Expires on %{date}
      keywords:
        one: "%{count} keyword"
        other: "%{count} keywords"
      statuses:
        one: "%{count} post"
        other: "%{count} posts"
      statuses_long:
        one: "%{count} individual post hidden"
        other: "%{count} individual posts hidden"
      title: Filters
    new:
      save: Save new filter
      title: Add new filter
    statuses:
      back_to_filter: Back to filter
      batch:
        remove: Remove from filter
      index:
        hint: This filter applies to select individual posts regardless of other criteria. You can add more posts to this filter from the web interface.
        title: Filtered posts
  footer:
    trending_now: Trending now
  generic:
    all: All
    all_items_on_page_selected_html:
      one: "<strong>%{count}</strong> item on this page is selected."
      other: All <strong>%{count}</strong> items on this page are selected.
    all_matching_items_selected_html:
      one: "<strong>%{count}</strong> item matching your search is selected."
      other: All <strong>%{count}</strong> items matching your search are selected.
    changes_saved_msg: Changes successfully saved!
    copy: Copy
    delete: Delete
    deselect: Deselect all
    none: None
    order_by: Order by
    save_changes: Save changes
    select_all_matching_items:
      one: Select %{count} item matching your search.
      other: Select all %{count} items matching your search.
    today: today
    validation_errors:
      one: Something isn't quite right yet! Please review the error below
      other: Something isn't quite right yet! Please review %{count} errors below
  html_validator:
    invalid_markup: 'contains invalid HTML markup: %{error}'
  imports:
    errors:
      invalid_csv_file: 'Invalid CSV file. Error: %{error}'
      over_rows_processing_limit: contains more than %{count} rows
    modes:
      merge: Merge
      merge_long: Keep existing records and add new ones
      overwrite: Overwrite
      overwrite_long: Replace current records with the new ones
    preface: You can import data that you have exported from another server, such as a list of the people you are following or blocking.
    success: Your data was successfully uploaded and will be processed in due time
    types:
      blocking: Blocking list
      bookmarks: Bookmarks
      domain_blocking: Domain blocking list
      following: Following list
      muting: Muting list
    upload: Upload
  invites:
    delete: Deactivate
    expired: Expired
    expires_in:
      '1800': 30 minutes
      '21600': 6 hours
      '3600': 1 hour
      '43200': 12 hours
      '604800': 1 week
      '86400': 1 day
    expires_in_prompt: Never
    generate: Generate invite link
    invited_by: 'You were invited by:'
    max_uses:
      one: 1 use
      other: "%{count} uses"
    max_uses_prompt: No limit
    prompt: Generate and share links with others to grant access to this server
    table:
      expires_at: Expires
      uses: Uses
    title: Invite people
  lists:
    errors:
      limit: You have reached the maximum amount of lists
  login_activities:
    authentication_methods:
      otp: two-factor authentication app
      password: password
      sign_in_token: e-mail security code
      webauthn: security keys
    description_html: If you see activity that you don't recognize, consider changing your password and enabling two-factor authentication.
    empty: No authentication history available
    failed_sign_in_html: Failed sign-in attempt with %{method} from %{ip} (%{browser})
    successful_sign_in_html: Successful sign-in with %{method} from %{ip} (%{browser})
    title: Authentication history
  media_attachments:
    validations:
      images_and_video: Cannot attach a video to a post that already contains images
      not_ready: Cannot attach files that have not finished processing. Try again in a moment!
      too_many: Cannot attach more than 4 files
  migrations:
    acct: Moved to
    cancel: Cancel redirect
    cancel_explanation: Cancelling the redirect will re-activate your current account, but will not bring back followers that have been moved to that account.
    cancelled_msg: Successfully cancelled the redirect.
    errors:
      already_moved: is the same account you have already moved to
      missing_also_known_as: is not an alias of this account
      move_to_self: cannot be current account
      not_found: could not be found
      on_cooldown: You are on cooldown
    followers_count: Followers at time of move
    incoming_migrations: Moving from a different account
    incoming_migrations_html: To move from another account to this one, first you need to <a href="%{path}">create an account alias</a>.
    moved_msg: Your account is now redirecting to %{acct} and your followers are being moved over.
    not_redirecting: Your account is not redirecting to any other account currently.
    on_cooldown: You have recently migrated your account. This function will become available again in %{count} days.
    past_migrations: Past migrations
    proceed_with_move: Move followers
    redirected_msg: Your account is now redirecting to %{acct}.
    redirecting_to: Your account is redirecting to %{acct}.
    set_redirect: Set redirect
    warning:
      backreference_required: The new account must first be configured to back-reference this one
      before: 'Before proceeding, please read these notes carefully:'
      cooldown: After moving there is a waiting period during which you will not be able to move again
      disabled_account: Your current account will not be fully usable afterwards. However, you will have access to data export as well as re-activation.
      followers: This action will move all followers from the current account to the new account
      only_redirect_html: Alternatively, you can <a href="%{path}">only put up a redirect on your profile</a>.
      other_data: No other data will be moved automatically
      redirect: Your current account's profile will be updated with a redirect notice and be excluded from searches
  moderation:
    title: Moderation
  move_handler:
    carry_blocks_over_text: This user moved from %{acct}, which you had blocked.
    carry_mutes_over_text: This user moved from %{acct}, which you had muted.
    copy_account_note_text: 'This user moved from %{acct}, here were your previous notes about them:'
  navigation:
    toggle_menu: Toggle menu
  notification_mailer:
    admin:
      report:
        subject: "%{name} submitted a report"
      sign_up:
        subject: "%{name} signed up"
    favourite:
      body: 'Your post was favourited by %{name}:'
      subject: "%{name} favourited your post"
      title: New favourite
    follow:
      body: "%{name} is now following you!"
      subject: "%{name} is now following you"
      title: New follower
    follow_request:
      action: Manage follow requests
      body: "%{name} has requested to follow you"
      subject: 'Pending follower: %{name}'
      title: New follow request
    mention:
      action: Reply
      body: 'You were mentioned by %{name} in:'
      subject: You were mentioned by %{name}
      title: New mention
    poll:
      subject: A poll by %{name} has ended
    reblog:
      body: 'Your post was boosted by %{name}:'
      subject: "%{name} boosted your post"
      title: New boost
    status:
      subject: "%{name} just posted"
    update:
      subject: "%{name} edited a post"
  notifications:
    email_events: Events for e-mail notifications
    email_events_hint: 'Select events that you want to receive notifications for:'
    other_settings: Other notifications settings
  number:
    human:
      decimal_units:
        format: "%n%u"
        units:
          billion: B
          million: M
          quadrillion: Q
          thousand: K
          trillion: T
          unit: ''
  otp_authentication:
    code_hint: Enter the code generated by your authenticator app to confirm
    description_html: If you enable <strong>two-factor authentication</strong> using an authenticator app, logging in will require you to be in possession of your phone, which will generate tokens for you to enter.
    enable: Enable
    instructions_html: "<strong>Scan this QR code into Google Authenticator or a similar TOTP app on your phone</strong>. From now on, that app will generate tokens that you will have to enter when logging in."
    manual_instructions: 'If you can''t scan the QR code and need to enter it manually, here is the plain-text secret:'
    setup: Set up
    wrong_code: The entered code was invalid! Are server time and device time correct?
  pagination:
    newer: Newer
    next: Next
    older: Older
    prev: Prev
    truncate: "&hellip;"
  polls:
    errors:
      already_voted: You have already voted on this poll
      duplicate_options: contain duplicate items
      duration_too_long: is too far into the future
      duration_too_short: is too soon
      expired: The poll has already ended
      invalid_choice: The chosen vote option does not exist
      over_character_limit: cannot be longer than %{max} characters each
      self_vote: You cannot vote in your own polls
      too_few_options: must have more than one item
      too_many_options: can't contain more than %{max} items
  preferences:
    other: Other
    posting_defaults: Posting defaults
    public_timelines: Public timelines
  privacy_policy:
    title: Privacy Policy
  reactions:
    errors:
      limit_reached: Limit of different reactions reached
      unrecognized_emoji: is not a recognized emoji
  relationships:
    activity: Account activity
    confirm_follow_selected_followers: Are you sure you want to follow selected followers?
    confirm_remove_selected_followers: Are you sure you want to remove selected followers?
    confirm_remove_selected_follows: Are you sure you want to remove selected follows?
    dormant: Dormant
    follow_failure: Could not follow some of the selected accounts.
    follow_selected_followers: Follow selected followers
    followers: Followers
    following: Following
    invited: Invited
    last_active: Last active
    most_recent: Most recent
    moved: Moved
    mutual: Mutual
    primary: Primary
    relationship: Relationship
    remove_selected_domains: Remove all followers from the selected domains
    remove_selected_followers: Remove selected followers
    remove_selected_follows: Unfollow selected users
    status: Account status
  remote_follow:
    missing_resource: Could not find the required redirect URL for your account
  reports:
    errors:
      invalid_rules: does not reference valid rules
  rss:
    content_warning: 'Content warning:'
    descriptions:
      account: Public posts from @%{acct}
      tag: 'Public posts tagged #%{hashtag}'
  scheduled_statuses:
    over_daily_limit: You have exceeded the limit of %{limit} scheduled posts for today
    over_total_limit: You have exceeded the limit of %{limit} scheduled posts
    too_soon: The scheduled date must be in the future
  sessions:
    activity: Last activity
    browser: Browser
    browsers:
      alipay: Alipay
      blackberry: BlackBerry
      chrome: Chrome
      edge: Microsoft Edge
      electron: Electron
      firefox: Firefox
      generic: Unknown browser
      ie: Internet Explorer
      micro_messenger: MicroMessenger
      nokia: Nokia S40 Ovi Browser
      opera: Opera
      otter: Otter
      phantom_js: PhantomJS
      qq: QQ Browser
      safari: Safari
      uc_browser: UC Browser
      weibo: Weibo
    current_session: Current session
    description: "%{browser} on %{platform}"
    explanation: These are the web browsers currently logged in to your %{title} account.
    ip: IP
    platforms:
      adobe_air: Adobe Air
      android: Android
      blackberry: BlackBerry
      chrome_os: ChromeOS
      firefox_os: Firefox OS
      ios: iOS
      linux: Linux
      mac: macOS
      other: unknown platform
      windows: Windows
      windows_mobile: Windows Mobile
      windows_phone: Windows Phone
    revoke: Revoke
    revoke_success: Session successfully revoked
    title: Sessions
    view_authentication_history: View authentication history of your account
  settings:
    account: Account
    account_settings: Account settings
    aliases: Account aliases
    appearance: Appearance
    authorized_apps: Authorized apps
    back: Back home
    delete: Account deletion
    development: Development
    edit_profile: Edit profile
    export: Data export
    featured_tags: Featured hashtags
    import: Import
    import_and_export: Import and export
    migrate: Account migration
    notifications: Notifications
    preferences: Preferences
    profile: Profile
    relationships: Follows and followers
    statuses_cleanup: Automated post deletion
    strikes: Moderation strikes
    two_factor_authentication: Two-factor Auth
    webauthn_authentication: Security keys
  statuses:
    attached:
      audio:
        one: "%{count} audio"
        other: "%{count} audio"
      description: 'Attached: %{attached}'
      image:
        one: "%{count} image"
        other: "%{count} images"
      video:
        one: "%{count} video"
        other: "%{count} videos"
    boosted_from_html: Boosted from %{acct_link}
    content_warning: 'Content warning: %{warning}'
    default_language: Same as interface language
    disallowed_hashtags:
      one: 'contained a disallowed hashtag: %{tags}'
      other: 'contained the disallowed hashtags: %{tags}'
    edited_at_html: Edited %{date}
    errors:
      in_reply_not_found: The post you are trying to reply to does not appear to exist.
    local_only: Local-only
    open_in_web: Open in web
    over_character_limit: character limit of %{max} exceeded
    pin_errors:
      direct: Posts that are only visible to mentioned users cannot be pinned
      limit: You have already pinned the maximum number of posts
      ownership: Someone else's post cannot be pinned
      reblog: A boost cannot be pinned
    poll:
      total_people:
        one: "%{count} person"
        other: "%{count} people"
      total_votes:
        one: "%{count} vote"
        other: "%{count} votes"
      vote: Vote
    show_more: Show more
    show_newer: Show newer
    show_older: Show older
    show_thread: Show thread
    sign_in_to_participate: Sign in to participate in the conversation
    title: '%{name}: "%{quote}"'
    visibilities:
      direct: Direct
      private: Followers-only
      private_long: Only show to followers
      public: Public
      public_long: Everyone can see
      unlisted: Unlisted
      unlisted_long: Everyone can see, but not listed on public timelines
  statuses_cleanup:
    enabled: Automatically delete old posts
    enabled_hint: Automatically deletes your posts once they reach a specified age threshold, unless they match one of the exceptions below
    exceptions: Exceptions
    explanation: Because deleting posts is an expensive operation, this is done slowly over time when the server is not otherwise busy. For this reason, your posts may be deleted a while after they reach the age threshold.
    ignore_favs: Ignore favourites
    ignore_reblogs: Ignore boosts
    interaction_exceptions: Exceptions based on interactions
    interaction_exceptions_explanation: Note that there is no guarantee for posts to be deleted if they go below the favourite or boost threshold after having once gone over them.
    keep_direct: Keep direct messages
    keep_direct_hint: Doesn't delete any of your direct messages
    keep_local: Keep local-only messages
    keep_local_hint: Doesn't delete any of your local-only posts
    keep_media: Keep posts with media attachments
    keep_media_hint: Doesn't delete any of your posts that have media attachments
    keep_pinned: Keep pinned posts
    keep_pinned_hint: Doesn't delete any of your pinned posts
    keep_polls: Keep polls
    keep_polls_hint: Doesn't delete any of your polls
    keep_self_bookmark: Keep posts you bookmarked
    keep_self_bookmark_hint: Doesn't delete your own posts if you have bookmarked them
    keep_self_fav: Keep posts you favourited
    keep_self_fav_hint: Doesn't delete your own posts if you have favourited them
    min_age:
      '1209600': 2 weeks
      '15778476': 6 months
      '2629746': 1 month
      '31556952': 1 year
      '5259492': 2 months
      '604800': 1 week
      '63113904': 2 years
      '7889238': 3 months
    min_age_label: Age threshold
    min_favs: Keep posts favourited at least
    min_favs_hint: Doesn't delete any of your posts that has received at least this amount of favourites. Leave blank to delete posts regardless of their number of favourites
    min_reblogs: Keep posts boosted at least
    min_reblogs_hint: Doesn't delete any of your posts that has been boosted at least this number of times. Leave blank to delete posts regardless of their number of boosts
  stream_entries:
    pinned: Pinned post
    reblogged: boosted
    sensitive_content: Sensitive content
  strikes:
    errors:
      too_late: It is too late to appeal this strike
  tags:
    does_not_match_previous_name: does not match the previous name
  themes:
    contrast: Mastodon (High contrast)
    default: Mastodon (Dark)
    mastodon-light: Mastodon (Light)
    macaron: Macaron (Pastel light)
    fairy-floss: Fairy Floss (Pastel dark)
  time:
    formats:
      default: "%b %d, %Y, %H:%M"
      month: "%b %Y"
      time: "%H:%M"
  two_factor_authentication:
    add: Add
    disable: Disable 2FA
    disabled_success: Two-factor authentication successfully disabled
    edit: Edit
    enabled: Two-factor authentication is enabled
    enabled_success: Two-factor authentication successfully enabled
    generate_recovery_codes: Generate recovery codes
    lost_recovery_codes: Recovery codes allow you to regain access to your account if you lose your phone. If you've lost your recovery codes, you can regenerate them here. Your old recovery codes will be invalidated.
    methods: Two-factor methods
    otp: Authenticator app
    recovery_codes: Backup recovery codes
    recovery_codes_regenerated: Recovery codes successfully regenerated
    recovery_instructions_html: If you ever lose access to your phone, you can use one of the recovery codes below to regain access to your account. <strong>Keep the recovery codes safe</strong>. For example, you may print them and store them with other important documents.
    webauthn: Security keys
  user_mailer:
    appeal_approved:
      action: Go to your account
      explanation: The appeal of the strike against your account on %{strike_date} that you submitted on %{appeal_date} has been approved. Your account is once again in good standing.
      subject: Your appeal from %{date} has been approved
      title: Appeal approved
    appeal_rejected:
      explanation: The appeal of the strike against your account on %{strike_date} that you submitted on %{appeal_date} has been rejected.
      subject: Your appeal from %{date} has been rejected
      title: Appeal rejected
    backup_ready:
      explanation: You requested a full backup of your %{title} account. It's now ready for download!
      subject: Your archive is ready for download
      title: Archive takeout
    suspicious_sign_in:
      change_password: change your password
      details: 'Here are details of the sign-in:'
      explanation: We've detected a sign-in to your account from a new IP address.
      further_actions_html: If this wasn't you, we recommend that you %{action} immediately and enable two-factor authentication to keep your account secure.
      subject: Your account has been accessed from a new IP address
      title: A new sign-in
    warning:
      appeal: Submit an appeal
      appeal_description: If you believe this is an error, you can submit an appeal to the staff of %{instance}.
      categories:
        spam: Spam
        violation: Content violates the following community guidelines
      explanation:
        delete_statuses: Some of your posts have been found to violate one or more community guidelines and have been subsequently removed by the moderators of %{instance}.
        disable: You can no longer use your account, but your profile and other data remains intact. You can request a backup of your data, change account settings or delete your account.
        mark_statuses_as_sensitive: Some of your posts have been marked as sensitive by the moderators of %{instance}. This means that people will need to tap the media in the posts before a preview is displayed. You can mark media as sensitive yourself when posting in the future.
        sensitive: From now on, all your uploaded media files will be marked as sensitive and hidden behind a click-through warning.
        silence: You can still use your account but only people who are already following you will see your posts on this server, and you may be excluded from various discovery features. However, others may still manually follow you.
        suspend: You can no longer use your account, and your profile and other data are no longer accessible. You can still login to request a backup of your data until the data is fully removed in about 30 days, but we will retain some basic data to prevent you from evading the suspension.
      reason: 'Reason:'
      statuses: 'Posts cited:'
      subject:
        delete_statuses: Your posts on %{acct} have been removed
        disable: Your account %{acct} has been frozen
        mark_statuses_as_sensitive: Your posts on %{acct} have been marked as sensitive
        none: Warning for %{acct}
        sensitive: Your posts on %{acct} will be marked as sensitive from now on
        silence: Your account %{acct} has been limited
        suspend: Your account %{acct} has been suspended
      title:
        delete_statuses: Posts removed
        disable: Account frozen
        mark_statuses_as_sensitive: Posts marked as sensitive
        none: Warning
        sensitive: Account marked as sensitive
        silence: Account limited
        suspend: Account suspended
    welcome:
      edit_profile_action: Setup profile
      edit_profile_step: You can customize your profile by uploading a profile picture, changing your display name and more. You can opt-in to review new followers before they’re allowed to follow you.
      explanation: Here are some tips to get you started
      final_action: Start posting
      final_step: 'Start posting! Even without followers, your public posts may be seen by others, for example on the local timeline or in hashtags. You may want to introduce yourself on the #introductions hashtag.'
      full_handle: Your full handle
      full_handle_hint: This is what you would tell your friends so they can message or follow you from another server.
      subject: Welcome to %{title}
      title: Welcome aboard, %{name}!
  users:
    follow_limit_reached: You cannot follow more than %{limit} people
    invalid_otp_token: Invalid two-factor code
    otp_lost_help_html: If you lost access to both, you may get in touch with %{email}
    seamless_external_login: You are logged in via an external service, so password and e-mail settings are not available.
    signed_in_as: 'Signed in as:'
  verification:
    explanation_html: 'You can <strong>verify yourself as the owner of the links in your profile metadata</strong>. For that, the linked website must contain a link back to your %{instance} profile. The link back <strong>must</strong> have a <code>rel="me"</code> attribute. The text content of the link does not matter. Here is an example:'
    verification: Verification
  webauthn_credentials:
    add: Add new security key
    create:
      error: There was a problem adding your security key. Please try again.
      success: Your security key was successfully added.
    delete: Delete
    delete_confirmation: Are you sure you want to delete this security key?
    description_html: If you enable <strong>security key authentication</strong>, logging in will require you to use one of your security keys.
    destroy:
      error: There was a problem deleting you security key. Please try again.
      success: Your security key was successfully deleted.
    invalid_credential: Invalid security key
    nickname_hint: Enter the nickname of your new security key
    not_enabled: You haven't enabled WebAuthn yet
    not_supported: This browser doesn't support security keys
    otp_required: To use security keys please enable two-factor authentication first.
    registered_on: Registered on %{date}<|MERGE_RESOLUTION|>--- conflicted
+++ resolved
@@ -492,10 +492,7 @@
         private_comment_description_html: 'To help you track where imported blocks come from, imported blocks will be created with the following private comment: <q>%{comment}</q>'
         private_comment_template: Imported from %{source} on %{date}
         title: Import domain blocks
-<<<<<<< HEAD
-=======
       invalid_domain_block: 'One or more domain blocks were skipped because of the following error(s): %{error}'
->>>>>>> 8180f7ba
       new:
         title: Import domain blocks
       no_file: No file selected
@@ -791,11 +788,7 @@
         profile_directory: Profile directory
         public_timelines: Public timelines
         publish_discovered_servers: Publish discovered servers
-<<<<<<< HEAD
-        publish_statistics: Publish statistics 
-=======
         publish_statistics: Publish statistics
->>>>>>> 8180f7ba
         title: Discovery
         trends: Trends
       domain_blocks:
