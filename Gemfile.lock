GIT
  remote: https://github.com/ClearlyClaire/webpush.git
  revision: f14a4d52e201128b1b00245d11b6de80d6cfdcd9
  ref: f14a4d52e201128b1b00245d11b6de80d6cfdcd9
  specs:
    webpush (0.3.8)
      hkdf (~> 0.2)
      jwt (~> 2.0)

GIT
  remote: https://github.com/mastodon/rails-settings-cached.git
  revision: 86328ef0bd04ce21cc0504ff5e334591e8c2ccab
  branch: v0.6.6-aliases-true
  specs:
    rails-settings-cached (0.6.6)
      rails (>= 4.2.0)

GIT
  remote: https://github.com/stanhu/omniauth-cas.git
  revision: 4211e6d05941b4a981f9a36b49ec166cecd0e271
  ref: 4211e6d05941b4a981f9a36b49ec166cecd0e271
  specs:
    omniauth-cas (2.0.0)
      addressable (~> 2.3)
      nokogiri (~> 1.5)
      omniauth (>= 1.2, < 3)

GEM
  remote: https://rubygems.org/
  specs:
    actioncable (7.0.8.1)
      actionpack (= 7.0.8.1)
      activesupport (= 7.0.8.1)
      nio4r (~> 2.0)
      websocket-driver (>= 0.6.1)
    actionmailbox (7.0.8.1)
      actionpack (= 7.0.8.1)
      activejob (= 7.0.8.1)
      activerecord (= 7.0.8.1)
      activestorage (= 7.0.8.1)
      activesupport (= 7.0.8.1)
      mail (>= 2.7.1)
      net-imap
      net-pop
      net-smtp
    actionmailer (7.0.8.1)
      actionpack (= 7.0.8.1)
      actionview (= 7.0.8.1)
      activejob (= 7.0.8.1)
      activesupport (= 7.0.8.1)
      mail (~> 2.5, >= 2.5.4)
      net-imap
      net-pop
      net-smtp
      rails-dom-testing (~> 2.0)
    actionpack (7.0.8.1)
      actionview (= 7.0.8.1)
      activesupport (= 7.0.8.1)
      rack (~> 2.0, >= 2.2.4)
      rack-test (>= 0.6.3)
      rails-dom-testing (~> 2.0)
      rails-html-sanitizer (~> 1.0, >= 1.2.0)
    actiontext (7.0.8.1)
      actionpack (= 7.0.8.1)
      activerecord (= 7.0.8.1)
      activestorage (= 7.0.8.1)
      activesupport (= 7.0.8.1)
      globalid (>= 0.6.0)
      nokogiri (>= 1.8.5)
    actionview (7.0.8.1)
      activesupport (= 7.0.8.1)
      builder (~> 3.1)
      erubi (~> 1.4)
      rails-dom-testing (~> 2.0)
      rails-html-sanitizer (~> 1.1, >= 1.2.0)
    active_model_serializers (0.10.13)
      actionpack (>= 4.1, < 7.1)
      activemodel (>= 4.1, < 7.1)
      case_transform (>= 0.2)
      jsonapi-renderer (>= 0.1.1.beta1, < 0.3)
    activejob (7.0.8.1)
      activesupport (= 7.0.8.1)
      globalid (>= 0.3.6)
    activemodel (7.0.8.1)
      activesupport (= 7.0.8.1)
    activerecord (7.0.8.1)
      activemodel (= 7.0.8.1)
      activesupport (= 7.0.8.1)
    activestorage (7.0.8.1)
      actionpack (= 7.0.8.1)
      activejob (= 7.0.8.1)
      activerecord (= 7.0.8.1)
      activesupport (= 7.0.8.1)
      marcel (~> 1.0)
      mini_mime (>= 1.1.0)
    activesupport (7.0.8.1)
      concurrent-ruby (~> 1.0, >= 1.0.2)
      i18n (>= 1.6, < 2)
      minitest (>= 5.1)
      tzinfo (~> 2.0)
    addressable (2.8.5)
      public_suffix (>= 2.0.2, < 6.0)
    aes_key_wrap (1.1.0)
    airbrussh (1.4.1)
      sshkit (>= 1.6.1, != 1.7.0)
    android_key_attestation (0.3.0)
    annotate (3.2.0)
      activerecord (>= 3.2, < 8.0)
      rake (>= 10.4, < 14.0)
    ast (2.4.2)
    attr_encrypted (4.0.0)
      encryptor (~> 3.0.0)
    attr_required (1.0.1)
    awrence (1.2.1)
    aws-eventstream (1.2.0)
    aws-partitions (1.809.0)
    aws-sdk-core (3.181.0)
      aws-eventstream (~> 1, >= 1.0.2)
      aws-partitions (~> 1, >= 1.651.0)
      aws-sigv4 (~> 1.5)
      jmespath (~> 1, >= 1.6.1)
    aws-sdk-kms (1.71.0)
      aws-sdk-core (~> 3, >= 3.177.0)
      aws-sigv4 (~> 1.1)
    aws-sdk-s3 (1.133.0)
      aws-sdk-core (~> 3, >= 3.181.0)
      aws-sdk-kms (~> 1)
      aws-sigv4 (~> 1.6)
    aws-sigv4 (1.6.0)
      aws-eventstream (~> 1, >= 1.0.2)
    azure-storage-blob (2.0.3)
      azure-storage-common (~> 2.0)
      nokogiri (~> 1, >= 1.10.8)
    azure-storage-common (2.0.4)
      faraday (~> 1.0)
      faraday_middleware (~> 1.0, >= 1.0.0.rc1)
      net-http-persistent (~> 4.0)
      nokogiri (~> 1, >= 1.10.8)
    base64 (0.1.1)
    bcp47_spec (0.2.1)
    bcrypt (3.1.18)
    better_errors (2.10.1)
      erubi (>= 1.0.0)
      rack (>= 0.9.0)
      rouge (>= 1.0.0)
    better_html (2.0.1)
      actionview (>= 6.0)
      activesupport (>= 6.0)
      ast (~> 2.0)
      erubi (~> 1.4)
      parser (>= 2.4)
      smart_properties
    bindata (2.4.15)
    binding_of_caller (1.0.0)
      debug_inspector (>= 0.0.1)
    blurhash (0.1.7)
    bootsnap (1.16.0)
      msgpack (~> 1.2)
    brakeman (6.0.1)
    browser (5.3.1)
    brpoplpush-redis_script (0.1.3)
      concurrent-ruby (~> 1.0, >= 1.0.5)
      redis (>= 1.0, < 6)
    builder (3.2.4)
    bundler-audit (0.9.1)
      bundler (>= 1.2.0, < 3)
      thor (~> 1.0)
    capistrano (3.17.3)
      airbrussh (>= 1.0.0)
      i18n
      rake (>= 10.0.0)
      sshkit (>= 1.9.0)
    capistrano-bundler (2.1.0)
      capistrano (~> 3.1)
    capistrano-rails (1.6.3)
      capistrano (~> 3.1)
      capistrano-bundler (>= 1.1, < 3)
    capistrano-rbenv (2.2.0)
      capistrano (~> 3.1)
      sshkit (~> 1.3)
    capistrano-yarn (2.0.2)
      capistrano (~> 3.0)
    capybara (3.39.2)
      addressable
      matrix
      mini_mime (>= 0.1.3)
      nokogiri (~> 1.8)
      rack (>= 1.6.0)
      rack-test (>= 0.6.3)
      regexp_parser (>= 1.5, < 3.0)
      xpath (~> 3.2)
    case_transform (0.2)
      activesupport
    cbor (0.5.9.6)
    charlock_holmes (0.7.7)
    chewy (7.3.4)
      activesupport (>= 5.2)
      elasticsearch (>= 7.12.0, < 7.14.0)
      elasticsearch-dsl
    chunky_png (1.4.0)
    climate_control (0.2.0)
    cocoon (1.2.15)
    color_diff (0.1)
    concurrent-ruby (1.2.3)
    connection_pool (2.4.1)
    cose (1.3.0)
      cbor (~> 0.5.9)
      openssl-signature_algorithm (~> 1.0)
    crack (0.4.5)
      rexml
    crass (1.0.6)
    css_parser (1.14.0)
      addressable
    database_cleaner-active_record (2.1.0)
      activerecord (>= 5.a)
      database_cleaner-core (~> 2.0.0)
    database_cleaner-core (2.0.1)
    date (3.3.4)
    debug_inspector (1.1.0)
    devise (4.9.2)
      bcrypt (~> 3.0)
      orm_adapter (~> 0.1)
      railties (>= 4.1.0)
      responders
      warden (~> 1.2.3)
    devise-two-factor (4.1.0)
      activesupport (< 7.1)
      attr_encrypted (>= 1.3, < 5, != 2)
      devise (~> 4.0)
      railties (< 7.1)
      rotp (~> 6.0)
    devise_pam_authenticatable2 (9.2.0)
      devise (>= 4.0.0)
      rpam2 (~> 4.0)
    diff-lcs (1.5.0)
    discard (1.2.1)
      activerecord (>= 4.2, < 8)
    docile (1.4.0)
    domain_name (0.5.20190701)
      unf (>= 0.0.5, < 1.0.0)
    doorkeeper (5.6.6)
      railties (>= 5)
    dotenv (2.8.1)
    dotenv-rails (2.8.1)
      dotenv (= 2.8.1)
      railties (>= 3.2)
    ed25519 (1.3.0)
    elasticsearch (7.13.3)
      elasticsearch-api (= 7.13.3)
      elasticsearch-transport (= 7.13.3)
    elasticsearch-api (7.13.3)
      multi_json
    elasticsearch-dsl (0.1.10)
    elasticsearch-transport (7.13.3)
      faraday (~> 1)
      multi_json
    encryptor (3.0.0)
    erubi (1.12.0)
    et-orbi (1.2.7)
      tzinfo
    excon (0.100.0)
    fabrication (2.30.0)
    faker (3.2.1)
      i18n (>= 1.8.11, < 2)
    faraday (1.10.3)
      faraday-em_http (~> 1.0)
      faraday-em_synchrony (~> 1.0)
      faraday-excon (~> 1.1)
      faraday-httpclient (~> 1.0)
      faraday-multipart (~> 1.0)
      faraday-net_http (~> 1.0)
      faraday-net_http_persistent (~> 1.0)
      faraday-patron (~> 1.0)
      faraday-rack (~> 1.0)
      faraday-retry (~> 1.0)
      ruby2_keywords (>= 0.0.4)
    faraday-em_http (1.0.0)
    faraday-em_synchrony (1.0.0)
    faraday-excon (1.1.0)
    faraday-httpclient (1.0.1)
    faraday-multipart (1.0.4)
      multipart-post (~> 2)
    faraday-net_http (1.0.1)
    faraday-net_http_persistent (1.2.0)
    faraday-patron (1.0.0)
    faraday-rack (1.0.0)
    faraday-retry (1.0.3)
    faraday_middleware (1.2.0)
      faraday (~> 1.0)
    fast_blank (1.0.1)
<<<<<<< HEAD
    fastimage (2.3.0)
=======
    fastimage (2.3.1)
>>>>>>> c93aacaf
    ffi (1.15.5)
    ffi-compiler (1.0.1)
      ffi (>= 1.0.0)
      rake
    fog-core (2.1.0)
      builder
      excon (~> 0.58)
      formatador (~> 0.2)
      mime-types
    fog-json (1.2.0)
      fog-core
      multi_json (~> 1.10)
    fog-openstack (0.3.10)
      fog-core (>= 1.45, <= 2.1.0)
      fog-json (>= 1.0)
      ipaddress (>= 0.8)
    formatador (0.3.0)
    fugit (1.8.1)
      et-orbi (~> 1, >= 1.2.7)
      raabro (~> 1.4)
    fuubar (2.5.1)
      rspec-core (~> 3.0)
      ruby-progressbar (~> 1.4)
    globalid (1.1.0)
      activesupport (>= 5.0)
    haml (6.1.2)
      temple (>= 0.8.2)
      thor
      tilt
    haml-rails (2.1.0)
      actionpack (>= 5.1)
      activesupport (>= 5.1)
      haml (>= 4.0.6)
      railties (>= 5.1)
    haml_lint (0.50.0)
      haml (>= 4.0, < 6.2)
      parallel (~> 1.10)
      rainbow
      rubocop (>= 1.0)
      sysexits (~> 1.1)
    hashdiff (1.0.1)
    hashie (5.0.0)
    hcaptcha (7.1.0)
      json
    highline (2.1.0)
    hiredis (0.6.3)
    hkdf (0.3.0)
    htmlentities (4.3.4)
    http (5.1.1)
      addressable (~> 2.8)
      http-cookie (~> 1.0)
      http-form_data (~> 2.2)
      llhttp-ffi (~> 0.4.0)
    http-cookie (1.0.5)
      domain_name (~> 0.5)
    http-form_data (2.3.0)
    http_accept_language (2.1.1)
    httpclient (2.8.3)
    httplog (1.6.2)
      rack (>= 2.0)
      rainbow (>= 2.0.0)
    i18n (1.14.1)
      concurrent-ruby (~> 1.0)
    i18n-tasks (1.0.12)
      activesupport (>= 4.0.2)
      ast (>= 2.1.0)
      better_html (>= 1.0, < 3.0)
      erubi
      highline (>= 2.0.0)
      i18n
      parser (>= 2.2.3.0)
      rails-i18n
      rainbow (>= 2.2.2, < 4.0)
      terminal-table (>= 1.5.1)
    idn-ruby (0.1.5)
    ipaddress (0.8.3)
    jmespath (1.6.2)
    json (2.6.3)
    json-canonicalization (1.0.0)
    json-jwt (1.15.3.1)
      activesupport (>= 4.2)
      aes_key_wrap
      bindata
      httpclient
    json-ld (3.3.1)
      htmlentities (~> 4.3)
      json-canonicalization (~> 1.0)
      link_header (~> 0.0, >= 0.0.8)
      multi_json (~> 1.15)
      rack (>= 2.2, < 4)
      rdf (~> 3.3)
    json-ld-preloaded (3.2.2)
      json-ld (~> 3.2)
      rdf (~> 3.2)
    json-schema (4.0.0)
      addressable (>= 2.8)
    jsonapi-renderer (0.2.2)
    jwt (2.7.1)
    kaminari (1.2.2)
      activesupport (>= 4.1.0)
      kaminari-actionview (= 1.2.2)
      kaminari-activerecord (= 1.2.2)
      kaminari-core (= 1.2.2)
    kaminari-actionview (1.2.2)
      actionview
      kaminari-core (= 1.2.2)
    kaminari-activerecord (1.2.2)
      activerecord
      kaminari-core (= 1.2.2)
    kaminari-core (1.2.2)
    kt-paperclip (7.2.1)
      activemodel (>= 4.2.0)
      activesupport (>= 4.2.0)
      marcel (~> 1.0.1)
      mime-types
      terrapin (~> 0.6.0)
    language_server-protocol (3.17.0.3)
    launchy (2.5.2)
      addressable (~> 2.8)
    letter_opener (1.8.1)
      launchy (>= 2.2, < 3)
    letter_opener_web (2.0.0)
      actionmailer (>= 5.2)
      letter_opener (~> 1.7)
      railties (>= 5.2)
      rexml
    link_header (0.0.8)
    llhttp-ffi (0.4.0)
      ffi-compiler (~> 1.0)
      rake (~> 13.0)
    lograge (0.13.0)
      actionpack (>= 4)
      activesupport (>= 4)
      railties (>= 4)
      request_store (~> 1.0)
    loofah (2.21.4)
      crass (~> 1.0.2)
      nokogiri (>= 1.12.0)
    mail (2.8.1)
      mini_mime (>= 0.1.1)
      net-imap
      net-pop
      net-smtp
    marcel (1.0.2)
    mario-redis-lock (1.2.1)
      redis (>= 3.0.5)
    matrix (0.4.2)
    md-paperclip-azure (2.2.0)
      addressable (~> 2.5)
      azure-storage-blob (~> 2.0.1)
      hashie (~> 5.0)
    memory_profiler (1.0.1)
    method_source (1.0.0)
    mime-types (3.5.1)
      mime-types-data (~> 3.2015)
    mime-types-data (3.2023.0808)
    mini_mime (1.1.5)
    mini_portile2 (2.8.5)
    minitest (5.19.0)
    msgpack (1.7.1)
    multi_json (1.15.0)
    multipart-post (2.3.0)
    net-http (0.3.2)
      uri
    net-http-persistent (4.0.2)
      connection_pool (~> 2.2)
    net-imap (0.3.7)
      date
      net-protocol
    net-ldap (0.18.0)
    net-pop (0.1.2)
      net-protocol
    net-protocol (0.2.2)
      timeout
    net-scp (4.0.0)
      net-ssh (>= 2.6.5, < 8.0.0)
    net-smtp (0.3.4)
      net-protocol
    net-ssh (7.1.0)
    nio4r (2.7.0)
    nokogiri (1.16.5)
      mini_portile2 (~> 2.8.2)
      racc (~> 1.4)
    nsa (0.3.0)
      activesupport (>= 4.2, < 7.2)
      concurrent-ruby (~> 1.0, >= 1.0.2)
      sidekiq (>= 3.5)
      statsd-ruby (~> 1.4, >= 1.4.0)
    oj (3.16.1)
    omniauth (2.1.1)
      hashie (>= 3.4.6)
      rack (>= 2.2.3)
      rack-protection
    omniauth-rails_csrf_protection (1.0.1)
      actionpack (>= 4.2)
      omniauth (~> 2.0)
    omniauth-saml (2.1.0)
      omniauth (~> 2.0)
      ruby-saml (~> 1.12)
    omniauth_openid_connect (0.6.1)
      omniauth (>= 1.9, < 3)
      openid_connect (~> 1.1)
    openid_connect (1.4.2)
      activemodel
      attr_required (>= 1.0.0)
      json-jwt (>= 1.15.0)
      net-smtp
      rack-oauth2 (~> 1.21)
      swd (~> 1.3)
      tzinfo
      validate_email
      validate_url
      webfinger (~> 1.2)
    openssl (3.1.0)
    openssl-signature_algorithm (1.3.0)
      openssl (> 2.0)
    orm_adapter (0.5.0)
    ox (2.14.17)
    parallel (1.23.0)
    parser (3.2.2.3)
      ast (~> 2.4.1)
      racc
    parslet (2.0.0)
    pastel (0.8.0)
      tty-color (~> 0.5)
    pg (1.5.5)
    pghero (3.3.4)
      activerecord (>= 6)
    posix-spawn (0.3.15)
    premailer (1.21.0)
      addressable
      css_parser (>= 1.12.0)
      htmlentities (>= 4.0.0)
    premailer-rails (1.12.0)
      actionmailer (>= 3)
      net-smtp
      premailer (~> 1.7, >= 1.7.9)
    private_address_check (0.5.0)
    public_suffix (5.0.3)
    puma (6.4.2)
      nio4r (~> 2.0)
    pundit (2.3.0)
      activesupport (>= 3.0.0)
    raabro (1.4.0)
    racc (1.7.3)
    rack (2.2.8.1)
    rack-attack (6.7.0)
      rack (>= 1.0, < 4)
    rack-cors (2.0.2)
      rack (>= 2.0.0)
    rack-oauth2 (1.21.3)
      activesupport
      attr_required
      httpclient
      json-jwt (>= 1.11.0)
      rack (>= 2.1.0)
    rack-protection (3.0.5)
      rack
    rack-proxy (0.7.6)
      rack
    rack-test (2.1.0)
      rack (>= 1.3)
    rails (7.0.8.1)
      actioncable (= 7.0.8.1)
      actionmailbox (= 7.0.8.1)
      actionmailer (= 7.0.8.1)
      actionpack (= 7.0.8.1)
      actiontext (= 7.0.8.1)
      actionview (= 7.0.8.1)
      activejob (= 7.0.8.1)
      activemodel (= 7.0.8.1)
      activerecord (= 7.0.8.1)
      activestorage (= 7.0.8.1)
      activesupport (= 7.0.8.1)
      bundler (>= 1.15.0)
      railties (= 7.0.8.1)
    rails-controller-testing (1.0.5)
      actionpack (>= 5.0.1.rc1)
      actionview (>= 5.0.1.rc1)
      activesupport (>= 5.0.1.rc1)
    rails-dom-testing (2.1.1)
      activesupport (>= 5.0.0)
      minitest
      nokogiri (>= 1.6)
    rails-html-sanitizer (1.6.0)
      loofah (~> 2.21)
      nokogiri (~> 1.14)
    rails-i18n (7.0.7)
      i18n (>= 0.7, < 2)
      railties (>= 6.0.0, < 8)
    railties (7.0.8.1)
      actionpack (= 7.0.8.1)
      activesupport (= 7.0.8.1)
      method_source
      rake (>= 12.2)
      thor (~> 1.0)
      zeitwerk (~> 2.5)
    rainbow (3.1.1)
    rake (13.0.6)
    rdf (3.3.1)
      bcp47_spec (~> 0.2)
      link_header (~> 0.0, >= 0.0.8)
    rdf-normalize (0.6.1)
      rdf (~> 3.2)
    redcarpet (3.6.0)
    redis (4.8.1)
    redis-namespace (1.11.0)
      redis (>= 4)
    redlock (1.3.2)
      redis (>= 3.0.0, < 6.0)
    regexp_parser (2.8.1)
    request_store (1.5.1)
      rack (>= 1.4)
    responders (3.1.0)
      actionpack (>= 5.2)
      railties (>= 5.2)
    rexml (3.2.8)
      strscan (>= 3.0.9)
    rotp (6.3.0)
    rouge (4.1.2)
    rpam2 (4.0.2)
    rqrcode (2.2.0)
      chunky_png (~> 1.0)
      rqrcode_core (~> 1.0)
    rqrcode_core (1.2.0)
    rspec-core (3.12.2)
      rspec-support (~> 3.12.0)
    rspec-expectations (3.12.3)
      diff-lcs (>= 1.2.0, < 2.0)
      rspec-support (~> 3.12.0)
    rspec-mocks (3.12.5)
      diff-lcs (>= 1.2.0, < 2.0)
      rspec-support (~> 3.12.0)
    rspec-rails (6.0.3)
      actionpack (>= 6.1)
      activesupport (>= 6.1)
      railties (>= 6.1)
      rspec-core (~> 3.12)
      rspec-expectations (~> 3.12)
      rspec-mocks (~> 3.12)
      rspec-support (~> 3.12)
    rspec-sidekiq (4.0.1)
      rspec-core (~> 3.0)
      rspec-expectations (~> 3.0)
      rspec-mocks (~> 3.0)
      sidekiq (>= 5, < 8)
    rspec-support (3.12.1)
    rspec_chunked (0.6)
    rubocop (1.56.3)
      base64 (~> 0.1.1)
      json (~> 2.3)
      language_server-protocol (>= 3.17.0)
      parallel (~> 1.10)
      parser (>= 3.2.2.3)
      rainbow (>= 2.2.2, < 4.0)
      regexp_parser (>= 1.8, < 3.0)
      rexml (>= 3.2.5, < 4.0)
      rubocop-ast (>= 1.28.1, < 2.0)
      ruby-progressbar (~> 1.7)
      unicode-display_width (>= 2.4.0, < 3.0)
    rubocop-ast (1.29.0)
      parser (>= 3.2.1.0)
    rubocop-capybara (2.18.0)
      rubocop (~> 1.41)
    rubocop-factory_bot (2.23.1)
      rubocop (~> 1.33)
    rubocop-performance (1.19.0)
      rubocop (>= 1.7.0, < 2.0)
      rubocop-ast (>= 0.4.0)
    rubocop-rails (2.20.2)
      activesupport (>= 4.2.0)
      rack (>= 1.1)
      rubocop (>= 1.33.0, < 2.0)
    rubocop-rspec (2.23.2)
      rubocop (~> 1.33)
      rubocop-capybara (~> 2.17)
      rubocop-factory_bot (~> 2.22)
    ruby-prof (1.6.3)
    ruby-progressbar (1.13.0)
    ruby-saml (1.15.0)
      nokogiri (>= 1.13.10)
      rexml
    ruby2_keywords (0.0.5)
    rubyzip (2.3.2)
    rufus-scheduler (3.9.1)
      fugit (~> 1.1, >= 1.1.6)
    safety_net_attestation (0.4.0)
      jwt (~> 2.0)
    sanitize (6.0.2)
      crass (~> 1.0.2)
      nokogiri (>= 1.12.0)
    scenic (1.7.0)
      activerecord (>= 4.0.0)
      railties (>= 4.0.0)
    selenium-webdriver (4.11.0)
      rexml (~> 3.2, >= 3.2.5)
      rubyzip (>= 1.2.2, < 3.0)
      websocket (~> 1.0)
    semantic_range (3.0.0)
    sidekiq (6.5.12)
      connection_pool (>= 2.2.5, < 3)
      rack (~> 2.0)
      redis (>= 4.5.0, < 5)
    sidekiq-bulk (0.2.0)
      sidekiq
    sidekiq-scheduler (5.0.3)
      rufus-scheduler (~> 3.2)
      sidekiq (>= 6, < 8)
      tilt (>= 1.4.0)
    sidekiq-unique-jobs (7.1.33)
      brpoplpush-redis_script (> 0.1.1, <= 2.0.0)
      concurrent-ruby (~> 1.0, >= 1.0.5)
      redis (< 5.0)
      sidekiq (>= 5.0, < 7.0)
      thor (>= 0.20, < 3.0)
    simple-navigation (4.4.0)
      activesupport (>= 2.3.2)
    simple_form (5.2.0)
      actionpack (>= 5.2)
      activemodel (>= 5.2)
    simplecov (0.22.0)
      docile (~> 1.1)
      simplecov-html (~> 0.11)
      simplecov_json_formatter (~> 0.1)
    simplecov-html (0.12.3)
    simplecov_json_formatter (0.1.4)
    smart_properties (1.17.0)
    sprockets (3.7.2)
      concurrent-ruby (~> 1.0)
      rack (> 1, < 3)
    sprockets-rails (3.4.2)
      actionpack (>= 5.2)
      activesupport (>= 5.2)
      sprockets (>= 3.0.0)
    sshkit (1.21.5)
      net-scp (>= 1.1.2)
      net-ssh (>= 2.8.0)
    stackprof (0.2.25)
    statsd-ruby (1.5.0)
    stoplight (3.0.2)
      redlock (~> 1.0)
    strong_migrations (0.8.0)
      activerecord (>= 5.2)
    strscan (3.0.9)
    swd (1.3.0)
      activesupport (>= 3)
      attr_required (>= 0.0.5)
      httpclient (>= 2.4)
    sysexits (1.2.0)
    temple (0.10.2)
    terminal-table (3.0.2)
      unicode-display_width (>= 1.1.1, < 3)
    terrapin (0.6.0)
      climate_control (>= 0.0.3, < 1.0)
    test-prof (1.2.3)
    thor (1.3.0)
    tilt (2.2.0)
    timeout (0.4.1)
    tpm-key_attestation (0.12.0)
      bindata (~> 2.4)
      openssl (> 2.0)
      openssl-signature_algorithm (~> 1.0)
    tty-color (0.6.0)
    tty-cursor (0.7.1)
    tty-prompt (0.23.1)
      pastel (~> 0.8)
      tty-reader (~> 0.8)
    tty-reader (0.9.0)
      tty-cursor (~> 0.7)
      tty-screen (~> 0.8)
      wisper (~> 2.0)
    tty-screen (0.8.1)
    twitter-text (3.1.0)
      idn-ruby
      unf (~> 0.1.0)
    tzinfo (2.0.6)
      concurrent-ruby (~> 1.0)
    tzinfo-data (1.2023.3)
      tzinfo (>= 1.0.0)
    unf (0.1.4)
      unf_ext
    unf_ext (0.0.8.2)
    unicode-display_width (2.4.2)
    uri (0.12.2)
    validate_email (0.1.6)
      activemodel (>= 3.0)
      mail (>= 2.2.5)
    validate_url (1.0.15)
      activemodel (>= 3.0.0)
      public_suffix
    warden (1.2.9)
      rack (>= 2.0.9)
    webauthn (3.0.0)
      android_key_attestation (~> 0.3.0)
      awrence (~> 1.1)
      bindata (~> 2.4)
      cbor (~> 0.5.9)
      cose (~> 1.1)
      openssl (>= 2.2)
      safety_net_attestation (~> 0.4.0)
      tpm-key_attestation (~> 0.12.0)
    webfinger (1.2.0)
      activesupport
      httpclient (>= 2.4)
    webmock (3.19.1)
      addressable (>= 2.8.0)
      crack (>= 0.3.2)
      hashdiff (>= 0.4.0, < 2.0.0)
    webpacker (5.4.4)
      activesupport (>= 5.2)
      rack-proxy (>= 0.6.1)
      railties (>= 5.2)
      semantic_range (>= 2.3.0)
    websocket (1.2.9)
    websocket-driver (0.7.6)
      websocket-extensions (>= 0.1.0)
    websocket-extensions (0.1.5)
    wisper (2.0.1)
    xorcist (1.1.3)
    xpath (3.2.0)
      nokogiri (~> 1.8)
    zeitwerk (2.6.13)

PLATFORMS
  ruby

DEPENDENCIES
  active_model_serializers (~> 0.10)
  addressable (~> 2.8)
  annotate (~> 3.2)
  aws-sdk-s3 (~> 1.123)
  better_errors (~> 2.9)
  binding_of_caller (~> 1.0)
  blurhash (~> 0.1)
  bootsnap (~> 1.16.0)
  brakeman (~> 6.0)
  browser
  bundler-audit (~> 0.9)
  capistrano (~> 3.17)
  capistrano-rails (~> 1.6)
  capistrano-rbenv (~> 2.2)
  capistrano-yarn (~> 2.0)
  capybara (~> 3.39)
  charlock_holmes (~> 0.7.7)
  chewy (~> 7.3)
  climate_control (~> 0.2)
  cocoon (~> 1.2)
  color_diff (~> 0.1)
  concurrent-ruby
  connection_pool
  database_cleaner-active_record
  devise (~> 4.9)
  devise-two-factor (~> 4.1)
  devise_pam_authenticatable2 (~> 9.2)
  discard (~> 1.2)
  doorkeeper (~> 5.6)
  dotenv-rails (~> 2.8)
  ed25519 (~> 1.3)
  fabrication (~> 2.30)
  faker (~> 3.2)
  fast_blank (~> 1.0)
  fastimage
  fog-core (<= 2.4.0)
  fog-openstack (~> 0.3)
  fuubar (~> 2.5)
  haml-rails (~> 2.0)
  haml_lint
  hcaptcha (~> 7.1)
  hiredis (~> 0.6)
  htmlentities (~> 4.3)
  http (~> 5.1)
  http_accept_language (~> 2.1)
  httplog (~> 1.6.2)
  i18n-tasks (~> 1.0)
  idn-ruby
  json-ld
  json-ld-preloaded (~> 3.2)
  json-schema (~> 4.0)
  kaminari (~> 1.2)
  kt-paperclip (~> 7.2)
  letter_opener (~> 1.8)
  letter_opener_web (~> 2.0)
  link_header (~> 0.0)
  lograge (~> 0.12)
  mail (~> 2.8)
  mario-redis-lock (~> 1.2)
  md-paperclip-azure (~> 2.2)
  memory_profiler
  mime-types (~> 3.5.0)
  net-http (~> 0.3.2)
  net-ldap (~> 0.18)
  nokogiri (~> 1.15)
  nsa
  oj (~> 3.14)
  omniauth (~> 2.0)
  omniauth-cas!
  omniauth-rails_csrf_protection (~> 1.0)
  omniauth-saml (~> 2.0)
  omniauth_openid_connect (~> 0.6.1)
  ox (~> 2.14)
  parslet
  pg (~> 1.5)
  pghero
  posix-spawn
  premailer-rails
  private_address_check (~> 0.5)
  public_suffix (~> 5.0)
  puma (~> 6.3)
  pundit (~> 2.3)
  rack (~> 2.2.7)
  rack-attack (~> 6.6)
  rack-cors (~> 2.0)
  rack-test (~> 2.1)
  rails (~> 7.0)
  rails-controller-testing (~> 1.0)
  rails-i18n (~> 7.0)
  rails-settings-cached (~> 0.6)!
  rdf-normalize (~> 0.5)
  redcarpet (~> 3.6)
  redis (~> 4.5)
  redis-namespace (~> 1.10)
  rqrcode (~> 2.2)
  rspec-rails (~> 6.0)
  rspec-sidekiq (~> 4.0)
  rspec_chunked (~> 0.6)
  rubocop
  rubocop-capybara
  rubocop-performance
  rubocop-rails
  rubocop-rspec
  ruby-prof
  ruby-progressbar (~> 1.13)
  rubyzip (~> 2.3)
  sanitize (~> 6.0)
  scenic (~> 1.7)
  selenium-webdriver
  sidekiq (~> 6.5)
  sidekiq-bulk (~> 0.2.0)
  sidekiq-scheduler (~> 5.0)
  sidekiq-unique-jobs (~> 7.1)
  simple-navigation (~> 4.4)
  simple_form (~> 5.2)
  simplecov (~> 0.22)
  sprockets (~> 3.7.2)
  sprockets-rails (~> 3.4)
  stackprof
  stoplight (~> 3.0.1)
  strong_migrations (~> 0.8)
  test-prof
  thor (~> 1.2)
  tty-prompt (~> 0.23)
  twitter-text (~> 3.1.0)
  tzinfo-data (~> 1.2023)
  webauthn (~> 3.0)
  webmock (~> 3.18)
  webpacker (~> 5.4)
  webpush!
  xorcist (~> 1.1)

RUBY VERSION
   ruby 3.2.2p53

BUNDLED WITH
   2.4.13<|MERGE_RESOLUTION|>--- conflicted
+++ resolved
@@ -288,11 +288,7 @@
     faraday_middleware (1.2.0)
       faraday (~> 1.0)
     fast_blank (1.0.1)
-<<<<<<< HEAD
-    fastimage (2.3.0)
-=======
     fastimage (2.3.1)
->>>>>>> c93aacaf
     ffi (1.15.5)
     ffi-compiler (1.0.1)
       ffi (>= 1.0.0)
