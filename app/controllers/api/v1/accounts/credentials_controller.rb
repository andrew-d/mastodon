# frozen_string_literal: true

class Api::V1::Accounts::CredentialsController < Api::BaseController
  before_action -> { doorkeeper_authorize! :read, :'read:accounts' }, except: [:update]
  before_action -> { doorkeeper_authorize! :write, :'write:accounts' }, only: [:update]
  before_action :require_user!

  def show
    @account = current_account
    render json: @account, serializer: REST::CredentialAccountSerializer
  end

  def update
    @account = current_account
    UpdateAccountService.new.call(@account, account_params, raise_error: true)
    current_user.update(user_params) if user_params
    ActivityPub::UpdateDistributionWorker.perform_async(@account.id)
    render json: @account, serializer: REST::CredentialAccountSerializer
  end

  private

  def account_params
    params.permit(
      :display_name,
      :note,
      :avatar,
      :header,
      :locked,
      :bot,
      :discoverable,
      :hide_collections,
      fields_attributes: [:name, :value]
    )
  end

  def user_params
    return nil if params[:source].blank?

    source_params = params.require(:source)

    {
<<<<<<< HEAD
      'setting_default_privacy' => source_params.fetch(:privacy, @account.user.setting_default_privacy),
      'setting_default_sensitive' => source_params.fetch(:sensitive, @account.user.setting_default_sensitive),
      'setting_default_language' => source_params.fetch(:language, @account.user.setting_default_language),
      'setting_default_federation' => source_params.fetch(:federation, @account.user.setting_default_federation),
=======
      settings_attributes: {
        default_privacy: source_params.fetch(:privacy, @account.user.setting_default_privacy),
        default_sensitive: source_params.fetch(:sensitive, @account.user.setting_default_sensitive),
        default_language: source_params.fetch(:language, @account.user.setting_default_language),
      },
>>>>>>> dab54ccb
    }
  end
end<|MERGE_RESOLUTION|>--- conflicted
+++ resolved
@@ -40,18 +40,12 @@
     source_params = params.require(:source)
 
     {
-<<<<<<< HEAD
-      'setting_default_privacy' => source_params.fetch(:privacy, @account.user.setting_default_privacy),
-      'setting_default_sensitive' => source_params.fetch(:sensitive, @account.user.setting_default_sensitive),
-      'setting_default_language' => source_params.fetch(:language, @account.user.setting_default_language),
-      'setting_default_federation' => source_params.fetch(:federation, @account.user.setting_default_federation),
-=======
       settings_attributes: {
         default_privacy: source_params.fetch(:privacy, @account.user.setting_default_privacy),
         default_sensitive: source_params.fetch(:sensitive, @account.user.setting_default_sensitive),
         default_language: source_params.fetch(:language, @account.user.setting_default_language),
+        default_federation: source_params.fetch(:federation, @account.user.setting_default_federation),
       },
->>>>>>> dab54ccb
     }
   end
 end