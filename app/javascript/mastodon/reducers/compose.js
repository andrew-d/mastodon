import {
  COMPOSE_MOUNT,
  COMPOSE_UNMOUNT,
  COMPOSE_CHANGE,
  COMPOSE_REPLY,
  COMPOSE_REPLY_CANCEL,
  COMPOSE_DIRECT,
  COMPOSE_MENTION,
  COMPOSE_SUBMIT_REQUEST,
  COMPOSE_SUBMIT_SUCCESS,
  COMPOSE_SUBMIT_FAIL,
  COMPOSE_UPLOAD_REQUEST,
  COMPOSE_UPLOAD_SUCCESS,
  COMPOSE_UPLOAD_FAIL,
  COMPOSE_UPLOAD_UNDO,
  COMPOSE_UPLOAD_PROGRESS,
  COMPOSE_UPLOAD_PROCESSING,
  THUMBNAIL_UPLOAD_REQUEST,
  THUMBNAIL_UPLOAD_SUCCESS,
  THUMBNAIL_UPLOAD_FAIL,
  THUMBNAIL_UPLOAD_PROGRESS,
  COMPOSE_SUGGESTIONS_CLEAR,
  COMPOSE_SUGGESTIONS_READY,
  COMPOSE_SUGGESTION_SELECT,
  COMPOSE_SUGGESTION_IGNORE,
  COMPOSE_SUGGESTION_TAGS_UPDATE,
  COMPOSE_TAG_HISTORY_UPDATE,
  COMPOSE_SENSITIVITY_CHANGE,
  COMPOSE_SPOILERNESS_CHANGE,
  COMPOSE_SPOILER_TEXT_CHANGE,
  COMPOSE_VISIBILITY_CHANGE,
  COMPOSE_FEDERATION_CHANGE,
  COMPOSE_LANGUAGE_CHANGE,
  COMPOSE_COMPOSING_CHANGE,
  COMPOSE_EMOJI_INSERT,
  COMPOSE_UPLOAD_CHANGE_REQUEST,
  COMPOSE_UPLOAD_CHANGE_SUCCESS,
  COMPOSE_UPLOAD_CHANGE_FAIL,
  COMPOSE_RESET,
  COMPOSE_POLL_ADD,
  COMPOSE_POLL_REMOVE,
  COMPOSE_POLL_OPTION_ADD,
  COMPOSE_POLL_OPTION_CHANGE,
  COMPOSE_POLL_OPTION_REMOVE,
  COMPOSE_POLL_SETTINGS_CHANGE,
  INIT_MEDIA_EDIT_MODAL,
  COMPOSE_CHANGE_MEDIA_DESCRIPTION,
  COMPOSE_CHANGE_MEDIA_FOCUS,
  COMPOSE_SET_STATUS,
} from '../actions/compose';
import { TIMELINE_DELETE } from '../actions/timelines';
import { STORE_HYDRATE } from '../actions/store';
import { REDRAFT } from '../actions/statuses';
import { Map as ImmutableMap, List as ImmutableList, OrderedSet as ImmutableOrderedSet, fromJS } from 'immutable';
import uuid from '../uuid';
import { me } from '../initial_state';
import { unescapeHTML } from '../utils/html';

const initialState = ImmutableMap({
  mounted: 0,
  sensitive: false,
  spoiler: false,
  spoiler_text: '',
  privacy: null,
  federation: null,
  id: null,
  text: '',
  focusDate: null,
  caretPosition: null,
  preselectDate: null,
  in_reply_to: null,
  is_composing: false,
  is_submitting: false,
  is_changing_upload: false,
  is_uploading: false,
  progress: 0,
  isUploadingThumbnail: false,
  thumbnailProgress: 0,
  media_attachments: ImmutableList(),
  pending_media_attachments: 0,
  poll: null,
  suggestion_token: null,
  suggestions: ImmutableList(),
  default_privacy: 'public',
  default_federation: true,
  default_sensitive: false,
  default_language: 'en',
  resetFileKey: Math.floor((Math.random() * 0x10000)),
  idempotencyKey: null,
  tagHistory: ImmutableList(),
  media_modal: ImmutableMap({
    id: null,
    description: '',
    focusX: 0,
    focusY: 0,
    dirty: false,
  }),
});

const initialPoll = ImmutableMap({
  options: ImmutableList(['', '']),
  expires_in: 24 * 3600,
  multiple: false,
});

function statusToTextMentions(state, status) {
  let set = ImmutableOrderedSet([]);

  if (status.getIn(['account', 'id']) !== me) {
    set = set.add(`@${status.getIn(['account', 'acct'])} `);
  }

  return set.union(status.get('mentions').filterNot(mention => mention.get('id') === me).map(mention => `@${mention.get('acct')} `)).join('');
};

function clearAll(state) {
  return state.withMutations(map => {
    map.set('id', null);
    map.set('text', '');
    map.set('spoiler', false);
    map.set('spoiler_text', '');
    map.set('is_submitting', false);
    map.set('is_changing_upload', false);
    map.set('in_reply_to', null);
    map.set('privacy', state.get('default_privacy'));
    map.set('federation', state.get('default_federation'));
    map.set('sensitive', state.get('default_sensitive'));
    map.set('language', state.get('default_language'));
    map.update('media_attachments', list => list.clear());
    map.set('poll', null);
    map.set('idempotencyKey', uuid());
  });
};

function appendMedia(state, media, file) {
  const prevSize = state.get('media_attachments').size;

  return state.withMutations(map => {
    if (media.get('type') === 'image') {
      media = media.set('file', file);
    }
    map.update('media_attachments', list => list.push(media.set('unattached', true)));
    map.set('is_uploading', false);
    map.set('is_processing', false);
    map.set('resetFileKey', Math.floor((Math.random() * 0x10000)));
    map.set('idempotencyKey', uuid());
    map.update('pending_media_attachments', n => n - 1);

    if (prevSize === 0 && (state.get('default_sensitive') || state.get('spoiler'))) {
      map.set('sensitive', true);
    }
  });
};

function removeMedia(state, mediaId) {
  const prevSize = state.get('media_attachments').size;

  return state.withMutations(map => {
    map.update('media_attachments', list => list.filterNot(item => item.get('id') === mediaId));
    map.set('idempotencyKey', uuid());

    if (prevSize === 1) {
      map.set('sensitive', false);
    }
  });
};

const insertSuggestion = (state, position, token, completion, path) => {
  return state.withMutations(map => {
    map.updateIn(path, oldText => `${oldText.slice(0, position)}${completion} ${oldText.slice(position + token.length)}`);
    map.set('suggestion_token', null);
    map.set('suggestions', ImmutableList());
    if (path.length === 1 && path[0] === 'text') {
      map.set('focusDate', new Date());
      map.set('caretPosition', position + completion.length + 1);
    }
    map.set('idempotencyKey', uuid());
  });
};

const ignoreSuggestion = (state, position, token, completion, path) => {
  return state.withMutations(map => {
    map.updateIn(path, oldText => `${oldText.slice(0, position + token.length)} ${oldText.slice(position + token.length)}`);
    map.set('suggestion_token', null);
    map.set('suggestions', ImmutableList());
    map.set('focusDate', new Date());
    map.set('caretPosition', position + token.length + 1);
    map.set('idempotencyKey', uuid());
  });
};

const sortHashtagsByUse = (state, tags) => {
  const personalHistory = state.get('tagHistory');

  return tags.sort((a, b) => {
    const usedA = personalHistory.includes(a.name);
    const usedB = personalHistory.includes(b.name);

    if (usedA === usedB) {
      return 0;
    } else if (usedA && !usedB) {
      return -1;
    } else {
      return 1;
    }
  });
};

const insertEmoji = (state, position, emojiData, needsSpace) => {
  const oldText = state.get('text');
  const emoji = needsSpace ? ' ' + emojiData.native : emojiData.native;

  return state.merge({
    text: `${oldText.slice(0, position)}${emoji} ${oldText.slice(position)}`,
    focusDate: new Date(),
    caretPosition: position + emoji.length + 1,
    idempotencyKey: uuid(),
  });
};

const privacyPreference = (a, b) => {
  const order = ['public', 'unlisted', 'private', 'direct'];
  return order[Math.max(order.indexOf(a), order.indexOf(b), 0)];
};

const hydrate = (state, hydratedState) => {
  state = clearAll(state.merge(hydratedState));

  if (hydratedState.has('text')) {
    state = state.set('text', hydratedState.get('text'));
  }

  return state;
};

const domParser = new DOMParser();

const expandMentions = status => {
  const fragment = domParser.parseFromString(status.get('content'), 'text/html').documentElement;

  status.get('mentions').forEach(mention => {
    fragment.querySelector(`a[href="${mention.get('url')}"]`).textContent = `@${mention.get('acct')}`;
  });

  return fragment.innerHTML;
};

const expiresInFromExpiresAt = expires_at => {
  if (!expires_at) return 24 * 3600;
  const delta = (new Date(expires_at).getTime() - Date.now()) / 1000;
  return [300, 1800, 3600, 21600, 86400, 259200, 604800].find(expires_in => expires_in >= delta) || 24 * 3600;
};

const mergeLocalHashtagResults = (suggestions, prefix, tagHistory) => {
  prefix = prefix.toLowerCase();
  if (suggestions.length < 4) {
    const localTags = tagHistory.filter(tag => tag.toLowerCase().startsWith(prefix) && !suggestions.some(suggestion => suggestion.type === 'hashtag' && suggestion.name.toLowerCase() === tag.toLowerCase()));
    return suggestions.concat(localTags.slice(0, 4 - suggestions.length).toJS().map(tag => ({ type: 'hashtag', name: tag })));
  } else {
    return suggestions;
  }
};

const normalizeSuggestions = (state, { accounts, emojis, tags, token }) => {
  if (accounts) {
    return accounts.map(item => ({ id: item.id, type: 'account' }));
  } else if (emojis) {
    return emojis.map(item => ({ ...item, type: 'emoji' }));
  } else {
    return mergeLocalHashtagResults(sortHashtagsByUse(state, tags.map(item => ({ ...item, type: 'hashtag' }))), token.slice(1), state.get('tagHistory'));
  }
};

const updateSuggestionTags = (state, token) => {
  const prefix = token.slice(1);

  const suggestions = state.get('suggestions').toJS();
  return state.merge({
    suggestions: ImmutableList(mergeLocalHashtagResults(suggestions, prefix, state.get('tagHistory'))),
    suggestion_token: token,
  });
};

export default function compose(state = initialState, action) {
  switch(action.type) {
  case STORE_HYDRATE:
    return hydrate(state, action.state.get('compose'));
  case COMPOSE_MOUNT:
    return state.set('mounted', state.get('mounted') + 1);
  case COMPOSE_UNMOUNT:
    return state
      .set('mounted', Math.max(state.get('mounted') - 1, 0))
      .set('is_composing', false);
  case COMPOSE_SENSITIVITY_CHANGE:
    return state.withMutations(map => {
      if (!state.get('spoiler')) {
        map.set('sensitive', !state.get('sensitive'));
      }

      map.set('idempotencyKey', uuid());
    });
  case COMPOSE_SPOILERNESS_CHANGE:
    return state.withMutations(map => {
      map.set('spoiler', !state.get('spoiler'));
      map.set('idempotencyKey', uuid());

      if (!state.get('sensitive') && state.get('media_attachments').size >= 1) {
        map.set('sensitive', true);
      }
    });
  case COMPOSE_SPOILER_TEXT_CHANGE:
    if (!state.get('spoiler')) return state;
    return state
      .set('spoiler_text', action.text)
      .set('idempotencyKey', uuid());
  case COMPOSE_FEDERATION_CHANGE:
    return state
      .set('federation', action.value)
      .set('idempotencyKey', uuid());
  case COMPOSE_VISIBILITY_CHANGE:
    return state
      .set('privacy', action.value)
      .set('idempotencyKey', uuid());
  case COMPOSE_CHANGE:
    return state
      .set('text', action.text)
      .set('idempotencyKey', uuid());
  case COMPOSE_COMPOSING_CHANGE:
    return state.set('is_composing', action.value);
  case COMPOSE_REPLY:
    return state.withMutations(map => {
      map.set('id', null);
      map.set('in_reply_to', action.status.get('id'));
      map.set('text', statusToTextMentions(state, action.status));
      map.set('privacy', privacyPreference(action.status.get('visibility'), state.get('default_privacy')));
      map.set('federation', !action.status.get('local_only'));
      map.set('focusDate', new Date());
      map.set('caretPosition', null);
      map.set('preselectDate', new Date());
      map.set('idempotencyKey', uuid());

      if (action.status.get('language')) {
        map.set('language', action.status.get('language'));
      }

      if (action.status.get('spoiler_text').length > 0) {
        map.set('spoiler', true);
        map.set('spoiler_text', action.status.get('spoiler_text'));
      } else {
        map.set('spoiler', false);
        map.set('spoiler_text', '');
      }
    });
  case COMPOSE_SUBMIT_REQUEST:
    return state.set('is_submitting', true);
  case COMPOSE_UPLOAD_CHANGE_REQUEST:
    return state.set('is_changing_upload', true);
  case COMPOSE_REPLY_CANCEL:
  case COMPOSE_RESET:
  case COMPOSE_SUBMIT_SUCCESS:
    return clearAll(state);
  case COMPOSE_SUBMIT_FAIL:
    return state.set('is_submitting', false);
  case COMPOSE_UPLOAD_CHANGE_FAIL:
    return state.set('is_changing_upload', false);
  case COMPOSE_UPLOAD_REQUEST:
    return state.set('is_uploading', true).update('pending_media_attachments', n => n + 1);
  case COMPOSE_UPLOAD_PROCESSING:
    return state.set('is_processing', true);
  case COMPOSE_UPLOAD_SUCCESS:
    return appendMedia(state, fromJS(action.media), action.file);
  case COMPOSE_UPLOAD_FAIL:
    return state.set('is_uploading', false).set('is_processing', false).update('pending_media_attachments', n => n - 1);
  case COMPOSE_UPLOAD_UNDO:
    return removeMedia(state, action.media_id);
  case COMPOSE_UPLOAD_PROGRESS:
    return state.set('progress', Math.round((action.loaded / action.total) * 100));
  case THUMBNAIL_UPLOAD_REQUEST:
    return state.set('isUploadingThumbnail', true);
  case THUMBNAIL_UPLOAD_PROGRESS:
    return state.set('thumbnailProgress', Math.round((action.loaded / action.total) * 100));
  case THUMBNAIL_UPLOAD_FAIL:
    return state.set('isUploadingThumbnail', false);
  case THUMBNAIL_UPLOAD_SUCCESS:
    return state
      .set('isUploadingThumbnail', false)
      .update('media_attachments', list => list.map(item => {
        if (item.get('id') === action.media.id) {
          return fromJS(action.media);
        }

        return item;
      }));
  case INIT_MEDIA_EDIT_MODAL:
    const media =  state.get('media_attachments').find(item => item.get('id') === action.id);
    return state.set('media_modal', ImmutableMap({
      id: action.id,
      description: media.get('description') || '',
      focusX: media.getIn(['meta', 'focus', 'x'], 0),
      focusY: media.getIn(['meta', 'focus', 'y'], 0),
      dirty: false,
    }));
  case COMPOSE_CHANGE_MEDIA_DESCRIPTION:
    return state.setIn(['media_modal', 'description'], action.description).setIn(['media_modal', 'dirty'], true);
  case COMPOSE_CHANGE_MEDIA_FOCUS:
    return state.setIn(['media_modal', 'focusX'], action.focusX).setIn(['media_modal', 'focusY'], action.focusY).setIn(['media_modal', 'dirty'], true);
  case COMPOSE_MENTION:
    return state.withMutations(map => {
      map.update('text', text => [text.trim(), `@${action.account.get('acct')} `].filter((str) => str.length !== 0).join(' '));
      map.set('focusDate', new Date());
      map.set('caretPosition', null);
      map.set('idempotencyKey', uuid());
    });
  case COMPOSE_DIRECT:
    return state.withMutations(map => {
      map.update('text', text => [text.trim(), `@${action.account.get('acct')} `].filter((str) => str.length !== 0).join(' '));
      map.set('privacy', 'direct');
      map.set('focusDate', new Date());
      map.set('caretPosition', null);
      map.set('idempotencyKey', uuid());
    });
  case COMPOSE_SUGGESTIONS_CLEAR:
    return state.update('suggestions', ImmutableList(), list => list.clear()).set('suggestion_token', null);
  case COMPOSE_SUGGESTIONS_READY:
    return state.set('suggestions', ImmutableList(normalizeSuggestions(state, action))).set('suggestion_token', action.token);
  case COMPOSE_SUGGESTION_SELECT:
    return insertSuggestion(state, action.position, action.token, action.completion, action.path);
  case COMPOSE_SUGGESTION_IGNORE:
    return ignoreSuggestion(state, action.position, action.token, action.completion, action.path);
  case COMPOSE_SUGGESTION_TAGS_UPDATE:
    return updateSuggestionTags(state, action.token);
  case COMPOSE_TAG_HISTORY_UPDATE:
    return state.set('tagHistory', fromJS(action.tags));
  case TIMELINE_DELETE:
    if (action.id === state.get('in_reply_to')) {
      return state.set('in_reply_to', null);
    } else {
      return state;
    }
  case COMPOSE_EMOJI_INSERT:
    return insertEmoji(state, action.position, action.emoji, action.needsSpace);
  case COMPOSE_UPLOAD_CHANGE_SUCCESS:
    return state
      .set('is_changing_upload', false)
      .setIn(['media_modal', 'dirty'], false)
      .update('media_attachments', list => list.map(item => {
        if (item.get('id') === action.media.id) {
          return fromJS(action.media).set('unattached', true);
        }

        return item;
      }));
  case REDRAFT:
    return state.withMutations(map => {
      map.set('text', action.raw_text || unescapeHTML(expandMentions(action.status)));
      map.set('in_reply_to', action.status.get('in_reply_to_id'));
      map.set('privacy', action.status.get('visibility'));
<<<<<<< HEAD
      map.set('federation', !action.status.get('local_only'));
      map.set('media_attachments', action.status.get('media_attachments'));
=======
      map.set('media_attachments', action.status.get('media_attachments').map((media) => media.set('unattached', true)));
>>>>>>> fb389bd7
      map.set('focusDate', new Date());
      map.set('caretPosition', null);
      map.set('idempotencyKey', uuid());
      map.set('sensitive', action.status.get('sensitive'));
      map.set('language', action.status.get('language'));
      map.set('id', null);

      if (action.status.get('spoiler_text').length > 0) {
        map.set('spoiler', true);
        map.set('spoiler_text', action.status.get('spoiler_text'));
      } else {
        map.set('spoiler', false);
        map.set('spoiler_text', '');
      }

      if (action.status.get('poll')) {
        map.set('poll', ImmutableMap({
          options: action.status.getIn(['poll', 'options']).map(x => x.get('title')),
          multiple: action.status.getIn(['poll', 'multiple']),
          expires_in: expiresInFromExpiresAt(action.status.getIn(['poll', 'expires_at'])),
        }));
      }
    });
  case COMPOSE_SET_STATUS:
    return state.withMutations(map => {
      map.set('id', action.status.get('id'));
      map.set('text', action.text);
      map.set('in_reply_to', action.status.get('in_reply_to_id'));
      map.set('privacy', action.status.get('visibility'));
      map.set('media_attachments', action.status.get('media_attachments'));
      map.set('focusDate', new Date());
      map.set('caretPosition', null);
      map.set('idempotencyKey', uuid());
      map.set('sensitive', action.status.get('sensitive'));
      map.set('language', action.status.get('language'));

      if (action.spoiler_text.length > 0) {
        map.set('spoiler', true);
        map.set('spoiler_text', action.spoiler_text);
      } else {
        map.set('spoiler', false);
        map.set('spoiler_text', '');
      }

      if (action.status.get('poll')) {
        map.set('poll', ImmutableMap({
          options: action.status.getIn(['poll', 'options']).map(x => x.get('title')),
          multiple: action.status.getIn(['poll', 'multiple']),
          expires_in: expiresInFromExpiresAt(action.status.getIn(['poll', 'expires_at'])),
        }));
      }
    });
  case COMPOSE_POLL_ADD:
    return state.set('poll', initialPoll);
  case COMPOSE_POLL_REMOVE:
    return state.set('poll', null);
  case COMPOSE_POLL_OPTION_ADD:
    return state.updateIn(['poll', 'options'], options => options.push(action.title));
  case COMPOSE_POLL_OPTION_CHANGE:
    return state.setIn(['poll', 'options', action.index], action.title);
  case COMPOSE_POLL_OPTION_REMOVE:
    return state.updateIn(['poll', 'options'], options => options.delete(action.index));
  case COMPOSE_POLL_SETTINGS_CHANGE:
    return state.update('poll', poll => poll.set('expires_in', action.expiresIn).set('multiple', action.isMultiple));
  case COMPOSE_LANGUAGE_CHANGE:
    return state.set('language', action.language);
  default:
    return state;
  }
};<|MERGE_RESOLUTION|>--- conflicted
+++ resolved
@@ -455,12 +455,8 @@
       map.set('text', action.raw_text || unescapeHTML(expandMentions(action.status)));
       map.set('in_reply_to', action.status.get('in_reply_to_id'));
       map.set('privacy', action.status.get('visibility'));
-<<<<<<< HEAD
       map.set('federation', !action.status.get('local_only'));
-      map.set('media_attachments', action.status.get('media_attachments'));
-=======
       map.set('media_attachments', action.status.get('media_attachments').map((media) => media.set('unattached', true)));
->>>>>>> fb389bd7
       map.set('focusDate', new Date());
       map.set('caretPosition', null);
       map.set('idempotencyKey', uuid());
