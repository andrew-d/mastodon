require 'rails_helper'

RSpec.describe ReportService, type: :service do
  subject { described_class.new }

  let(:source_account) { Fabricate(:account) }

  context 'for a remote account' do
    let(:remote_account) { Fabricate(:account, domain: 'example.com', protocol: :activitypub, inbox_url: 'http://example.com/inbox') }

    before do
      stub_request(:post, 'http://example.com/inbox').to_return(status: 200)
    end

    it 'sends ActivityPub payload when forward is true' do
      subject.call(source_account, remote_account, forward: true)
      expect(a_request(:post, 'http://example.com/inbox')).to have_been_made
    end

    it 'does not send anything when forward is false' do
      subject.call(source_account, remote_account, forward: false)
      expect(a_request(:post, 'http://example.com/inbox')).to_not have_been_made
    end

    it 'has an uri' do
      report = subject.call(source_account, remote_account, forward: true)
      expect(report.uri).to_not be_nil
    end
  end

  context 'when the reported status is a DM' do
    let(:target_account) { Fabricate(:account) }
    let(:status) { Fabricate(:status, account: target_account, visibility: :direct) }

    subject do
      -> { described_class.new.call(source_account, target_account, status_ids: [status.id]) }
    end

    context 'when it is addressed to the reporter' do
      before do
        status.mentions.create(account: source_account)
      end

      it 'creates a report' do
<<<<<<< HEAD
        is_expected.to change { target_account.targeted_reports.count }.from(0).to(1)
=======
        expect { subject.call }.to change { target_account.targeted_reports.count }.from(0).to(1)
      end

      it 'attaches the DM to the report' do
        subject.call
        expect(target_account.targeted_reports.pluck(:status_ids)).to eq [[status.id]]
>>>>>>> fb389bd7
      end
    end

    context 'when it is not addressed to the reporter' do
      it 'errors out' do
<<<<<<< HEAD
        is_expected.to raise_error
=======
        expect { subject.call }.to raise_error(ActiveRecord::RecordNotFound)
      end
    end

    context 'when the reporter is remote' do
      let(:source_account) { Fabricate(:account, domain: 'example.com', uri: 'https://example.com/users/1') }

      context 'when it is addressed to the reporter' do
        before do
          status.mentions.create(account: source_account)
        end

        it 'creates a report' do
          expect { subject.call }.to change { target_account.targeted_reports.count }.from(0).to(1)
        end

        it 'attaches the DM to the report' do
          subject.call
          expect(target_account.targeted_reports.pluck(:status_ids)).to eq [[status.id]]
        end
      end

      context 'when it is not addressed to the reporter' do
        it 'does not add the DM to the report' do
          subject.call
          expect(target_account.targeted_reports.pluck(:status_ids)).to eq [[]]
        end
>>>>>>> fb389bd7
      end
    end
  end

  context 'when other reports already exist for the same target' do
    let!(:target_account) { Fabricate(:account) }
    let!(:other_report)   { Fabricate(:report, target_account: target_account) }

    subject do
      -> {  described_class.new.call(source_account, target_account) }
    end

    before do
      ActionMailer::Base.deliveries.clear
      source_account.user.settings.notification_emails['report'] = true
    end

    it 'does not send an e-mail' do
      expect { subject.call }.to_not change(ActionMailer::Base.deliveries, :count).from(0)
    end
  end
end<|MERGE_RESOLUTION|>--- conflicted
+++ resolved
@@ -42,24 +42,17 @@
       end
 
       it 'creates a report' do
-<<<<<<< HEAD
-        is_expected.to change { target_account.targeted_reports.count }.from(0).to(1)
-=======
         expect { subject.call }.to change { target_account.targeted_reports.count }.from(0).to(1)
       end
 
       it 'attaches the DM to the report' do
         subject.call
         expect(target_account.targeted_reports.pluck(:status_ids)).to eq [[status.id]]
->>>>>>> fb389bd7
       end
     end
 
     context 'when it is not addressed to the reporter' do
       it 'errors out' do
-<<<<<<< HEAD
-        is_expected.to raise_error
-=======
         expect { subject.call }.to raise_error(ActiveRecord::RecordNotFound)
       end
     end
@@ -87,7 +80,6 @@
           subject.call
           expect(target_account.targeted_reports.pluck(:status_ids)).to eq [[]]
         end
->>>>>>> fb389bd7
       end
     end
   end
