--- conflicted
+++ resolved
@@ -2,11 +2,7 @@
 
 class ActivityPub::FetchRemoteAccountService < ActivityPub::FetchRemoteActorService
   # Does a WebFinger roundtrip on each call, unless `only_key` is true
-<<<<<<< HEAD
-  def call(uri, prefetched_body: nil, break_on_redirect: false, only_key: false, suppress_errors: true)
-=======
   def call(uri, prefetched_body: nil, break_on_redirect: false, only_key: false, suppress_errors: true, request_id: nil)
->>>>>>> c72697c2
     actor = super
     return actor if actor.nil? || actor.is_a?(Account)
 
