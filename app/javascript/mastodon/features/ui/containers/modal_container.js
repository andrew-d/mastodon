--- conflicted
+++ resolved
@@ -3,14 +3,9 @@
 import ModalRoot from '../components/modal_root';
 
 const mapStateToProps = state => ({
-<<<<<<< HEAD
-  type: state.getIn(['modal', 0, 'modalType'], null),
-  props: state.getIn(['modal', 0, 'modalProps'], {}),
-=======
   ignoreFocus: state.getIn(['modal', 'ignoreFocus']),
   type: state.getIn(['modal', 'stack', 0, 'modalType'], null),
   props: state.getIn(['modal', 'stack', 0, 'modalProps'], {}),
->>>>>>> 2c5862ed
 });
 
 const mapDispatchToProps = dispatch => ({
