--- conflicted
+++ resolved
@@ -461,11 +461,7 @@
 
     return (
       <HotKeys handlers={handlers}>
-<<<<<<< HEAD
-        <div className={classNames('status__wrapper', `status__wrapper-${status.get('visibility')}`, { 'status__wrapper-reply': !!status.get('in_reply_to_id'), unread, focusable: !this.props.muted })} tabIndex={this.props.muted ? null : 0} data-featured={featured ? 'true' : null} aria-label={textForScreenReader(intl, status, rebloggedByText)} ref={this.handleRef}>
-=======
-        <div className={classNames('status__wrapper', `status__wrapper-type-${status.get('activity_pub_type') || 'none'}` , `status__wrapper-${status.get('visibility')}`, { 'status__wrapper-reply': !!status.get('in_reply_to_id'), read: unread === false, focusable: !this.props.muted })} tabIndex={this.props.muted ? null : 0} data-featured={featured ? 'true' : null} aria-label={textForScreenReader(intl, status, rebloggedByText)} ref={this.handleRef}>
->>>>>>> 799bf57e
+        <div className={classNames('status__wrapper', `status__wrapper-type-${status.get('activity_pub_type') || 'none'}` , `status__wrapper-${status.get('visibility')}`, { 'status__wrapper-reply': !!status.get('in_reply_to_id'), unread, focusable: !this.props.muted })} tabIndex={this.props.muted ? null : 0} data-featured={featured ? 'true' : null} aria-label={textForScreenReader(intl, status, rebloggedByText)} ref={this.handleRef}>
           {prepend}
 
           <div className={classNames('status', `status-${status.get('visibility')}`, { 'status-reply': !!status.get('in_reply_to_id'), muted: this.props.muted })} data-id={status.get('id')}>
