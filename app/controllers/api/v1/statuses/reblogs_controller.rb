# frozen_string_literal: true

class Api::V1::Statuses::ReblogsController < Api::BaseController
  include Authorization
  include Redisable
  include Lockable

  before_action -> { doorkeeper_authorize! :write, :'write:statuses' }
  before_action :require_user!
  before_action :set_reblog, only: [:create]

  override_rate_limit_headers :create, family: :statuses

  def create
<<<<<<< HEAD
    with_lock("reblog:#{current_account.id}:#{@reblog.id}") do
=======
    with_redis_lock("reblog:#{current_account.id}:#{@reblog.id}") do
>>>>>>> dab54ccb
      @status = ReblogService.new.call(current_account, @reblog, reblog_params)
    end

    render json: @status, serializer: REST::StatusSerializer
  end

  def destroy
    @status = current_account.statuses.find_by(reblog_of_id: params[:status_id])

    if @status
      authorize @status, :unreblog?
      @reblog = @status.reblog
      count = [@reblog.reblogs_count - 1, 0].max
      @status.discard
      RemovalWorker.perform_async(@status.id)
    else
      @reblog = Status.find(params[:status_id])
      count = @reblog.reblogs_count
      authorize @reblog, :show?
    end

    relationships = StatusRelationshipsPresenter.new([@status], current_account.id, reblogs_map: { @reblog.id => false }, attributes_map: { @reblog.id => { reblogs_count: count } })
    render json: @reblog, serializer: REST::StatusSerializer, relationships: relationships
  rescue Mastodon::NotPermittedError
    not_found
  end

  private

  def set_reblog
    @reblog = Status.find(params[:status_id])
    authorize @reblog, :show?
  rescue Mastodon::NotPermittedError
    not_found
  end

  def reblog_params
    params.permit(:visibility)
  end
end<|MERGE_RESOLUTION|>--- conflicted
+++ resolved
@@ -12,11 +12,7 @@
   override_rate_limit_headers :create, family: :statuses
 
   def create
-<<<<<<< HEAD
-    with_lock("reblog:#{current_account.id}:#{@reblog.id}") do
-=======
     with_redis_lock("reblog:#{current_account.id}:#{@reblog.id}") do
->>>>>>> dab54ccb
       @status = ReblogService.new.call(current_account, @reblog, reblog_params)
     end
 
