# frozen_string_literal: true

class Form::AdminSettings
  include ActiveModel::Model

<<<<<<< HEAD
  KEYS = %i(
    site_contact_username
    site_contact_email
    site_title
    site_short_description
    site_description
    site_extended_description
    site_terms
    registrations_mode
    closed_registrations_message
    open_deletion
    timeline_preview
    show_staff_badge
    bootstrap_timeline_accounts
    theme
    min_invite_role
    activity_api_enabled
    peers_api_enabled
    show_known_fediverse_at_about_page
    preview_sensitive_media
    custom_css
    profile_directory
    thumbnail
    hero
    mascot
  ).freeze

  BOOLEAN_KEYS = %i(
    open_deletion
    timeline_preview
    show_staff_badge
    activity_api_enabled
    peers_api_enabled
    show_known_fediverse_at_about_page
    preview_sensitive_media
    profile_directory
  ).freeze

  UPLOAD_KEYS = %i(
    thumbnail
    hero
    mascot
  ).freeze

  attr_accessor(*KEYS)

  validates :site_short_description, :site_description, html: { wrap_with: :p }
  validates :site_extended_description, :site_terms, :closed_registrations_message, html: true
  validates :registrations_mode, inclusion: { in: %w(open approved none) }
  validates :min_invite_role, inclusion: { in: %w(disabled user moderator admin) }
  validates :site_contact_email, :site_contact_username, presence: true
  validates :site_contact_username, existing_username: true
  validates :bootstrap_timeline_accounts, existing_username: { multiple: true }

  def initialize(_attributes = {})
    super
    initialize_attributes
  end

  def save
    return false unless valid?

    KEYS.each do |key|
      value = instance_variable_get("@#{key}")

      if UPLOAD_KEYS.include?(key) && !value.nil?
        upload = SiteUpload.where(var: key).first_or_initialize(var: key)
        upload.update(file: value)
      else
        setting = Setting.where(var: key).first_or_initialize(var: key)
        setting.update(value: typecast_value(key, value))
      end
    end
  end

  private

  def initialize_attributes
    KEYS.each do |key|
      instance_variable_set("@#{key}", Setting.public_send(key)) if instance_variable_get("@#{key}").nil?
    end
  end

  def typecast_value(key, value)
    if BOOLEAN_KEYS.include?(key)
      value == '1'
    else
      value
    end
  end
=======
  delegate(
    :site_contact_username,
    :site_contact_username=,
    :site_contact_email,
    :site_contact_email=,
    :site_title,
    :site_title=,
    :site_short_description,
    :site_short_description=,
    :site_description,
    :site_description=,
    :site_extended_description,
    :site_extended_description=,
    :site_terms,
    :site_terms=,
    :max_toot_chars,
    :max_toot_chars=,
    :open_registrations,
    :open_registrations=,
    :closed_registrations_message,
    :closed_registrations_message=,
    :open_deletion,
    :open_deletion=,
    :timeline_preview,
    :timeline_preview=,
    :show_staff_badge,
    :show_staff_badge=,
    :bootstrap_timeline_accounts,
    :bootstrap_timeline_accounts=,
    :theme,
    :theme=,
    :min_invite_role,
    :min_invite_role=,
    :activity_api_enabled,
    :activity_api_enabled=,
    :peers_api_enabled,
    :peers_api_enabled=,
    :show_known_fediverse_at_about_page,
    :show_known_fediverse_at_about_page=,
    :preview_sensitive_media,
    :preview_sensitive_media=,
    :custom_css,
    :custom_css=,
    :profile_directory,
    :profile_directory=,
    to: Setting
  )
>>>>>>> d241f1c8
end<|MERGE_RESOLUTION|>--- conflicted
+++ resolved
@@ -3,7 +3,6 @@
 class Form::AdminSettings
   include ActiveModel::Model
 
-<<<<<<< HEAD
   KEYS = %i(
     site_contact_username
     site_contact_email
@@ -94,7 +93,6 @@
       value
     end
   end
-=======
   delegate(
     :site_contact_username,
     :site_contact_username=,
@@ -142,5 +140,4 @@
     :profile_directory=,
     to: Setting
   )
->>>>>>> d241f1c8
 end