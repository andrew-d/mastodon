import React from 'react';
import ImmutablePropTypes from 'react-immutable-proptypes';
import PropTypes from 'prop-types';
import Video from 'mastodon/features/video';
import ImmutablePureComponent from 'react-immutable-pure-component';
import Footer from 'mastodon/features/picture_in_picture/components/footer';
import { getAverageFromBlurhash } from 'mastodon/blurhash';

export default class VideoModal extends ImmutablePureComponent {

  static propTypes = {
    media: ImmutablePropTypes.map.isRequired,
    statusId: PropTypes.string,
    options: PropTypes.shape({
      startTime: PropTypes.number,
      autoPlay: PropTypes.bool,
      defaultVolume: PropTypes.number,
    }),
    onClose: PropTypes.func.isRequired,
    onChangeBackgroundColor: PropTypes.func.isRequired,
  };

  componentDidMount () {
<<<<<<< HEAD
    const { media, onChangeBackgroundColor, onClose } = this.props;
=======
    const { media, onChangeBackgroundColor } = this.props;
>>>>>>> 2c5862ed

    const backgroundColor = getAverageFromBlurhash(media.get('blurhash'));

    if (backgroundColor) {
      onChangeBackgroundColor(backgroundColor);
    }
  }

  render () {
    const { media, statusId, onClose } = this.props;
    const options = this.props.options || {};

    return (
      <div className='modal-root__modal video-modal'>
        <div className='video-modal__container'>
          <Video
            preview={media.get('preview_url')}
            frameRate={media.getIn(['meta', 'original', 'frame_rate'])}
            blurhash={media.get('blurhash')}
            src={media.get('url')}
            currentTime={options.startTime}
            autoPlay={options.autoPlay}
            volume={options.defaultVolume}
            onCloseVideo={onClose}
            detailed
            alt={media.get('description')}
          />
        </div>

        <div className='media-modal__overlay'>
          {statusId && <Footer statusId={statusId} withOpenButton onClose={onClose} />}
        </div>
      </div>
    );
  }

}<|MERGE_RESOLUTION|>--- conflicted
+++ resolved
@@ -21,11 +21,7 @@
   };
 
   componentDidMount () {
-<<<<<<< HEAD
-    const { media, onChangeBackgroundColor, onClose } = this.props;
-=======
     const { media, onChangeBackgroundColor } = this.props;
->>>>>>> 2c5862ed
 
     const backgroundColor = getAverageFromBlurhash(media.get('blurhash'));
 
