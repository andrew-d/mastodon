---
it:
  about:
    about_mastodon_html: 'Hometown è adattato da Mastodon, un social network decentralizzato senza pubblicità, senza controllo da parte di qualche azienda privata e design etico.'
    contact_missing: Non impostato
    contact_unavailable: N/D
    hosted_on: Mastodon ospitato su %{domain}
    title: Info
  accounts:
    follow: Segui
    followers:
      one: Seguace
      other: Seguaci
    following: Seguiti
    instance_actor_flash: Questo profilo è un attore virtuale, utilizzato per rappresentare il server stesso e non un singolo utente. È utilizzato per scopi federativi e non dovrebbe esser sospeso.
    last_active: ultima attività
    link_verified_on: La proprietà di questo link è stata controllata il %{date}
    nothing_here: Qui non c'è nulla!
    pin_errors:
      following: Devi già seguire la persona che desideri promuovere
    posts:
      one: Toot
      other: Toot
    posts_tab_heading: Toot
  admin:
    account_actions:
      action: Esegui azione
      title: Esegui l'azione di moderazione su %{acct}
    account_moderation_notes:
      create: Lascia una nota
      created_msg: Nota di moderazione creata correttamente!
      destroyed_msg: Nota di moderazione distrutta correttamente!
    accounts:
      add_email_domain_block: Blocca il dominio dell'email
      approve: Approva
      approved_msg: Richiesta d'iscrizione di %{username} approvata correttamente
      are_you_sure: Sei sicuro?
      avatar: Avatar
      by_domain: Dominio
      change_email:
        changed_msg: Email modificata correttamente!
        current_email: Email corrente
        label: Cambia l'email
        new_email: Nuova email
        submit: Cambia l'email
        title: Cambia l'email per %{username}
      change_role:
        changed_msg: Ruolo modificato correttamente!
        label: Cambia il ruolo
        no_role: Nessun ruolo
        title: Cambia il ruolo per %{username}
      confirm: Conferma
      confirmed: Confermato
      confirming: Confermando
      custom: Personalizzato
      delete: Elimina i dati
      deleted: Eliminato
      demote: Retrocedi
      destroyed_msg: I dati di %{username} sono ora accodati per l'imminente eliminazione
      disable: Congela
      disable_sign_in_token_auth: Disabilita l'autenticazione con token via email
      disable_two_factor_authentication: Disabilita A2F
      disabled: Congelato
      display_name: Nome mostrato
      domain: Dominio
      edit: Modifica
      email: Email
      email_status: Stato dell'email
      enable: Scongela
      enable_sign_in_token_auth: Abilita l'autenticazione con token via email
      enabled: Abilitato
      enabled_msg: Il profilo di %{username} è stato scongelato correttamente
      followers: Seguaci
      follows: Seguiti
      header: Intestazione
      inbox_url: URL casella
      invite_request_text: Motivi d'iscrizione
      invited_by: Invitato da
      ip: IP
      joined: Iscritto il
      location:
        all: Tutto
        local: Locale
        remote: Remoto
        title: Posizione
      login_status: Stato d'accesso
      media_attachments: Allegati multimediali
      memorialize: Trasforma in memoriam
      memorialized: Commemorato
      memorialized_msg: "%{username} trasformato correttamente in un profilo commemorativo"
      moderation:
        active: Attivo
        all: Tutto
        disabled: Disattivato
        pending: In sospeso
        silenced: Limitato
        suspended: Sospeso
        title: Moderazione
      moderation_notes: Note di moderazione
      most_recent_activity: Attività più recente
      most_recent_ip: IP più recente
      no_account_selected: Nessun profilo è stato modificato, poiché non ne è stato selezionato nessuno
      no_limits_imposed: Nessun limite imposto
      no_role_assigned: Nessun ruolo assegnato
      not_subscribed: Non iscritto
      pending: Revisione in sospeso
      perform_full_suspension: Sospendi
      previous_strikes: Provvedimenti precedenti
      previous_strikes_description_html:
        one: Questo profilo ha <strong>un</strong> provvedimento.
        other: Questo profilo ha <strong>%{count}</strong> provvedimenti.
      promote: Promuovi
      protocol: Protocollo
      public: Pubblico
      push_subscription_expires: L'iscrizione PuSH scade il
      redownload: Aggiorna profilo
      redownloaded_msg: Il profilo di %{username} è stato aggiornato correttamente dall'origine
      reject: Rifiuta
      rejected_msg: Richiesta d'iscrizione di %{username} rifiutata correttamente
      remote_suspension_irreversible: I dati di questo account sono stati cancellati in modo irreversibile.
      remote_suspension_reversible_hint_html: L'account è stato sospeso sul loro server e i dati saranno completamente eliminati il %{date}. Fino ad allora, il server remoto può ripristinare questo account senza effetti negativi. Se si desidera eliminare immediatamente tutti i dati dell'account, è possibile farlo qui sotto.
      remove_avatar: Rimuovi l'avatar
      remove_header: Rimuovi l'intestazione
      removed_avatar_msg: Immagine dell'avatar di %{username} rimossa correttamente
      removed_header_msg: Immagine d'intestazione di %{username} rimossa correttamente
      resend_confirmation:
        already_confirmed: Questo utente è già confermato
        send: Invia nuovamente il link di conferma
        success: Link di conferma inviato con successo!
      reset: Ripristina
      reset_password: Ripristina la password
      resubscribe: Reiscriviti
      role: Ruolo
      search: Cerca
      search_same_email_domain: Altri utenti con lo stesso dominio email
      search_same_ip: Altri utenti con lo stesso IP
      security: Sicurezza
      security_measures:
        only_password: Solo password
        password_and_2fa: Password e A2F
      sensitive: Sensibile
      sensitized: Contrassegnato come sensibile
      shared_inbox_url: URL casella condiviso
      show:
        created_reports: Rapporti creati
        targeted_reports: Segnalato da altri
      silence: Silenzia
      silenced: Silenziato
      statuses: Toot
      strikes: Provvedimenti precedenti
      subscribe: Iscriviti
      suspend: Sospendi
      suspended: Sospeso
      suspension_irreversible: I dati di questo profilo sono stati eliminati irreversibilmente. Puoi annullare la sospensione del profilo per renderlo utilizzabile, ma non recuperà alcun dato precedente.
      suspension_reversible_hint_html: Il profilo è stato sospeso e i dati saranno rimossi completamente il %{date}. Fino ad allora, il profilo è ripristinabile senza alcun effetto negativo. Se desideri rimuovere immediatamente tutti i dati del profilo, puoi farlo di seguito.
      title: Profili
      unblock_email: Sblocca indirizzo email
      unblocked_email_msg: Indirizzo email di %{username} sbloccato correttamente
      unconfirmed_email: Email non confermata
      undo_sensitized: Annulla sensibile
      undo_silenced: Rimuovi silenzia
      undo_suspension: Annulla sospensione
      unsilenced_msg: Limitazione del profilo di %{username} annullata correttamente
      unsubscribe: Disiscriviti
      unsuspended_msg: Sospensione del profilo di %{username} annullata correttamente
      username: Nome utente
      view_domain: Visualizza il riepilogo per il dominio
      warn: Avvisa
      web: Web
      whitelisted: Consentito per la federazione
    action_logs:
      action_types:
        approve_appeal: Approva Ricorso
        approve_user: Approva Utente
        assigned_to_self_report: Assegna Segnalazione
        change_email_user: Cambia l'Email per l'Utente
        change_role_user: Cambia il Ruolo per l'Utente
        confirm_user: Conferma l'Utente
        create_account_warning: Crea Avviso
        create_announcement: Crea Annuncio
        create_canonical_email_block: Crea Blocco Email
        create_custom_emoji: Crea Emoji Personalizzata
        create_domain_allow: Crea Dominio Consentito
        create_domain_block: Crea Blocco del Dominio
        create_email_domain_block: Crea Blocco del Dominio Email
        create_ip_block: Crea regola IP
        create_unavailable_domain: Crea Dominio Non Disponibile
        create_user_role: Crea Ruolo
        demote_user: Retrocedi Utente
        destroy_announcement: Elimina Annuncio
        destroy_canonical_email_block: Elimina Blocco Email
        destroy_custom_emoji: Elimina Emoji Personalizzata
        destroy_domain_allow: Elimina Dominio Consentito
        destroy_domain_block: Elimina Blocco del Dominio
        destroy_email_domain_block: Elimina Blocco del Dominio Email
        destroy_instance: Elimina Dominio
        destroy_ip_block: Elimina regola IP
        destroy_status: Elimina Toot
        destroy_unavailable_domain: Elimina Dominio Non Disponibile
        destroy_user_role: Distruggi Ruolo
        disable_2fa_user: Disabilita A2F
        disable_custom_emoji: Disabilita Emoji Personalizzata
        disable_sign_in_token_auth_user: Disabilita l'Autenticazione con Token via Email per l'Utente
        disable_user: Disabilita l'Utente
        enable_custom_emoji: Abilita Emoji Personalizzata
        enable_sign_in_token_auth_user: Abilita l'Autenticazione con Token via Email per l'Utente
        enable_user: Abilita l'Utente
        memorialize_account: Commemora Profilo
        promote_user: Promuovi Utente
        reject_appeal: Rifiuta Ricorso
        reject_user: Rifiuta Utente
        remove_avatar_user: Rimuovi Avatar
        reopen_report: Riapri Segnalazione
        resend_user: Reinvia Email di Conferma
        reset_password_user: Ripristina la Password
        resolve_report: Risolvi Segnalazione
        sensitive_account: Forza Profilo come Sensibile
        silence_account: Limita Profilo
        suspend_account: Sospendi Profilo
        unassigned_report: Annulla Assegnazione Rapporto
        unblock_email_account: Sblocca l'indirizzo email
        unsensitive_account: Annulla Forza Profilo come Sensibile
        unsilence_account: Annulla Limitazione Profilo
        unsuspend_account: Annulla la Sospensione del Profilo
        update_announcement: Aggiorna Annuncio
        update_custom_emoji: Aggiorna Emoji Personalizzata
        update_domain_block: Aggiorna Blocco del Dominio
        update_ip_block: Aggiorna regola IP
        update_status: Aggiorna Toot
        update_user_role: Aggiorna Ruolo
      actions:
        approve_appeal_html: "%{name} ha approvato il ricorso sulla decisione di moderazione da %{target}"
        approve_user_html: "%{name} ha approvato l'iscrizione da %{target}"
        assigned_to_self_report_html: "%{name} ha assegnato a se stesso la segnalazione %{target}"
        change_email_user_html: "%{name} ha modificato l'indirizzo email dell'utente %{target}"
        change_role_user_html: "%{name} ha cambiato il ruolo di %{target}"
        confirm_user_html: "%{name} ha confermato l'indirizzo email dell'utente %{target}"
        create_account_warning_html: "%{name} ha inviato un avviso a %{target}"
        create_announcement_html: "%{name} ha creato un nuovo annuncio %{target}"
        create_canonical_email_block_html: "%{name} ha bloccato l'email con l'hash %{target}"
        create_custom_emoji_html: "%{name} ha caricato una nuova emoji %{target}"
        create_domain_allow_html: "%{name} ha consentito la federazione con il dominio %{target}"
        create_domain_block_html: "%{name} ha bloccato il dominio %{target}"
        create_email_domain_block_html: "%{name} ha bloccato il dominio email %{target}"
        create_ip_block_html: "%{name} ha creato una regola per l'IP %{target}"
        create_unavailable_domain_html: "%{name} ha interrotto la consegna al dominio %{target}"
        create_user_role_html: "%{name} ha creato il ruolo %{target}"
        demote_user_html: "%{name} ha retrocesso l'utente %{target}"
        destroy_announcement_html: "%{name} ha eliminato l'annuncio %{target}"
        destroy_canonical_email_block_html: "%{name} ha sbloccato l'email con l'hash %{target}"
        destroy_custom_emoji_html: "%{name} ha eliminato l'emoji %{target}"
        destroy_domain_allow_html: "%{name} non ha consentito la federazione con il dominio %{target}"
        destroy_domain_block_html: "%{name} ha sbloccato il dominio %{target}"
        destroy_email_domain_block_html: "%{name} ha sbloccato il dominio email %{target}"
        destroy_instance_html: "%{name} ha eliminato il dominio %{target}"
        destroy_ip_block_html: "%{name} ha eliminato la regola per l'IP %{target}"
        destroy_status_html: "%{name} ha rimosso il toot di %{target}"
        destroy_unavailable_domain_html: "%{name} ha ripreso la consegna al dominio %{target}"
        destroy_user_role_html: "%{name} ha eliminato il ruolo %{target}"
        disable_2fa_user_html: "%{name} ha disabilitato l'autenticazione a due fattori per l'utente %{target}"
        disable_custom_emoji_html: "%{name} ha disabilitato emoji %{target}"
        disable_sign_in_token_auth_user_html: "%{name} ha disabilitato l'autenticazione con codice via email per %{target}"
        disable_user_html: "%{name} ha disabilitato l'accesso per l'utente %{target}"
        enable_custom_emoji_html: "%{name} ha abilitato l'emoji %{target}"
        enable_sign_in_token_auth_user_html: "%{name} ha abilitato l'autenticazione con codice via email per %{target}"
        enable_user_html: "%{name} ha abilitato l'accesso per l'utente %{target}"
        memorialize_account_html: "%{name} ha trasformato il profilo di %{target} in una pagina commemorativa"
        promote_user_html: "%{name} ha promosso l'utente %{target}"
        reject_appeal_html: "%{name} ha rifiutato il ricorso alla decisione di moderazione da %{target}"
        reject_user_html: "%{name} ha rifiutato l'iscrizione da %{target}"
        remove_avatar_user_html: "%{name} ha rimosso l'avatar di %{target}"
        reopen_report_html: "%{name} ha riaperto la segnalazione %{target}"
        resend_user_html: "%{name} ha reinviato l'email di conferma per %{target}"
        reset_password_user_html: "%{name} ha ripristinato la password dell'utente %{target}"
        resolve_report_html: "%{name} ha risolto la segnalazione %{target}"
        sensitive_account_html: "%{name} ha contrassegnato il media di %{target} come sensibile"
        silence_account_html: "%{name} ha silenziato l'account di %{target}"
        suspend_account_html: "%{name} ha sospeso l'account di %{target}"
        unassigned_report_html: "%{name} ha disassegnato il rapporto %{target}"
        unblock_email_account_html: "%{name} ha sbloccato l'indirizzo email di %{target}"
        unsensitive_account_html: "%{name} ha annullato il segnare il media di %{target} come sensibile"
        unsilence_account_html: "%{name} ha riattivato l'account di %{target}"
        unsuspend_account_html: "%{name} ha annullato la sospensione dell'account di %{target}"
        update_announcement_html: "%{name} ha aggiornato l'annuncio %{target}"
        update_custom_emoji_html: "%{name} ha aggiornato emoji %{target}"
        update_domain_block_html: "%{name} ha aggiornato il blocco dominio per %{target}"
        update_ip_block_html: "%{name} ha cambiato la regola per l'IP %{target}"
        update_status_html: "%{name} ha aggiornato lo status di %{target}"
        update_user_role_html: "%{name} ha modificato il ruolo %{target}"
      deleted_account: account eliminato
      empty: Nessun log trovato.
      filter_by_action: Filtra per azione
      filter_by_user: Filtra per utente
      title: Registro di controllo
    announcements:
      destroyed_msg: Annuncio eliminato!
      edit:
        title: Modifica annuncio
      empty: Nessun annuncio trovato.
      live: Attivo
      new:
        create: Crea annuncio
        title: Nuovo annuncio
      publish: Pubblica
      published_msg: Annuncio pubblicato!
      scheduled_for: Programmato per %{time}
      scheduled_msg: Annuncio programmato per la pubblicazione!
      title: Annunci
      unpublish: Annulla la pubblicazione
      unpublished_msg: Annuncio ritirato!
      updated_msg: Annuncio aggiornato!
    custom_emojis:
      assign_category: Assegna categoria
      by_domain: Dominio
      copied_msg: Creata con successo una copia locale dell'emoji
      copy: Copia
      copy_failed_msg: Impossibile creare una copia locale di questo emoji
      create_new_category: Crea nuova categoria
      created_msg: Emoji creato con successo!
      delete: Elimina
      destroyed_msg: Emoji distrutto con successo!
      disable: Disabilita
      disabled: Disabilitato
      disabled_msg: Questa emoji è stata disabilitata con successo
      emoji: Emoji
      enable: Abilita
      enabled: Abilitato
      enabled_msg: Questa emoji è stata abilitata con successo
      image_hint: PNG o GIF fino a %{size}
      list: Includi nell'elenco
      listed: Elencato
      new:
        title: Aggiungi nuovo emoji personalizzato
      no_emoji_selected: Nessuna emoji è stata cambiata in quanto nessuna è stata selezionata
      not_permitted: Non hai il permesso di eseguire questa azione
      overwrite: Sovrascrivi
      shortcode: Scorciatoia
      shortcode_hint: Almeno due caratteri, solo caratteri alfanumerici e trattino basso
      title: Emoji personalizzate
      uncategorized: Nessuna categoria
      unlist: Escludi dall'elenco
      unlisted: Non elencato
      update_failed_msg: Impossibile aggiornare questa emojii
      updated_msg: Emoji aggiornata con successo!
      upload: Carica
    dashboard:
      active_users: utenti attivi
      interactions: interazioni
      media_storage: Archiviazione media
      new_users: nuovi utenti
      opened_reports: rapporti aperti
      pending_appeals_html:
        one: "<strong>%{count}</strong> appello in attesa"
        other: "<strong>%{count}</strong> appelli in attesa"
      pending_reports_html:
        one: "<strong>%{count}</strong> segnalazione in attesa"
        other: "<strong>%{count}</strong> segnalazioni in attesa"
      pending_tags_html:
        one: "<strong>%{count}</strong> hashtag in attesa"
        other: "<strong>%{count}</strong> hashtag in attesa"
      pending_users_html:
        one: "<strong>%{count}</strong> utente in attesa"
        other: "<strong>%{count}</strong> utenti in attesa"
      resolved_reports: segnalazioni risolte
      software: Software
      sources: Sorgenti di registrazione
      space: Utilizzo dello spazio
      title: Cruscotto
      top_languages: Lingue più attive
      top_servers: Server più attivi
      website: Sito web
    disputes:
      appeals:
        empty: Nessun appello trovato.
        title: Appelli
    domain_allows:
      add_new: Dominio nella whitelist
      created_msg: Il dominio è stato inserito nella whitelist
      destroyed_msg: Il dominio è stato eliminato dalla whitelist
      export: Esportare
      import: Importare
      undo: Elimina dalla whitelist
    domain_blocks:
      add_new: Aggiungi nuovo
      confirm_suspension:
        cancel: Annulla
        confirm: Sospendi
        permanent_action: L'annullamento della sospensione non ripristinerà alcun dato o relazione.
        preamble_html: Stai per sospendere <strong>%{domain}</strong> e i suoi sottodomini.
        remove_all_data: Questa operazione rimuoverà dal tuo server tutti i contenuti, i file multimediali e i dati del profilo per gli account di questo dominio.
        stop_communication: Il tuo server smetterà di comunicare con questi server.
        title: Conferma il blocco del dominio per %{domain}
        undo_relationships: Questo annullerà qualsiasi relazione di follow tra gli account di questi server e il tuo.
      created_msg: Il blocco del dominio sta venendo processato
      destroyed_msg: Il blocco del dominio è stato rimosso
      domain: Dominio
      edit: Modifica blocco di dominio
      existing_domain_block: Hai già imposto limiti più severi a %{name}.
      existing_domain_block_html: Hai già impostato limitazioni più stringenti su %{name}, dovresti <a href="%{unblock_url}">sbloccarlo</a> prima.
      export: Esportare
      import: Importare
      new:
        create: Crea blocco
        hint: Il blocco dominio non previene la creazione di utenti nel database, ma applicherà automaticamente e retroattivamente metodi di moderazione specifici su quegli account.
        severity:
          desc_html: "<strong>Limita</strong> renderà invisibili i post degli account di questo dominio a chiunque non li stia seguendo. <strong>Sospendi</strong> rimuoverà tutti i contenuti, gli elementi multimediali e i dati del profilo per gli account di questo dominio dal tuo server. Utilizza <strong>Nessuno</strong> se desideri solo rifiutare i file multimediali."
          noop: Nessuno
          silence: Limita
          suspend: Sospendi
        title: Nuovo blocco dominio
      no_domain_block_selected: Nessun blocco di dominio è stato modificato perché non ne è stato selezionato nessuno
      not_permitted: Non hai il permesso di eseguire questa azione
      obfuscate: Nascondi nome di dominio
      obfuscate_hint: Nascondere parzialmente il nome di dominio, se è abilitata la visualizzazione pubblica dell'elenco delle limitazioni di dominio
      private_comment: Commento privato
      private_comment_hint: Commento su questa limitazione di dominio per uso interno da parte dei moderatori.
      public_comment: Commento pubblico
      public_comment_hint: Commento pubblico su questa limitazione di dominio, se l'elenco delle limitazioni di dominio è pubblico.
      reject_media: Rifiuta file media
      reject_media_hint: Rimuovi i file media salvati in locale e blocca i download futuri. Irrilevante per le sospensioni
      reject_reports: Respingi rapporti
      reject_reports_hint: Ignora tutti i rapporti provenienti da questo dominio. Irrilevante per sospensioni
      undo: Annulla
      view: Visualizza blocco di dominio
    email_domain_blocks:
      add_new: Aggiungi nuovo
      attempts_over_week:
        one: "%{count} tentativo nell'ultima settimana"
        other: "%{count} tentativi di registrazione nell'ultima settimana"
      created_msg: Dominio email aggiunto con successo alla lista nera
      delete: Elimina
      dns:
        types:
          mx: Record MX
      domain: Dominio
      new:
        create: Aggiungi dominio
        resolve: Risolvi dominio
        title: Nuova voce della lista nera delle email
      no_email_domain_block_selected: Nessun blocco di dominio di posta elettronica è stato modificato in quanto nessuno è stato selezionato
      not_permitted: Non consentito
      resolved_dns_records_hint_html: Il nome di dominio si risolve ai seguenti domini MX, che sono in ultima analisi responsabili per l'accettazione di e-mail. Il blocco di un dominio MX bloccherà le iscrizioni da qualsiasi indirizzo e-mail che utilizza lo stesso dominio MX, anche se il nome di dominio visibile è diverso. <strong>Fai attenzione a non bloccare i principali provider di posta elettronica.</strong>
      resolved_through_html: Risolto attraverso %{domain}
      title: Lista nera email
    export_domain_allows:
      new:
        title: Importare i permessi di dominio
      no_file: Nessun file selezionato
    export_domain_blocks:
      import:
        description_html: Stai per importare un elenco di blocchi di domini. Si prega di rivedere questo elenco con molta attenzione, soprattutto se non si è creato personalmente questo elenco.
        existing_relationships_warning: Relazioni di connessioni esistenti
        private_comment_description_html: 'Per aiutarti a tenere traccia della provenienza dei blocchi importati, i blocchi importati verranno creati con il seguente commento privato: <q>%{comment}</q>'
        private_comment_template: Importato da %{source} il %{date}
        title: Importare i blocchi di dominio
      invalid_domain_block: 'Uno o più blocchi di dominio sono stati saltati a causa dei seguenti errori: %{error}'
      new:
        title: Importare i blocchi di dominio
      no_file: Nessun file selezionato
    follow_recommendations:
      description_html: "<strong>I consigli su chi seguire aiutano i nuovi utenti a trovare rapidamente dei contenuti interessanti</strong>. Quando un utente non ha interagito abbastanza con altri per avere dei consigli personalizzati, vengono consigliati questi account. Sono ricalcolati ogni giorno da un misto di account con le più alte interazioni recenti e con il maggior numero di seguaci locali per una data lingua."
      language: Per lingua
      status: Stato
      suppress: Nascondi consigli su chi seguire
      suppressed: Nascosti
      title: Consigli su chi seguire
      unsuppress: Ripristina consigli su chi seguire
    instances:
      availability:
        description_html:
          one: Se la consegna al dominio fallisce <strong>%{count} giorno</strong>, non sarà effettuato alcun tentativo di consegna ulteriore a meno che la consegna <em>dal</em> dominio non sia ricevuta.
          other: Se la consegna al dominio fallisce <strong>%{count} giorni differenti</strong>, non sarà effettuato alcun tentativo di consegna ulteriore a meno che la consegna <em>dal</em> dominio non sia ricevuta.
        failure_threshold_reached: Soglia di fallimento raggiunta il %{date}.
        failures_recorded:
          one: Tentativo fallito %{count} giorno.
          other: Tentativo fallito %{count} giorni differenti.
        no_failures_recorded: Nessun fallimento registrato.
        title: Disponibilità
        warning: L'ultimo tentativo di connessione a questo server non è riuscito
      back_to_all: Tutto
      back_to_limited: Limitato
      back_to_warning: Avviso
      by_domain: Dominio
      confirm_purge: Sei sicuro di voler cancellare definitivamente i dati di questo dominio?
      content_policies:
        comment: Nota interna
        description_html: Puoi definire le politiche del contenuto che saranno applicate a tutti i profili da questo dominio e ognuno dei suoi sottodomini.
        limited_federation_mode_description_html: Puoi scegliere se consentire la federazione con questo dominio.
        policies:
          reject_media: Rifiuta multimedia
          reject_reports: Rifiuta rapporti
          silence: Limita
          suspend: Sospendi
        policy: Politica
        reason: Motivo pubblico
        title: Politiche sui contenuti
      dashboard:
        instance_accounts_dimension: Profili più seguiti
        instance_accounts_measure: profili memorizzati
        instance_followers_measure: i nostri seguaci lì
        instance_follows_measure: i loro seguaci qui
        instance_languages_dimension: Lingue preferite
        instance_media_attachments_measure: allegati multimediali memorizzati
        instance_reports_measure: segnalazioni su di loro
        instance_statuses_measure: post memorizzati
      delivery:
        all: Tutto
        clear: Cancella errori di consegna
        failing: Con errori
        restart: Riavvia la consegna
        stop: Interrompi consegna
        unavailable: Non disponibile
      delivery_available: Distribuzione disponibile
      delivery_error_days: Giorni con errori di consegna
      delivery_error_hint: Se la consegna non è possibile per %{count} giorni, sarà automaticamente contrassegnata come non consegnabile.
      destroyed_msg: I dati da %{domain} sono in coda per l'eliminazione imminente.
      empty: Nessun dominio trovato.
      known_accounts:
        one: "%{count} account noto"
        other: "%{count} account noti"
      moderation:
        all: Tutto
        limited: Limitato
        title: Moderazione
      private_comment: Commento privato
      public_comment: Commento pubblico
      purge: Ripulisci
      purge_description_html: Se credi che questo dominio sia offline per sempre, puoi eliminare tutti i registri del profilo e i dati associati da questo dominio dalla tua archiviazione. Questo potrebbe richiedere un po' di tempo.
      title: Istanze conosciute
      total_blocked_by_us: Bloccato da noi
      total_followed_by_them: Seguito da loro
      total_followed_by_us: Seguito da noi
      total_reported: Segnalazioni su di loro
      total_storage: Media allegati
      totals_time_period_hint_html: I totali sotto visualizzati includono i dati per tutti i tempi.
    invites:
      deactivate_all: Disattiva tutto
      filter:
        all: Tutto
        available: Disponibile
        expired: Scaduto
        title: Filtro
      title: Inviti
    ip_blocks:
      add_new: Crea regola
      created_msg: Nuova regola IP aggiunta
      delete: Elimina
      expires_in:
        '1209600': 2 settimane
        '15778476': 6 mesi
        '2629746': 1 mese
        '31556952': 1 anno
        '86400': 1 giorno
        '94670856': 3 anni
      new:
        title: Crea una nuova regola IP
      no_ip_block_selected: Nessuna regola IP è stata modificata poiché nessuna è stata selezionata
      title: Regole IP
    relationships:
      title: Relazioni di %{acct}
    relays:
      add_new: Aggiungi ripetitore
      delete: Cancella
      description_html: Un <strong>ripetitore di federazione</strong> è un server che fa da intermediario e scambia grandi quantità di toot pubblici tra server che si collegano e pubblicano su di esso. <strong>Può aiutare server piccoli e medi a ottenere contenuti dal fediverse</strong>, che altrimenti riceverebbero solo se i loro utenti locali seguissero altre persone su server remoti.
      disable: Disabilita
      disabled: Disabilitato
      enable: Abilita
      enable_hint: Dopo l'attivazione, il vostro server riceverà tutti i toot pubblici da questo ripetitore, e inizierà a inviargli i suoi toot pubblici.
      enabled: Abilitato
      inbox_url: Url Relay
      pending: In attesa dell'approvazione del ripetitore
      save_and_enable: Salva e attiva
      setup: Crea una connessione con un ripetitore
      signatures_not_enabled: I ripetitori non funzionano correttamente se la modalità sicura o la modalità whitelist è attiva
      status: Stato
      title: Ripetitori
    report_notes:
      created_msg: Nota rapporto creata!
      destroyed_msg: Nota rapporto cancellata!
    reports:
      account:
        notes:
          one: "%{count} nota"
          other: "%{count} note"
      action_log: Registro di controllo
      action_taken_by: Azione intrapresa da
      actions:
        delete_description_html: I post segnalati saranno eliminati e la sanzione sarà registrata per aiutarti a prendere ulteriori provvedimenti sulle future infrazioni dello stesso account.
        mark_as_sensitive_description_html: I contenuti nei post segnalati saranno segnati come sensibili e verrà registrata una sanzione per aiutarti a prendere ulteriori provvedimenti sulle future infrazioni dello stesso account.
        other_description_html: Vedi altre opzioni per controllare il comportamento dell'account e personalizzare la comunicazione all'account segnalato.
        resolve_description_html: Nessuna azione sarà intrapresa contro l'account segnalato, nessuna sanzione registrata, e la segnalazione sarà chiusa.
        silence_description_html: L'account sarà visibile solo a coloro che lo seguono o lo cercano manualmente, limitandone fortemente la raggiungibilità. Può sempre essere annullato. Chiude tutte le segnalazioni contro questo account.
        suspend_description_html: L'account e tutti i suoi contenuti saranno inaccessibili ed eventualmente cancellati, e interagire con esso sarà impossibile. Reversibile entro 30 giorni. Chiude tutte le segnalazioni contro questo account.
      actions_description_html: Decidete quali azioni intraprendere per risolvere la segnalazione. Se si intraprende un'azione punitiva contro l'account segnalato, gli sarà inviata una notifica via e-mail, tranne quando è selezionata la categoria <strong>Spam</strong>.
      actions_description_remote_html: Decide quali azioni intraprendere per risolvere la relazione. Questo influenzerà solo come <strong>il tuo</strong> server comunica con questo account remoto e ne gestisce il contenuto.
      add_to_report: Aggiungi altro al report
      are_you_sure: Sei sicuro?
      assign_to_self: Assegna a me
      assigned: Moderatore assegnato
      by_target_domain: Dominio dell'account segnalato
      cancel: Annulla
      category: Categoria
      category_description_html: Il motivo per cui questo account e/o contenuto è stato segnalato sarà citato nella comunicazione con l'account segnalato
      comment:
        none: Nessuno
      comment_description_html: 'Per fornire ulteriori informazioni, %{name} ha scritto:'
      confirm: Conferma
      confirm_action: Conferma l'azione di moderazione contro @%{acct}
      created_at: Segnalato
      delete_and_resolve: Cancella post
      forwarded: Inoltrato
      forwarded_to: Inoltrato a %{domain}
      mark_as_resolved: Segna come risolto
      mark_as_sensitive: Segna come sensibile
      mark_as_unresolved: Segna come non risolto
      no_one_assigned: Nessuno
      notes:
        create: Aggiungi nota
        create_and_resolve: Risolvi con nota
        create_and_unresolve: Riapri con nota
        delete: Elimina
        placeholder: Descrivi quali azioni sono state intraprese, o ogni altro aggiornamento rilevante...
        title: Note
      notes_description_html: Visualizza e lascia note ad altri moderatori e al tuo futuro sé
      processed_msg: 'Segnalazione #%{id} elaborata correttamente'
      quick_actions_description_html: 'Fai un''azione rapida o scorri verso il basso per vedere il contenuto segnalato:'
      remote_user_placeholder: l'utente remoto da %{instance}
      reopen: Riapri rapporto
      report: 'Rapporto #%{id}'
      reported_account: Account segnalato
      reported_by: Inviato da
      resolved: Risolto
      resolved_msg: Rapporto risolto!
      skip_to_actions: Passa alle azioni
      status: Stato
      statuses: Contenuto segnalato
      statuses_description_html: Il contenuto offensivo sarà citato nella comunicazione con l'account segnalato
      summary:
        action_preambles:
          delete_html: 'Stai per <strong>rimuovere</strong> alcuni post di <strong>@%{acct}</strong>. Questo conseguirà:'
          mark_as_sensitive_html: 'Stai per <strong>contrassegnare</strong> alcuni post di <strong>@%{acct}</strong> come <strong>sensibili</strong>. Questo conseguirà:'
          silence_html: 'Stai per <strong>limitare</strong> l''account di <strong>@%{acct}</strong>. Questo conseguirà:'
          suspend_html: 'Stai per <strong>sospendere</strong> l''account di <strong>@%{acct}</strong>. Questo conseguirà:'
        actions:
          delete_html: Rimuovi i post offensivi
          mark_as_sensitive_html: Contrassegna i file multimediali dei post offensivi come sensibili
          silence_html: Limita severamente la portata di <strong>@%{acct}</strong> rendendo il suo profilo e il suo contenuto visibili solo a persone che già li seguono o che lo guardano manualmente
          suspend_html: Sospendere <strong>@%{acct}</strong>, rendendo il suo profilo e i suoi contenuti inaccessibili e impossibilitandone l'interazione
        close_report: 'Contrassegna la segnalazione #%{id} come risolta'
        close_reports_html: Contrassegna <strong>tutte</strong> le segnalazioni contro <strong>@%{acct}</strong> come risolte
        delete_data_html: Elimina il profilo e i contenuti di <strong>@%{acct}</strong> tra 30 giorni da ora, a meno che non vengano riattivati nel frattempo
        preview_preamble_html: "<strong>@%{acct}</strong> riceverà un avvertimento con i seguenti contenuti:"
        record_strike_html: Registra un provvedimento contro <strong>@%{acct}</strong> per aiutarti a gestire meglio future violazioni da questo account
        send_email_html: Invia a <strong>@%{acct}</strong> una e-mail di avvertimento
        warning_placeholder: Motivazione aggiuntiva facoltativa per l'azione di moderazione.
      target_origin: Origine dell'account segnalato
      title: Rapporti
      unassign: Non assegnare
      unknown_action_msg: 'Azione sconosciuta: %{action}'
      unresolved: Non risolto
      updated_at: Aggiornato
      view_profile: Visualizza profilo
    roles:
      add_new: Aggiungi ruolo
      assigned_users:
        one: "%{count} utente"
        other: "%{count} utenti"
      categories:
        administration: Amministrazione
        devops: DevOps
        invites: Inviti
        moderation: Moderazione
        special: Speciale
      delete: Cancella
      description_html: Con i <strong>ruoli utente</strong>, puoi personalizzare a quali funzioni e aree di Mastodon i tuoi utenti possono accedere.
      edit: Modifica il ruolo '%{name}'
      everyone: Permessi predefiniti
      everyone_full_description_html: Questo è il ruolo <strong>base</strong> che influenza <strong>tutti gli utenti</strong>, anche quelli senza un ruolo assegnato. Tutti gli altri ruoli ereditano i permessi da esso.
      permissions_count:
        one: "%{count} permesso"
        other: "%{count} permessi"
      privileges:
        administrator: Amministratore
        administrator_description: Gli utenti con questo permesso saranno esentati da ogni permesso
        delete_user_data: Cancella dati utente
        delete_user_data_description: Consente agli utenti di eliminare subito i dati degli altri utenti
        invite_users: Invita Utenti
        invite_users_description: Consente agli utenti di invitare nuove persone su questo server
        manage_announcements: Gestisci Annunci
        manage_announcements_description: Consente agli utenti di gestire gli annunci sul server
        manage_appeals: Gestisci appelli
        manage_appeals_description: Consente agli utenti di esaminare i ricorsi contro le azioni di moderazione
        manage_blocks: Gestisci Blocchi
        manage_blocks_description: Consente agli utenti di bloccare provider e-mail e indirizzi IP
        manage_custom_emojis: Gestisci emoji personalizzate
        manage_custom_emojis_description: Consente agli utenti di gestire emoji personalizzate sul server
        manage_federation: Gestisci Federazione
        manage_federation_description: Consente agli utenti di bloccare o consentire la federazione con altri domini e controllare la consegnabilità
        manage_invites: Gestisci Inviti
        manage_invites_description: Consente agli utenti di esaminare e disattivare i link di invito
        manage_reports: Gestisci report
        manage_reports_description: Consente agli utenti di esaminare i report ed eseguire azioni di moderazione su di essi
        manage_roles: Gestisci Ruoli
        manage_roles_description: Consente agli utenti di gestire e assegnare i ruoli inferiori al loro
        manage_rules: Gestisci Regole
        manage_rules_description: Consente agli utenti di modificare le regole del server
        manage_settings: Gestisci impostazioni
        manage_settings_description: Consente agli utenti di modificare le impostazioni del sito
        manage_taxonomies: Gestisci Tassonomie
        manage_taxonomies_description: Consente agli utenti di esaminare i contenuti di tendenza e aggiornare le impostazioni degli hashtag
        manage_user_access: Gestisci accesso utenti
        manage_user_access_description: Consente agli utenti di disabilitare l'autenticazione a due fattori degli altri utenti, modificare il loro indirizzo e-mail e reimpostare la password
        manage_users: Gestisci utenti
        manage_users_description: Consente agli utenti di visualizzare le informazioni sugli altri utenti ed eseguire azioni di moderazione contro di loro
        manage_webhooks: Gestisci Webhook
        manage_webhooks_description: Consente agli utenti di impostare webhook per eventi amministrativi
        view_audit_log: Visualizza Registro Attività
        view_audit_log_description: Consente agli utenti di vedere una cronologia delle azioni amministrative sul server
        view_dashboard: Mostra dashboard
        view_dashboard_description: Consente agli utenti di accedere alla dashboard e alle varie metriche
        view_devops: DevOps
        view_devops_description: Consente agli utenti di accedere alle dashboard Sidekiq e pgHero
      title: Ruoli
    rules:
      add_new: Aggiungi regola
      delete: Cancella
      description_html: Mentre la maggior parte degli utenti sostiene di aver letto e accettato i termini di servizio, di solito non li leggono fino a quando sorge un problema. <strong>Rendi più facile vedere le regole del server, fornendole in un semplice elenco</strong>. Cerca di mantenere le singole regole brevi e semplici, ma cerca anche di non dividerle in molti elementi separati.
      edit: Modifica regola
      empty: Non sono ancora state definite regole del server.
      title: Regole del server
    settings:
      about:
        manage_rules: Gestisci le regole del server
        preamble: Fornire informazioni approfondite su come, il server, venga gestito, moderato e finanziato.
        rules_hint: C'è un'area dedicata per le regole che i tuoi utenti dovrebbero rispettare.
        title: Info
      appearance:
        preamble: Personalizza l'interfaccia web di Mastodon.
        title: Aspetto
      branding:
        preamble: 'Il marchio del tuo server lo differenzia dagli altri server nella rete. Queste informazioni possono essere visualizzate in una varietà di ambienti, come: l''interfaccia web di Mastodon, le applicazioni native, nelle anteprime dei collegamenti su altri siti Web e all''interno delle app di messaggistica e così via. Per questo motivo, è meglio mantenere queste informazioni chiare, brevi e concise.'
        title: Marchio
      captcha_enabled:
        desc_html: Questo si basa su script esterni da hCaptcha, che possono rappresentare un problema di sicurezza e privacy. Inoltre, <strong>questo può rendere il processo di registrazione significativamente meno accessibile ad alcune persone (soprattutto disabili)</strong>. Per questi motivi, prendi in considerazione misure alternative come la registrazione basata su approvazione o su invito.
        title: Richiedi ai nuovi utenti di risolvere un CAPTCHA per confermare il loro account
      content_retention:
        preamble: Controlla come vengono memorizzati i contenuti generati dall'utente in Mastodon.
        title: Conservazione dei contenuti
      default_noindex:
        desc_html: Interessa tutti gli utenti che non hanno modificato personalmente questa impostazione
        title: Esclude gli utenti dall'indicizzazione dei motori di ricerca per impostazione predefinita
      discovery:
        follow_recommendations: Segui le raccomandazioni
        preamble: La comparsa di contenuti interessanti è determinante per l'arrivo di nuovi utenti che potrebbero non conoscere nessuno su Mastodon. Controlla in che modo varie funzionalità di scoperta funzionano sul tuo server.
        profile_directory: Directory del profilo
        public_timelines: Timeline pubbliche
        publish_discovered_servers: Pubblica i server scoperti
        publish_statistics: Pubblica le statistiche
        title: Scopri
        trends: Tendenze
      domain_blocks:
        all: A tutti
        disabled: A nessuno
        users: Agli utenti locali connessi
      registrations:
        preamble: Controlla chi può creare un account sul tuo server.
        title: Registrazioni
      registrations_mode:
        modes:
          approved: Approvazione richiesta per le iscrizioni
          none: Nessuno può iscriversi
          open: Chiunque può iscriversi
      title: Impostazioni del server
    site_uploads:
      delete: Cancella il file caricato
      destroyed_msg: Caricamento sito eliminato!
    statuses:
      account: Autore
      application: Applicazione
      back_to_account: Torna alla pagina dell'account
      back_to_report: Torna alla pagina del report
      batch:
        remove_from_report: Rimuovi dal report
        report: Rapporto
      deleted: Cancellato
      favourites: Preferiti
      history: Cronologia delle versioni
      in_reply_to: In risposta a
      language: Lingua
      media:
        title: Media
      metadata: Metadati
      no_status_selected: Nessun status è stato modificato perché nessuno era stato selezionato
      open: Apri il post
      original_status: Post originale
      reblogs: Condivisioni
      status_changed: Post modificato
      title: Gli status dell'account
      trending: Di tendenza
      visibility: Visibilità
      with_media: con media
    strikes:
      actions:
        delete_statuses: "%{name} ha eliminato i post di %{target}"
        disable: "%{name} ha congelato l'account di %{target}"
        mark_statuses_as_sensitive: "%{name} ha segnato il media di %{target} come sensibile"
        none: "%{name} ha inviato un avviso a %{target}"
        sensitive: "%{name} ha contrassegnato l'account di %{target} come sensibile"
        silence: "%{name} ha limitato l'account di %{target}"
        suspend: "%{name} ha sospeso l'account di %{target}"
      appeal_approved: Sottoposto ad appello
      appeal_pending: Appello in attesa
      appeal_rejected: Appello respinto
    system_checks:
      database_schema_check:
        message_html: Ci sono migrazioni del database in attesa. Sei pregato di eseguirle per assicurarti che l'applicazione si comporti come previsto
      elasticsearch_running_check:
        message_html: Impossibile connettersi a Elasticsearch. Verificare che sia in esecuzione o disabilitare la ricerca full-text
      elasticsearch_version_check:
        message_html: 'Versione Elasticsearch incompatibile: %{value}'
        version_comparison: È in esecuzione la versione %{running_version} di Elasticsearch, ma è richiesta la versione %{required_version}
      rules_check:
        action: Gestisci regole del server
        message_html: Non hai definito alcuna regola del server.
      sidekiq_process_check:
        message_html: Nessun processo di Sidekiq in esecuzione per le code di %{value}. Sei pregato di revisionare la tua configurazione di Sidekiq
      upload_check_privacy_error:
        action: Controlla qui per maggiori informazioni
        message_html: "<strong>Il tuo server web è mal configurato. La privacy dei tuoi utenti è a rischio.</strong>"
      upload_check_privacy_error_object_storage:
        action: Controlla qui per maggiori informazioni
        message_html: "<strong>La tua archiviazione oggetti è mal configurata. La privacy dei tuoi utenti è a rischio.</strong>"
    tags:
      review: Esamina status
      updated_msg: Impostazioni hashtag aggiornate con successo
    title: Amministrazione
    trends:
      allow: Consenti
      approved: Approvato
      disallow: Non consentire
      links:
        allow: Consenti link
        allow_provider: Consenti editore
        description_html: Questi sono collegamenti che attualmente vengono molto condivisi dagli account di cui il server vede i post. Può aiutare i tuoi utenti a scoprire cosa sta succedendo nel mondo. Nessun link viene visualizzato pubblicamente finché non si approva chi lo pubblica. È anche possibile permettere o rifiutare i singoli collegamenti.
        disallow: Non consentire link
        disallow_provider: Non consentire editore
        no_link_selected: Nessun collegamento è stato modificato in quanto nessuno è stato selezionato
        publishers:
          no_publisher_selected: Nessun editore è stato modificato in quanto nessuno è stato selezionato
        shared_by_over_week:
          one: Condiviso da una persona nell'ultima settimana
          other: Condiviso da %{count} persone nell'ultima settimana
        title: Link in tendenza
        usage_comparison: Condiviso %{today} volte oggi, rispetto a %{yesterday} ieri
      not_allowed_to_trend: Non è consentito il trend
      only_allowed: Solo consentiti
      pending_review: Revisione in sospeso
      preview_card_providers:
        allowed: I link da questa fonte possono essere in tendenza
        description_html: Questi sono domini da cui i link sono spesso condivisi sul tuo server. I link non appariranno di tendenza se il dominio del link non è approvato. La tua approvazione (o rifiuto) si estende ai sottodomini.
        rejected: I link da questa fonte non possono essere in tendenza
        title: Editori
      rejected: Rifiutato
      statuses:
        allow: Consenti post
        allow_account: Consenti autore
        description_html: Questi sono post noti al tuo server che sono attualmente molto condivisi e preferiti. Può aiutare i tuoi utenti (nuovi e non) a trovare più persone da seguire. Nessun post viene visualizzato pubblicamente fino a quando si approva l'autore, e l'autore permette che il suo account sia suggerito ad altri. È anche possibile permettere o rifiutare singoli post.
        disallow: Non consentire post
        disallow_account: Non consentire autore
        no_status_selected: Nessun post di tendenza è stato modificato in quanto nessuno è stato selezionato
        not_discoverable: L'autore non ha optato di essere scopribile
        shared_by:
          one: Condiviso o preferito una volta
          other: Condiviso e preferito %{friendly_count} volte
        title: Post di tendenza
      tags:
        current_score: Punteggio corrente %{score}
        dashboard:
          tag_accounts_measure: usi unici
          tag_languages_dimension: Lingue migliori
          tag_servers_dimension: Server migliori
          tag_servers_measure: server diversi
          tag_uses_measure: usi totali
        description_html: Questi sono hashtag che attualmente compaiono in molti post che il tuo server vede. Può aiutare i tuoi utenti a scoprire di cosa le persone stanno parlando di più al momento. Nessun hashtag viene visualizzato pubblicamente finché non lo approvi.
        listable: Suggeribile
        no_tag_selected: Nessun tag è stato modificato in quanto nessuno è stato selezionato
        not_listable: Non sarà suggerito
        not_trendable: Non apparirà nelle tendenze
        not_usable: Inutilizzabile
        peaked_on_and_decaying: Ha avuto un picco il %{date}, ora in caduta
        title: Hashtag in tendenza
        trendable: Può comparire nelle tendenze
        trending_rank: 'In tendenza #%{rank}'
        usable: Utilizzabile
        usage_comparison: Usato %{today} volte oggi, rispetto a %{yesterday} ieri
        used_by_over_week:
          one: Usato da una persona nell'ultima settimana
          other: Usato da %{count} persone nell'ultima settimana
      title: Tendenze
      trending: Di tendenza
    warning_presets:
      add_new: Aggiungi nuovo
      delete: Cancella
      edit_preset: Modifica avviso predefinito
      empty: Non hai ancora definito alcun avviso preimpostato.
      title: Gestisci avvisi predefiniti
    webhooks:
      add_new: Aggiungi endpoint
      delete: Elimina
      description_html: Un <strong>webhook</strong> consente a Mastodon di inviare <strong>notifiche in tempo reale</strong> su determinati eventi alla tua applicazione, così la tua applicazione può <strong>attivare automaticamente delle reazioni</strong>.
      disable: Disabilita
      disabled: Disabilitato
      edit: Modifica endpoint
      empty: Non hai ancora configurato alcun endpoint per webhook.
      enable: Abilita
      enabled: Attivo
      enabled_events:
        one: 1 evento abilitato
        other: "%{count} eventi abilitati"
      events: Eventi
      new: Nuovo webhook
      rotate_secret: Ruota segreto
      secret: Segreto per firma
      status: Stato
      title: Webhook
      webhook: Webhook
  admin_mailer:
    new_appeal:
      actions:
        delete_statuses: per cancellare i loro post
        disable: per congelare il loro account
        mark_statuses_as_sensitive: per contrassegnare i loro post come sensibili
        none: avviso
        sensitive: per contrassegnare il loro account come sensibile
        silence: per limitare il loro account
        suspend: per sospendere il loro account
      body: "%{target} sta facendo appello contro una decisione di moderazione di %{action_taken_by} da %{date}, che era %{type}. Ha scritto:"
      next_steps: Puoi approvare l'appello per annullare la decisione di moderazione, oppure ignorarlo.
      subject: "%{username} sta facendo appello contro una decisione di moderazione su %{instance}"
    new_pending_account:
      body: I dettagli del nuovo account sono qui sotto. Puoi approvare o rifiutare questa richiesta.
      subject: Nuovo account pronto per la revisione su %{instance} (%{username})
    new_report:
      body: "%{reporter} ha segnalato %{target}"
      body_remote: Qualcuno da %{domain} ha segnalato %{target}
      subject: Nuova segnalazione per %{instance} (#%{id})
    new_trends:
      body: 'I seguenti elementi necessitano di un controllo prima che possano essere visualizzati pubblicamente:'
      new_trending_links:
        title: Link di tendenza
      new_trending_statuses:
        title: Post di tendenza
      new_trending_tags:
        no_approved_tags: Attualmente non ci sono hashtag di tendenza approvati.
        requirements: 'Ognuno di questi candidati potrebbe superare il #%{rank} hashtag di tendenza approvato, che è attualmente "%{lowest_tag_name}" con un punteggio di %{lowest_tag_score}.'
        title: Hashtag di tendenza
      subject: Nuove tendenze in attesa di controllo su %{instance}
  aliases:
    add_new: Crea alias
    created_msg: Hai creato un nuovo alias. Ora puoi iniziare lo spostamento dal vecchio account.
    deleted_msg: L'alias è stato eliminato. Lo spostamento da quell'account a questo non sarà più possibile.
    empty: Non hai alias.
    hint_html: Se vuoi trasferirti da un altro account a questo, qui puoi creare un alias, che è necessario prima di poter spostare i seguaci dal vecchio account a questo. Questa azione è <strong>innocua e reversibile</strong>. <strong>La migrazione dell'account è avviata dal vecchio account</strong>.
    remove: Scollega alias
  appearance:
    advanced_web_interface: Interfaccia web avanzata
    advanced_web_interface_hint: |-
      Se vuoi utilizzare l'intera larghezza dello schermo, l'interfaccia web avanzata ti consente di configurare varie colonne per mostrare più informazioni allo stesso tempo, secondo le tue preferenze:
      Home, notifiche, timeline federata, qualsiasi numero di liste e etichette.
    animations_and_accessibility: Animazioni e accessibilità
    confirmation_dialogs: Dialoghi di conferma
    discovery: Scoperta
    localization:
      body: Mastodon è tradotto da volontari.
      guide_link: https://it.crowdin.com/project/mastodon
      guide_link_text: Tutti possono contribuire.
    sensitive_content: Contenuto sensibile
  application_mailer:
    notification_preferences: Cambia preferenze email
    salutation: "%{name},"
    settings: 'Cambia le impostazioni per le email: %{link}'
    unsubscribe: Disiscriviti
    view: 'Guarda:'
    view_profile: Mostra profilo
    view_status: Mostra post
  applications:
    created: Applicazione creata con successo
    destroyed: Applicazione eliminata con successo
    logout: Disconnettiti
    regenerate_token: Rigenera il token di accesso
    token_regenerated: Token di accesso rigenerato
    warning: Fa' molta attenzione con questi dati. Non fornirli mai a nessun altro!
    your_token: Il tuo token di accesso
  auth:
    apply_for_account: Richiedi un account
    captcha_confirmation:
      help_html: Se hai problemi a risolvere il CAPTCHA, puoi metterti in contatto con noi tramite %{email} e ti possiamo aiutare.
      hint_html: Solamente un'altra cosa! Dobbiamo confermare che tu sia un essere umano (così possiamo tenere fuori lo spam!). Risolvi il CAPTCHA sottostante e fai clic su "Continua".
      title: Controllo di sicurezza
    confirmations:
      wrong_email_hint: Se l'indirizzo e-mail non è corretto, puoi modificarlo nelle impostazioni dell'account.
    delete_account: Elimina account
    delete_account_html: Se desideri cancellare il tuo account, puoi <a href="%{path}">farlo qui</a>. Ti sarà chiesta conferma.
    description:
<<<<<<< HEAD
      prefix_invited_by_user: "@%{name} ti invita a iscriverti a questo server Hometown!"
      prefix_sign_up: Iscriviti oggi a Hometown!
      suffix: Con un account, sarai in grado di seguire le persone, pubblicare aggiornamenti e scambiare messaggi con gli utenti da qualsiasi server di Hometown e altro ancora!
    didnt_get_confirmation: Non hai ricevuto le istruzioni di conferma?
=======
      prefix_invited_by_user: "@%{name} ti invita a iscriverti a questo server Mastodon!"
      prefix_sign_up: Iscriviti oggi a Mastodon!
      suffix: Con un account, sarai in grado di seguire le persone, pubblicare aggiornamenti e scambiare messaggi con gli utenti da qualsiasi server di Mastodon e altro ancora!
    didnt_get_confirmation: Non hai ricevuto un link di conferma?
>>>>>>> dab54ccb
    dont_have_your_security_key: Non hai la tua chiave di sicurezza?
    forgot_password: Hai dimenticato la tua password?
    invalid_reset_password_token: Il token di reimpostazione della password non è valido o è scaduto. Per favore richiedine uno nuovo.
    link_to_otp: Inserisci un codice a due fattori dal tuo telefono o un codice di recupero
    link_to_webauth: Usa il tuo dispositivo chiave di sicurezza
    log_in_with: Accedi con
    login: Entra
    logout: Esci
    migrate_account: Sposta ad un account differente
    migrate_account_html: Se vuoi che questo account sia reindirizzato a uno diverso, puoi <a href="%{path}">configurarlo qui</a>.
    or_log_in_with: Oppure accedi con
    privacy_policy_agreement_html: Ho letto e accetto l'<a href="%{privacy_policy_path}" target="_blank">informativa sulla privacy</a>
    progress:
      confirm: Conferma l'e-mail
      details: I tuoi dettagli
      review: La nostra revisione
      rules: Accetta le regole
    providers:
      cas: CAS
      saml: SAML
    register: Iscriviti
    registration_closed: "%{instance} non accetta nuovi membri"
    resend_confirmation: Invia nuovamente il link di conferma
    reset_password: Resetta la password
    rules:
      accept: Accetta
      back: Indietro
      invited_by: 'Puoi unirti a %{domain} grazie all''invito che hai ricevuto da:'
      preamble: Questi sono impostati e applicati dai moderatori di %{domain}.
      preamble_invited: Prima di procedere, si prega di considera le regole di base stabilite dai moderatori di %{domain}.
      title: Alcune regole di base.
      title_invited: Sei stato/a invitato/a.
    security: Credenziali
    set_new_password: Imposta una nuova password
    setup:
      email_below_hint_html: Controlla la tua cartella spam o richiedine un altro. Puoi correggere il tuo indirizzo e-mail, se fosse sbagliato.
      email_settings_hint_html: Fai clic sul link che ti abbiamo inviato per verificare %{email}. Aspetteremo proprio qui.
      link_not_received: Non hai ricevuto un link?
      new_confirmation_instructions_sent: Riceverai una nuova e-mail con il link di conferma entro pochi minuti!
      title: Controlla la tua posta in arrivo
    sign_in:
      preamble_html: Accedi con le tue credenziali <strong>%{domain}</strong>. Se il tuo account si trova su un server diverso, non potrai accedere qui.
      title: Accedi a %{domain}
    sign_up:
      manual_review: Le registrazioni su %{domain} vengono sottoposte a revisione manuale da parte dei nostri moderatori. Per aiutarci a elaborare la tua registrazione, scrivi qualcosa su di te e sul motivo per cui desideri un account su %{domain}.
      preamble: Con un account su questo server Mastodon, sarai in grado di seguire qualsiasi altra persona sulla rete, indipendentemente da dove sia ospitato il suo account.
      title: Lascia che ti configuriamo su %{domain}.
    status:
      account_status: Stato dell'account
      confirming: In attesa che la conferma e-mail sia completata.
      functional: Il tuo profilo è completamente operativo.
      pending: La tua richiesta è in attesa di esame da parte del nostro staff. Potrebbe richiedere un po' di tempo. Riceverai una e-mail se la richiesta è approvata.
      redirecting_to: Il tuo account è inattivo perché attualmente reindirizza a %{acct}.
      view_strikes: Visualizza le sanzioni precedenti prese nei confronti del tuo account
    too_fast: Modulo inviato troppo velocemente, riprova.
    use_security_key: Usa la chiave di sicurezza
  challenge:
    confirm: Continua
    hint_html: "<strong>Suggerimento:</strong> Non ti chiederemo di nuovo la tua password per la prossima ora."
    invalid_password: Password non valida
    prompt: Conferma la tua password per continuare
  crypto:
    errors:
      invalid_key: non è una chiave Ed25519 o Curve25519 valida
      invalid_signature: non è una firma Ed25519 valida
  date:
    formats:
      default: "%d %b %Y"
      with_month_name: "%d %B %Y"
  datetime:
    distance_in_words:
      about_x_hours: "%{count} ore"
      about_x_months: "%{count} mesi"
      about_x_years: "%{count} anni"
      almost_x_years: "%{count} anni"
      half_a_minute: Adesso
      less_than_x_minutes: "%{count} minuti"
      less_than_x_seconds: Adesso
      over_x_years: "%{count} anni"
      x_days: "%{count} giorni"
      x_minutes: "%{count} minuti"
      x_months: "%{count} mesi"
      x_seconds: "%{count} secondi"
  deletes:
    challenge_not_passed: Le informazioni che hai inserito non sono corrette
    confirm_password: Inserisci la tua password attuale per verificare la tua identità
    confirm_username: Inserisci il tuo nome utente per confermare la procedura
    proceed: Cancella l'account
    success_msg: Il tuo account è stato cancellato
    warning:
      before: 'Prima di procedere, per favore leggi attentamente queste note:'
      caches: Il contenuto che è stato memorizzato in cache da altri server può continuare ad esistere
      data_removal: I tuoi post e altri dati saranno eliminati definitivamente
      email_change_html: Puoi <a href="%{path}">cambiare il tuo indirizzo e-mail</a> senza cancellare il tuo account
      email_contact_html: Se ancora non arriva, puoi mandare una mail a <a href="mailto:%{email}">%{email}</a> per chiedere aiuto
      email_reconfirmation_html: Se non ricevi l'email di conferma, puoi <a href="%{path}">richiederla nuovamente</a>
      irreversible: Non potrai ripristinare o riattivare il tuo account
      more_details_html: Per maggiori dettagli, vedi la <a href="%{terms_path}">politica di privacy</a>.
      username_available: Il tuo nome utente sarà nuovamente disponibile
      username_unavailable: Il tuo nome utente rimarrà non disponibile
  disputes:
    strikes:
      action_taken: Azione intrapresa
      appeal: Appello
      appeal_approved: Questa sanzione è stata annullata in un appello e non è più valida
      appeal_rejected: L'appello è stato respinto
      appeal_submitted_at: Appello presentato
      appealed_msg: Il tuo appello è stato presentato. Se sarà approvato, sarai informato.
      appeals:
        submit: Presenta un appello
      approve_appeal: Approva ricorso
      associated_report: Segnalazione associata
      created_at: Data
      description_html: Queste sono azioni intraprese contro il tuo profilo e avvisi inviati a te dallo staff di %{instance}.
      recipient: Indirizzata a
      reject_appeal: Respingi ricorso
      status: 'Post #%{id}'
      status_removed: Post già rimosso dal sistema
      title: "%{action} da %{date}"
      title_actions:
        delete_statuses: Eliminazione del post
        disable: Congelamento dell'account
        mark_statuses_as_sensitive: Marcatura dei post come sensibili
        none: Avviso
        sensitive: Marcatura dell'account come sensibile
        silence: Limitazione dell'account
        suspend: Sospensione dell'account
      your_appeal_approved: Il tuo appello è stato approvato
      your_appeal_pending: Hai presentato un appello
      your_appeal_rejected: Il tuo appello è stato respinto
  domain_validator:
    invalid_domain: non è un nome di dominio valido
  edit_profile:
    basic_information: Informazioni di base
    hint_html: "<strong>Personalizza ciò che le persone vedono sul tuo profilo pubblico e accanto ai tuoi post.</strong> È più probabile che altre persone ti seguano e interagiscano con te quando hai un profilo compilato e un'immagine del profilo."
    other: Altro
    safety_and_privacy: Sicurezza e privacy
  errors:
    '400': La richiesta che hai inviato non è valida o non è corretta.
    '403': Non sei autorizzato a visualizzare questa pagina.
    '404': La pagina che stavi cercando non esiste.
    '406': Questa pagina non è disponibile nel formato richiesto.
    '410': La pagina che stavi cercando qui non esiste più.
    '422':
      content: Verifica di sicurezza non riuscita. Stai bloccando i cookies?
      title: Verifica di sicurezza non riuscita
    '429': Limitato
    '500':
      content: Siamo spiacenti, ma qualcosa non ha funzionato dal nostro lato.
      title: Questa pagina non è corretta
    '503': La pagina non può essere trasmessa a causa di un errore temporaneo del server.
    noscript_html: Per usare l'interfaccia web di %{title} dovi abilitare JavaScript. In alternativa puoi provare una delle <a href="%{apps_path}">app native</a> per Hometown/Mastodon per la tua piattaforma.
  existing_username_validator:
    not_found: impossibile trovare un utente locale con quel nome utente
    not_found_multiple: impossibile trovare %{usernames}
  exports:
    archive_takeout:
      date: Data
      download: Scarica il tuo archivio
      hint_html: Puoi richiedere un archivio dei tuoi <strong>post media caricati</strong>. I dati esportati sono in formato ActivityPub, leggibili da qualunque software che segue questo standard. Puoi richiedere un archivio ogni 7 giorni.
      in_progress: Creazione archivio...
      request: Chiedi il tuo archivio
      size: Dimensioni
    blocks: Stai bloccando
    bookmarks: Segnalibri
    csv: CSV
    domain_blocks: Blocchi di dominio
    lists: Liste
    mutes: Stai silenziando
    storage: Archiviazione media
  featured_tags:
    add_new: Aggiungi nuovo
    errors:
      limit: Hai già messo in evidenza il numero massimo di hashtag
    hint_html: "<strong>Cosa sono gli hashtag in evidenza?</strong> Sono visualizzati in evidenza sul tuo profilo pubblico e permettono alle persone di visualizzare i tuoi post pubblici marcati con questi hashtag. Sono un grande strumento per tenere traccia di opere creative o progetti a lungo termine."
  filters:
    contexts:
      account: Profili
      home: Timeline home
      notifications: Notifiche
      public: Timeline pubbliche
      thread: Conversazioni
    edit:
      add_keyword: Aggiungi parola chiave
      keywords: Parole chiave
      statuses: Post singoli
      statuses_hint_html: Questo filtro si applica a singoli post indipendentemente dal fatto che corrispondano alle parole chiave qui sotto. <a href="%{path}">Rivedi o rimuovi i post dal filtro</a>.
      title: Modifica filtro
    errors:
      deprecated_api_multiple_keywords: Questi parametri non possono essere modificati da questa applicazione perché si applicano a più di una parola chiave che fa da filtro. Utilizzare un'applicazione più recente o l'interfaccia web.
      invalid_context: Contesto mancante o non valido
    index:
      contexts: Filtri in %{contexts}
      delete: Cancella
      empty: Non hai alcun filtro.
      expires_in: Scade tra %{distance}
      expires_on: Scade il %{date}
      keywords:
        one: "%{count} parola chiave"
        other: "%{count} parole chiave"
      statuses:
        one: "%{count} post"
        other: "%{count} post"
      statuses_long:
        one: "%{count} singolo post nascosto"
        other: "%{count} singoli post nascosti"
      title: Filtri
    new:
      save: Salva nuovo filtro
      title: Aggiungi filtro
    statuses:
      back_to_filter: Torna al filtro
      batch:
        remove: Togli dal filtro
      index:
        hint: Questo filtro si applica a singoli post indipendentemente da altri criteri. Puoi aggiungere più post a questo filtro dall'interfaccia Web.
        title: Post filtrati
  generic:
    all: Tutto
    all_items_on_page_selected_html:
      one: "<strong>%{count}</strong> elemento su questa pagina è selezionato."
      other: Tutti i <strong>%{count}</strong> elementi su questa pagina sono selezionati.
    all_matching_items_selected_html:
      one: "<strong>%{count}</strong> elemento corrispondente alla tua ricerca è selezionato."
      other: Tutti i <strong>%{count}</strong> elementi corrispondenti alla tua ricerca sono selezionati.
    cancel: Annulla
    changes_saved_msg: Modifiche effettuate con successo!
    confirm: Conferma
    copy: Copia
    delete: Cancella
    deselect: Deseleziona tutto
    none: Nessuno
    order_by: Ordina per
    save_changes: Salva modifiche
    select_all_matching_items:
      one: Seleziona %{count} elemento corrispondente alla tua ricerca.
      other: Seleziona tutti gli elementi %{count} corrispondenti alla tua ricerca.
    today: oggi
    validation_errors:
      one: Qualcosa ancora non va bene! Per favore, controlla l'errore qui sotto
      other: Qualcosa ancora non va bene! Per favore, controlla i %{count} errori qui sotto
  imports:
    errors:
      empty: File CSV vuoto
      incompatible_type: Incompatibile con il tipo di importazione selezionato
      invalid_csv_file: 'File CSV non valido. Errore: %{error}'
      over_rows_processing_limit: contiene più di %{count} righe
      too_large: Il file è troppo grande
    failures: Fallimenti
    imported: Importato
    mismatched_types_warning: Sembra che tu abbia selezionato il tipo sbagliato per questa importazione, ricontrolla per favore.
    modes:
      merge: Fondi
      merge_long: Mantieni record esistenti e aggiungine di nuovi
      overwrite: Sovrascrivi
      overwrite_long: Sostituisci record attuali con quelli nuovi
    overwrite_preambles:
      blocking_html: Stai per <strong>sostituire la tua lista di blocchi</strong> con un massimo di <strong>%{total_items} account</strong> da <strong>%{filename}</strong>.
      bookmarks_html: Stai per <strong>sostituire i tuoi segnalibri</strong> con un massimo di <strong>%{total_items} post</strong> da <strong>%{filename}</strong>.
      domain_blocking_html: Stai per <strong>sostituire la tua lista di domini bloccati</strong> con un massimo di <strong>%{total_items} domini</strong> da <strong>%{filename}</strong>.
      following_html: Stai per <strong>seguire</strong> fino a <strong>%{total_items} account</strong> da <strong>%{filename}</strong> e <strong>smettere di seguire chiunque altro</strong>.
      lists_html: Stai per <strong>sostituire le tue liste</strong> con i contenuti di <strong>%{filename}</strong>. Fino a <strong>%{total_items} profili</strong> verranno aggiunti a nuove liste.
      muting_html: Stai per <strong>sostituire la tua lista di account silenziati</strong> con un massimo di <strong>%{total_items} account</strong> da <strong>%{filename}</strong>.
    preambles:
      blocking_html: Stai per <strong>bloccare</strong> fino a <strong>%{total_items} account</strong> da <strong>%{filename}</strong>.
      bookmarks_html: Stai per aggiungere fino a <strong>%{total_items} post</strong> da <strong>%{filename}</strong> ai tuoi <strong>segnalibri</strong>.
      domain_blocking_html: Stai per <strong>bloccare</strong> fino a <strong>%{total_items} domini</strong> da <strong>%{filename}</strong>.
      following_html: Stai per <strong>seguire</strong> fino a <strong>%{total_items} account</strong> da <strong>%{filename}</strong>.
      lists_html: Stai per aggiungere fino a <strong>%{total_items} profili</strong> da <strong>%{filename}</strong> alla tue <strong>liste</strong>. Le nuove liste saranno create se non c'è una lista a cui aggiungere.
      muting_html: Stai per <strong>silenziare</strong> fino a <strong>%{total_items} account</strong> da <strong>%{filename}</strong>.
    preface: Puoi importare alcune informazioni, come le persone che segui o hai bloccato su questo server, da file creati da un'esportazione su un altro server.
    recent_imports: Importazioni recenti
    states:
      finished: Terminata
      in_progress: In corso
      scheduled: Programmata
      unconfirmed: Non confermata
    status: Stato
    success: Le tue impostazioni sono state importate correttamente e verranno applicate in breve tempo
    time_started: Iniziata il
    titles:
      blocking: Importazione di account bloccati
      bookmarks: Importazione dei segnalibri
      domain_blocking: Importazione dei domini bloccati
      following: Importazione degli account seguiti
      lists: Importa elenchi
      muting: Importazione degli account silenziati
    type: Tipo d'importazione
    type_groups:
      constructive: Seguimenti e Segnalibri
      destructive: Blocchi e silenzi
    types:
      blocking: Lista dei bloccati
      bookmarks: Segnalibri
      domain_blocking: Lista dei domini bloccati
      following: Lista dei seguiti
      lists: Elenchi
      muting: Lista dei silenziati
    upload: Carica
  invites:
    delete: Disattiva
    expired: Scaduto
    expires_in:
      '1800': 30 minuti
      '21600': 6 ore
      '3600': 1 ora
      '43200': 12 ore
      '604800': 1 settimana
      '86400': 1 giorno
    expires_in_prompt: Mai
    generate: Genera
    invited_by: 'Sei stato invitato da:'
    max_uses:
      one: un uso
      other: "%{count} utilizzi"
    max_uses_prompt: Nessun limite
    prompt: Genera e condividi dei link con altri per concedere l'accesso a questo server
    table:
      expires_at: Scade
      uses: Utilizzi
    title: Invita persone
  lists:
    errors:
      limit: Hai raggiunto il numero massimo di liste
  login_activities:
    authentication_methods:
      otp: app per autenticazione a due fattori
      password: password
      sign_in_token: codice di sicurezza via e-mail
      webauthn: chiavi di sicurezza
    description_html: Se vedi attività non riconosciuta, considera di cambiare la tua password e di abilitare l'autenticazione a due fattori.
    empty: Cronologia di autenticazione non disponibile
    failed_sign_in_html: Tentativo di accesso fallito con %{method} da %{ip} (%{browser})
    successful_sign_in_html: Accesso riuscito con %{method} da %{ip} (%{browser})
    title: Cronologia delle autenticazioni
  mail_subscriptions:
    unsubscribe:
      action: Sì, annulla l'iscrizione
      complete: Iscrizione annullata
      confirmation_html: Sei sicuro di voler annullare l'iscrizione alla ricezione di %{type} per Mastodon su %{domain} alla tua e-mail a %{email}? Puoi sempre iscriverti di nuovo dalle tue <a href="%{settings_path}">impostazioni di notifica via email</a>.
      emails:
        notification_emails:
          favourite: e-mai di notifica per i post apprezzati
          follow: e-mail di notifica per chi inizia a seguirti
          follow_request: e-mail di notifica per la richiesta di seguirti
          mention: e-mail di notifica per le menzioni
          reblog: e-mail di notifica per le condivisioni
      resubscribe_html: Se hai annullato l'iscrizione per errore, puoi iscriverti di nuovo dalle tue <a href="%{settings_path}">impostazioni di notifica via email</a>.
      success_html: Non riceverai più %{type} per Mastodon su %{domain} alla tua e-mail a %{email}.
      title: Disiscriviti
  media_attachments:
    validations:
      images_and_video: Impossibile allegare video a un post che contiene già immagini
      not_ready: Impossibile allegare file per cui l'elaborazione non è finita. Riprova tra poco!
      too_many: Impossibile allegare più di 4 file
  migrations:
    acct: utente@dominio del nuovo account
    cancel: Annulla ridirezione
    cancel_explanation: Se annulli il reindirizzamento sarà riattivato il tuo account attuale, ma i seguaci che sono stati spostati all'altro account non saranno riportati indietro.
    cancelled_msg: Reindirizzamento annullato.
    errors:
      already_moved: è lo stesso account su cui ti sei già trasferito
      missing_also_known_as: non reinvia a questo account
      move_to_self: non può essere l'account attuale
      not_found: non trovato
      on_cooldown: Ti trovi nel periodo di pausa tra un trasferimento e l'altro
    followers_count: Seguaci al momento dello spostamento
    incoming_migrations: In arrivo da un altro account
    incoming_migrations_html: Per spostarti da un altro account a questo, devi prima creare <a href="%{path}">un alias</a>.
    moved_msg: Il tuo account è ora reindirizzato a %{acct} e i tuoi follower sono stati spostati.
    not_redirecting: Il tuo account attualmente non è reindirizzato ad alcun altro account.
    on_cooldown: Hai recentemente trasferito il tuo account. Questa funzione sarà nuovamente disponibile tra %{count} giorni.
    past_migrations: Trasferimenti passati
    proceed_with_move: Sposta seguaci
    redirected_msg: Il tuo account sta reindirizzando a %{acct}.
    redirecting_to: Il tuo account sta reindirizzando a %{acct}.
    set_redirect: Imposta reindirizzamento
    warning:
      backreference_required: Il nuovo account deve essere prima configurato per collegarsi a questo
      before: 'Prima di procedere, leggi attentamente queste avvertenze:'
      cooldown: Dopo il trasferimento c'è un periodo di pausa durante il quale non potrai trasferirti di nuovo
      disabled_account: Il tuo account attuale non sarà più pienamente utilizzabile. Tuttavia, avrai accesso all'esportazione dei dati e alla riattivazione.
      followers: Questa azione sposterà tutti i follower dall'account attuale al nuovo account
      only_redirect_html: In alternativa, puoi solo <a href="%{path}">impostare un reindirizzamento sul tuo profilo</a>.
      other_data: Nessun altro dato verrà spostato automaticamente
      redirect: Il profilo del tuo account corrente sarà aggiornato con un avviso di ridirezione e sarà escluso dalle ricerche
  moderation:
    title: Moderazione
  move_handler:
    carry_blocks_over_text: Questo utente si è spostato da %{acct} che hai bloccato.
    carry_mutes_over_text: Questo utente si è spostato da %{acct} che hai silenziato.
    copy_account_note_text: 'Questo utente si è spostato da %{acct}, ecco le tue note precedenti su di loro:'
  navigation:
    toggle_menu: Cambia menu
  notification_mailer:
    admin:
      report:
        subject: "%{name} ha inviato una segnalazione"
      sign_up:
        subject: "%{name} si è iscritto"
    favourite:
      body: 'Il tuo status è stato apprezzato da %{name}:'
      subject: "%{name} ha apprezzato il tuo status"
      title: Nuovo preferito
    follow:
      body: "%{name} ti sta seguendo!"
      subject: "%{name} ti sta seguendo"
      title: Nuovo seguace
    follow_request:
      action: Gestisci richieste di essere seguito
      body: "%{name} ha chiesto di seguirti"
      subject: 'Seguace in attesa: %{name}'
      title: Nuova richiesta di essere seguito
    mention:
      action: Rispondi
      body: 'Sei stato menzionato da %{name} su:'
      subject: Sei stato menzionato da %{name}
      title: Nuova menzione
    poll:
      subject: Un sondaggio da %{name} è terminato
    reblog:
      body: 'Il tuo status è stato condiviso da %{name}:'
      subject: "%{name} ha condiviso il tuo status"
      title: Nuova condivisione
    status:
      subject: "%{name} ha appena pubblicato un post"
    update:
      subject: "%{name} ha modificato un post"
  notifications:
    email_events: Eventi per notifiche via email
    email_events_hint: 'Seleziona gli eventi per i quali vuoi ricevere le notifiche:'
    other_settings: Altre impostazioni delle notifiche
  number:
    human:
      decimal_units:
        format: "%n%u"
        units:
          billion: G
          million: M
          quadrillion: P
          thousand: k
          trillion: T
  otp_authentication:
    code_hint: Inserisci il codice generato dall'app di autenticazione per confermare
    description_html: Se abiliti <strong>l'autenticazione a due fattori</strong> utilizzando un'app di autenticazione, per accedere sarà necessario essere in possesso del telefono, che genererà dei codici per l'accesso.
    enable: Abilita
    instructions_html: "<strong>Scansiona questo codice QR in Google Authenticator o in un'applicazione TOTP simile sul tuo telefono</strong>. D'ora in poi, quell'app genererà i codici che dovrai inserire quando accedi."
    manual_instructions: 'Se non riesci a scansionare il codice QR e hai bisogno di inserirlo manualmente, questo è il codice segreto in chiaro:'
    setup: Configura
    wrong_code: Il codice inserito non è valido! Controlla che l'ora del server e l'ora del dispositivo siano esatte.
  pagination:
    newer: Più recente
    next: Avanti
    older: Più vecchio
    prev: Indietro
    truncate: "&hellip;"
  polls:
    errors:
      already_voted: Hai già votato in questo sondaggio
      duplicate_options: contiene oggetti duplicati
      duration_too_long: è troppo lontano nel futuro
      duration_too_short: è troppo presto
      expired: Il sondaggio si è già concluso
      invalid_choice: L'opzione di voto scelta non esiste
      over_character_limit: non possono essere più lunghi di %{max} caratteri ciascuno
      self_vote: Non puoi votare nei tuoi sondaggi
      too_few_options: deve avere più di un elemento
      too_many_options: non può contenere più di %{max} elementi
  preferences:
    other: Altro
    posting_defaults: Predefinite di pubblicazione
    public_timelines: Timeline pubbliche
  privacy_policy:
    title: Politica sulla privacy
  reactions:
    errors:
      limit_reached: Raggiunto il limite di reazioni diverse
      unrecognized_emoji: non è un emoji riconosciuto
  relationships:
    activity: Attività dell'account
    confirm_follow_selected_followers: Sei sicuro di voler seguire i follower selezionati?
    confirm_remove_selected_followers: Sei sicuro di voler rimuovere i follower selezionati?
    confirm_remove_selected_follows: Sei sicuro di voler rimuovere i follow selezionati?
    dormant: Dormiente
    follow_failure: Impossibile seguire alcuni degli account selezionati.
    follow_selected_followers: Segui i seguaci selezionati
    followers: Seguaci
    following: Seguiti
    invited: Invitato
    last_active: Ultima volta attivo
    most_recent: Più recente
    moved: Trasferito
    mutual: Reciproco
    primary: Principale
    relationship: Relazione
    remove_selected_domains: Rimuovi tutti i seguaci dai domini selezionati
    remove_selected_followers: Rimuovi i seguaci selezionati
    remove_selected_follows: Smetti di seguire gli utenti selezionati
    status: Stato dell'account
  remote_follow:
    missing_resource: Impossibile trovare l'URL di reindirizzamento richiesto per il tuo account
  reports:
    errors:
      invalid_rules: non fa riferimento a regole valide
  rss:
    content_warning: 'Avviso sul contenuto:'
    descriptions:
      account: Post pubblici di @%{acct}
      tag: 'Post pubblici taggati #%{hashtag}'
  scheduled_statuses:
    over_daily_limit: Hai superato il limite di %{limit} post programmati per questo giorno
    over_total_limit: Hai superato il limite di %{limit} post programmati
    too_soon: La data di pubblicazione deve essere nel futuro
  sessions:
    activity: Ultima attività
    browser: Browser
    browsers:
      alipay: Alipay
      blackberry: BlackBerry
      chrome: Chrome
      edge: Microsoft Edge
      electron: Electron
      firefox: Firefox
      generic: Browser sconosciuto
      huawei_browser: Huawei Browser
      ie: Internet Explorer
      micro_messenger: MicroMessenger
      nokia: Nokia S40 Ovi Browser
      opera: Opera
      otter: Otter
      phantom_js: PhantomJS
      qq: QQ Browser
      safari: Safari
      uc_browser: UC Browser
      unknown_browser: Browser sconosciuto
      weibo: Weibo
    current_session: Sessione corrente
    description: "%{browser} su %{platform}"
    explanation: Questi sono i browser da cui attualmente è avvenuto l'accesso al tuo account %{title}.
    ip: IP
    platforms:
      adobe_air: Adobe Air
      android: Android
      blackberry: BlackBerry
      chrome_os: ChromeOS
      firefox_os: Firefox OS
      ios: iOS
      kai_os: KaiOS
      linux: Linux
      mac: Mac
      unknown_platform: Piattaforma sconosciuta
      windows: Windows
      windows_mobile: Windows Mobile
      windows_phone: Windows Phone
    revoke: Revoca
    revoke_success: Sessione revocata con successo
    title: Sessioni
    view_authentication_history: Visualizza la cronologia di autenticazione del tuo account
  settings:
    account: Account
    account_settings: Impostazioni dell'account
    aliases: Alias dell'account
    appearance: Interfaccia
    authorized_apps: Applicazioni autorizzate
    back: Torna a casa
    delete: Cancellazione account
    development: Sviluppo
    edit_profile: Modifica profilo
    export: Esportazione dati
    featured_tags: Hashtag in evidenza
    import: Importa
    import_and_export: Importa ed esporta
    migrate: Migrazione dell'account
    notifications: Notifiche
    preferences: Preferenze
    profile: Profilo
    relationships: Follows e followers
    statuses_cleanup: Cancellazione automatica dei post
    strikes: Sanzioni di moderazione
    two_factor_authentication: Autenticazione a due fattori
    webauthn_authentication: Chiavi di sicurezza
  statuses:
    attached:
      audio:
        one: "%{count} audio"
        other: "%{count} audio"
      description: 'Allegato: %{attached}'
      image:
        one: "%{count} immagine"
        other: "%{count} immagini"
      video:
        one: "%{count} video"
        other: "%{count} video"
    boosted_from_html: Condiviso da %{acct_link}
    content_warning: 'Avviso di contenuto: %{warning}'
    default_language: Come la lingua dell'interfaccia
    disallowed_hashtags:
      one: 'contiene un hashtag non permesso: %{tags}'
      other: 'contiene gli hashtags non permessi: %{tags}'
    edited_at_html: Modificato il %{date}
    errors:
      in_reply_not_found: Il post a cui stai tentando di rispondere non sembra esistere.
    open_in_web: Apri sul Web
    over_character_limit: Limite caratteri superato di %{max}
    pin_errors:
      direct: I messaggi visibili solo agli utenti citati non possono essere fissati in cima
      limit: Hai già fissato in cima il massimo numero di post
      ownership: Non puoi fissare in cima un post di qualcun altro
      reblog: Un toot condiviso non può essere fissato in cima
    poll:
      total_people:
        one: "%{count} persona"
        other: "%{count} persone"
      total_votes:
        one: "%{count} voto"
        other: "%{count} voti"
      vote: Vota
    show_more: Mostra di più
    show_newer: Mostra più nuovi
    show_older: Mostra più vecchi
    show_thread: Mostra thread
    title: '%{name}: "%{quote}"'
    visibilities:
      direct: Diretto
      private: Mostra solo ai tuoi seguaci
      private_long: Mostra solo ai seguaci
      public: Pubblico
      public_long: Tutti lo possono vedere
      unlisted: Pubblico, ma non visibile sulla timeline pubblica
      unlisted_long: Tutti lo possono vedere, ma non compare nelle timeline pubbliche
  statuses_cleanup:
    enabled: Cancella automaticamente i vecchi post
    enabled_hint: Cancella automaticamente i tuoi post quando diventano più vecchi di una soglia di età specificata, a meno che non corrispondano a una delle eccezioni sotto
    exceptions: Eccezioni
    explanation: Poiché l'eliminazione dei post è un'operazione che richiede molte risorse, questa viene eseguita quando il server non è occupato da altre operazioni. Per questo motivo, i tuoi post possono essere cancellati un po' dopo che raggiungono la soglia di età.
    ignore_favs: Ignora preferiti
    ignore_reblogs: Ignora condivisioni
    interaction_exceptions: Eccezioni basate sulle interazioni
    interaction_exceptions_explanation: Tieni conto che non c'è garanzia che i post vengano cancellati se vanno al di sotto della soglia per i preferiti o i condivisi dopo averla superata.
    keep_direct: Conserva messaggi diretti
    keep_direct_hint: Non cancella nessuno dei tuoi messaggi diretti
    keep_media: Conserva post con media allegati
    keep_media_hint: Non cancella nessuno dei tuoi post che hanno media allegati
    keep_pinned: Conserva post fissati in cima
    keep_pinned_hint: Non cancella nessuno dei tuoi post fissati in cima
    keep_polls: Conserva sondaggi
    keep_polls_hint: Non cancella nessuno dei tuoi sondaggi
    keep_self_bookmark: Conserva post che hai marcato con segnalibro
    keep_self_bookmark_hint: Non cancella i tuoi post se li hai marcati con segnalibro
    keep_self_fav: Conserva post che hai marcato come apprezzato
    keep_self_fav_hint: Non cancella i tuoi post se li hai marcati come apprezzati
    min_age:
      '1209600': 2 settimane
      '15778476': 6 mesi
      '2629746': 1 mese
      '31556952': 1 anno
      '5259492': 2 mesi
      '604800': 1 settimana
      '63113904': 2 anni
      '7889238': 3 mesi
    min_age_label: Soglia di età
    min_favs: Conserva i post preferiti più di
    min_favs_hint: Non cancella nessuno dei tuoi post che ha ricevuto almeno questo numero di preferiti. Lascia vuoto per cancellare i post indipendentemente dal loro numero di preferiti
    min_reblogs: Conserva i post condivisi più di
    min_reblogs_hint: Non cancella nessuno dei tuoi post che è stato condiviso più di questo numero di volte. Lascia vuoto per cancellare i post indipendentemente dal loro numero di condivisioni
  stream_entries:
    sensitive_content: Materiale sensibile
  strikes:
    errors:
      too_late: È troppo tardi per fare appello contro questa sanzione
  tags:
    does_not_match_previous_name: non corrisponde al nome precedente
  themes:
    contrast: Mastodon (contrasto elevato)
    default: Mastodon (scuro)
    mastodon-light: Mastodon (chiaro)
    macaron: Macaron (chiaro pastello)
    fairy-floss: Fairy Floss (scuro pastello)
  time:
    formats:
      default: "%d %b %Y, %H:%M"
      month: "%b %Y"
      time: "%H:%M"
  two_factor_authentication:
    add: Aggiungi
    disable: Disabilita
    disabled_success: Autenticazione a due fattori disattivata
    edit: Modifica
    enabled: È abilitata l'autenticazione a due fattori
    enabled_success: Autenticazione a due fattori attivata con successo
    generate_recovery_codes: Genera codici di recupero
    lost_recovery_codes: I codici di recupero ti permettono di accedere al tuo account se perdi il telefono. Se hai perso i tuoi codici di recupero, puoi rigenerarli qui. Quelli vecchi saranno annullati.
    methods: Metodi a due fattori
    otp: App di autenticazione
    recovery_codes: Codici di recupero del backup
    recovery_codes_regenerated: I codici di recupero sono stati rigenerati
    recovery_instructions_html: Se perdi il telefono, puoi usare uno dei codici di recupero qui sotto per riottenere l'accesso al tuo account. <strong>Conserva i codici di recupero in un posto sicuro</strong>. Ad esempio puoi stamparli e conservarli insieme ad altri documenti importanti.
    webauthn: Chiavi di sicurezza
  user_mailer:
    appeal_approved:
      action: Vai al tuo account
      explanation: L'appello della sanzione contro il tuo account del %{strike_date} che hai inviato il %{appeal_date} è stato approvato. Il tuo account ha riottenuto la buona reputazione.
      subject: Il tuo appello del %{date} è stato approvato
      title: Appello approvato
    appeal_rejected:
      explanation: L'appello della sanzione contro il tuo account del %{strike_date} che hai inviato il %{appeal_date} è stato respinto.
      subject: Il tuo appello del %{date} è stato respinto
      title: Appello respinto
    backup_ready:
      explanation: Hai richiesto un backup completo del tuo account %{title}. È pronto per essere scaricato!
      subject: Il tuo archivio è pronto per essere scaricato
      title: Esportazione archivio
    suspicious_sign_in:
      change_password: cambiare la tua password
      details: 'Questi sono i dettagli del tentativo di accesso:'
      explanation: Abbiamo rilevato un accesso al tuo account da un nuovo indirizzo IP.
      further_actions_html: Se non eri tu, ti consigliamo di %{action} subito e di abilitare l'autenticazione a due fattori per mantenere il tuo account al sicuro.
      subject: C'è stato un accesso al tuo account da un nuovo indirizzo IP
      title: Un nuovo accesso
    warning:
      appeal: Presenta un appello
      appeal_description: Se credi che si tratti di un errore, puoi presentare un appello allo staff di %{instance}.
      categories:
        spam: Spam
        violation: Il contenuto viola le seguenti linee guida della comunità
      explanation:
        delete_statuses: Alcuni dei tuoi post sono stati riconosciuti in violazione di una o più linee guida della comunità e sono stati successivamente rimossi dai moderatori di %{instance}.
        disable: Non puoi più utilizzare il tuo account, ma il tuo profilo e gli altri dati rimangono intatti. Puoi richiedere un backup dei tuoi dati, modificare le impostazioni dell'account o eliminare il tuo account.
        mark_statuses_as_sensitive: Alcuni dei tuoi post sono stati contrassegnati come sensibili dai moderatori di %{instance}. Ciò significa che le persone dovranno toccare i media nei post prima che venga visualizzata un'anteprima. Puoi contrassegnare tu i media come sensibili quando ne pubblicherai in futuro.
        sensitive: D'ora in poi, tutti i file multimediali che hai caricato saranno contrassegnati come sensibili e nascosti dietro un avviso click-through.
        silence: Puoi ancora utilizzare il tuo account, ma solo le persone che già ti seguono possono vedere i tuoi post su questo server, e potresti essere escluso da varie funzionalità di ricerca. Gli altri utenti possono comunque seguirti manualmente.
        suspend: Non puoi più utilizzare il tuo account, e il tuo profilo e gli altri dati non sono più accessibili. Puoi ancora effettuare il login per richiedere un backup dei dati fino a quando i dati non saranno completamente cancellati nei prossimi 30 giorni, ma conserveremo alcuni dati di base per impedirti di eludere la sospensione.
      reason: 'Motivo:'
      statuses: 'Post citati:'
      subject:
        delete_statuses: I tuoi post su %{acct} sono stati eliminati
        disable: Il tuo account %{acct} è stato congelato
        mark_statuses_as_sensitive: I tuoi post su %{acct} sono stati contrassegnati come sensibili
        none: Avviso per %{acct}
        sensitive: I tuoi post su %{acct} d'ora in poi saranno contrassegnati come sensibili
        silence: Il tuo account %{acct} è stato limitato
        suspend: Il tuo account %{acct} è stato sospeso
      title:
        delete_statuses: Post eliminati
        disable: Account congelato
        mark_statuses_as_sensitive: Post contrassegnati come sensibili
        none: Avviso
        sensitive: Account contrassegnato come sensibile
        silence: Account limitato
        suspend: Account sospeso
    welcome:
      edit_profile_action: Configura profilo
      edit_profile_step: Puoi personalizzare il tuo profilo caricando un'immagine del profilo, cambiare il tuo nome e altro ancora. Puoi scegliere di esaminare i nuovi seguaci prima che loro siano autorizzati a seguirti.
      explanation: Ecco alcuni suggerimenti per iniziare
      final_action: Inizia a pubblicare
      final_step: 'Inizia a pubblicare! Anche senza seguaci, i tuoi post pubblici possono essere visti da altri, ad esempio sulla timeline locale o negli hashtag. Potresti presentarti con l''hashtag #presentazione.'
      full_handle: Il tuo nome utente completo
      full_handle_hint: Questo è ciò che diresti ai tuoi amici in modo che possano seguirti o contattarti da un altro server.
      subject: Benvenuto/a su %{title}
      title: Benvenuto a bordo, %{name}!
  users:
    follow_limit_reached: Non puoi seguire più di %{limit} persone
    go_to_sso_account_settings: Vai alle impostazioni dell'account del tuo provider di identità
    invalid_otp_token: Codice d'accesso non valido
    otp_lost_help_html: Se perdessi l'accesso ad entrambi, puoi entrare in contatto con %{email}
    seamless_external_login: Hai effettuato l'accesso tramite un servizio esterno, quindi le impostazioni di password e e-mail non sono disponibili.
    signed_in_as: 'Hai effettuato l''accesso come:'
  verification:
<<<<<<< HEAD
    explanation_html: 'Puoi <strong>certificare te stesso come proprietario dei link nei metadati del tuo profilo</strong>. Per farlo, il sito a cui punta il link deve contenere un link che punta al tuo profilo %{instance}. Il link di ritorno <strong>deve</strong> avere l''attributo <code>rel="me"</code>. Il testo del link non ha importanza. Ecco un esempio:'
=======
    extra_instructions_html: <strong>Suggerimento:</strong> il collegamento sul tuo sito web può essere invisibile. La parte importante è <code>rel="me"</code> che impedisce l'impersonificazione su siti web con contenuti generati dagli utenti. Puoi anche usare un tag <code>link</code> nell'intestazione della pagina invece di <code>a</code>, ma l'HTML deve essere accessibile senza eseguire JavaScript.
    here_is_how: Ecco come
    hint_html: "<strong>La verifica della tua identità su Mastodon è per tutti.</strong> Basata su standard web aperti, ora e per sempre gratis. Tutto ciò di cui hai bisogno è un sito web personale in cui le persone ti riconoscano. Quando ti colleghi a questo sito web dal tuo profilo, verificheremo che il sito web rimandi al tuo profilo e mostreremo un indicatore visivo su di esso."
    instructions_html: Copia e incolla il codice qui sotto nell'HTML del tuo sito web. Quindi, aggiungi l'indirizzo del tuo sito web in uno dei campi aggiuntivi del tuo profilo dalla scheda "Modifica profilo" e salva le modifiche.
>>>>>>> dab54ccb
    verification: Verifica
    verified_links: I tuoi collegamenti verificati
  webauthn_credentials:
    add: Aggiungi una nuova chiave di sicurezza
    create:
      error: Si è verificato un problema durante l'aggiunta della chiave di sicurezza. Dovresti riprovare.
      success: La chiave di sicurezza è stata aggiunta.
    delete: Cancella
    delete_confirmation: Sei sicuro di voler cancellare questa chiave di sicurezza?
    description_html: Se abiliti <strong>l'autenticazione con chiave di sicurezza</strong>, per accedere sarà necessario utilizzare una delle tue chiavi di sicurezza.
    destroy:
      error: Si è verificato un problema durante la cancellazione della chiave di sicurezza. Dovresti riprovare.
      success: La chiave di sicurezza è stata cancellata.
    invalid_credential: Chiave di sicurezza non valida
    nickname_hint: Inserisci il soprannome della tua nuova chiave di sicurezza
    not_enabled: Non hai ancora abilitato WebAuthn
    not_supported: Questo browser non supporta le chiavi di sicurezza
    otp_required: Per utilizzare le chiavi di sicurezza, prima abilita l'autenticazione a due fattori.
    registered_on: Registrato il %{date}<|MERGE_RESOLUTION|>--- conflicted
+++ resolved
@@ -1002,17 +1002,10 @@
     delete_account: Elimina account
     delete_account_html: Se desideri cancellare il tuo account, puoi <a href="%{path}">farlo qui</a>. Ti sarà chiesta conferma.
     description:
-<<<<<<< HEAD
-      prefix_invited_by_user: "@%{name} ti invita a iscriverti a questo server Hometown!"
-      prefix_sign_up: Iscriviti oggi a Hometown!
-      suffix: Con un account, sarai in grado di seguire le persone, pubblicare aggiornamenti e scambiare messaggi con gli utenti da qualsiasi server di Hometown e altro ancora!
-    didnt_get_confirmation: Non hai ricevuto le istruzioni di conferma?
-=======
       prefix_invited_by_user: "@%{name} ti invita a iscriverti a questo server Mastodon!"
       prefix_sign_up: Iscriviti oggi a Mastodon!
       suffix: Con un account, sarai in grado di seguire le persone, pubblicare aggiornamenti e scambiare messaggi con gli utenti da qualsiasi server di Mastodon e altro ancora!
     didnt_get_confirmation: Non hai ricevuto un link di conferma?
->>>>>>> dab54ccb
     dont_have_your_security_key: Non hai la tua chiave di sicurezza?
     forgot_password: Hai dimenticato la tua password?
     invalid_reset_password_token: Il token di reimpostazione della password non è valido o è scaduto. Per favore richiedine uno nuovo.
@@ -1781,14 +1774,11 @@
     seamless_external_login: Hai effettuato l'accesso tramite un servizio esterno, quindi le impostazioni di password e e-mail non sono disponibili.
     signed_in_as: 'Hai effettuato l''accesso come:'
   verification:
-<<<<<<< HEAD
-    explanation_html: 'Puoi <strong>certificare te stesso come proprietario dei link nei metadati del tuo profilo</strong>. Per farlo, il sito a cui punta il link deve contenere un link che punta al tuo profilo %{instance}. Il link di ritorno <strong>deve</strong> avere l''attributo <code>rel="me"</code>. Il testo del link non ha importanza. Ecco un esempio:'
-=======
+    explanation_html: 'Puoi <strong>certificare te stesso come proprietario dei link nei metadati del tuo profilo</strong>. Per farlo, il sito a cui punta il link deve contenere un link che punta al tuo profilo Mastodon. Il link di ritorno <strong>deve</strong> avere l''attributo <code>rel="me"</code>. Il testo del link non ha importanza. Ecco un esempio:'
     extra_instructions_html: <strong>Suggerimento:</strong> il collegamento sul tuo sito web può essere invisibile. La parte importante è <code>rel="me"</code> che impedisce l'impersonificazione su siti web con contenuti generati dagli utenti. Puoi anche usare un tag <code>link</code> nell'intestazione della pagina invece di <code>a</code>, ma l'HTML deve essere accessibile senza eseguire JavaScript.
     here_is_how: Ecco come
     hint_html: "<strong>La verifica della tua identità su Mastodon è per tutti.</strong> Basata su standard web aperti, ora e per sempre gratis. Tutto ciò di cui hai bisogno è un sito web personale in cui le persone ti riconoscano. Quando ti colleghi a questo sito web dal tuo profilo, verificheremo che il sito web rimandi al tuo profilo e mostreremo un indicatore visivo su di esso."
     instructions_html: Copia e incolla il codice qui sotto nell'HTML del tuo sito web. Quindi, aggiungi l'indirizzo del tuo sito web in uno dei campi aggiuntivi del tuo profilo dalla scheda "Modifica profilo" e salva le modifiche.
->>>>>>> dab54ccb
     verification: Verifica
     verified_links: I tuoi collegamenti verificati
   webauthn_credentials:
