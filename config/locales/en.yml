---
en:
  about:
    about_mastodon_html: 'Hometown is adapted from Mastodon, a decentralized social network with no ads, no corporate surveillance, and ethical design.'
    contact_missing: Not set
    contact_unavailable: N/A
    hosted_on: Hometown hosted on %{domain}
    title: About
  accounts:
    follow: Follow
    followers:
      one: Follower
      other: Followers
    following: Following
    instance_actor_flash: This account is a virtual actor used to represent the server itself and not any individual user. It is used for federation purposes and should not be suspended.
    last_active: last active
    link_verified_on: Ownership of this link was checked on %{date}
    nothing_here: There is nothing here!
    pin_errors:
      following: You must be already following the person you want to endorse
    posts:
      one: Post
      other: Posts
    posts_tab_heading: Posts
  admin:
    account_actions:
      action: Perform action
      title: Perform moderation action on %{acct}
    account_moderation_notes:
      create: Leave note
      created_msg: Moderation note successfully created!
      destroyed_msg: Moderation note successfully destroyed!
    accounts:
      add_email_domain_block: Block e-mail domain
      approve: Approve
      approved_msg: Successfully approved %{username}'s sign-up application
      are_you_sure: Are you sure?
      avatar: Avatar
      by_domain: Domain
      change_email:
        changed_msg: Email successfully changed!
        current_email: Current email
        label: Change email
        new_email: New email
        submit: Change email
        title: Change email for %{username}
      change_role:
        changed_msg: Role successfully changed!
        label: Change role
        no_role: No role
        title: Change role for %{username}
      confirm: Confirm
      confirmed: Confirmed
      confirming: Confirming
      custom: Custom
      delete: Delete data
      deleted: Deleted
      demote: Demote
      destroyed_msg: "%{username}'s data is now queued to be deleted imminently"
      disable: Freeze
      disable_sign_in_token_auth: Disable e-mail token authentication
      disable_two_factor_authentication: Disable 2FA
      disabled: Frozen
      display_name: Display name
      domain: Domain
      edit: Edit
      email: Email
      email_status: Email status
      enable: Unfreeze
      enable_sign_in_token_auth: Enable e-mail token authentication
      enabled: Enabled
      enabled_msg: Successfully unfroze %{username}'s account
      followers: Followers
      follows: Follows
      header: Header
      inbox_url: Inbox URL
      invite_request_text: Reasons for joining
      invited_by: Invited by
      ip: IP
      joined: Joined
      location:
        all: All
        local: Local
        remote: Remote
        title: Location
      login_status: Login status
      media_attachments: Media attachments
      memorialize: Turn into memoriam
      memorialized: Memorialized
      memorialized_msg: Successfully turned %{username} into a memorial account
      moderation:
        active: Active
        all: All
        pending: Pending
        silenced: Limited
        suspended: Suspended
        title: Moderation
      moderation_notes: Moderation notes
      most_recent_activity: Most recent activity
      most_recent_ip: Most recent IP
      no_account_selected: No accounts were changed as none were selected
      no_limits_imposed: No limits imposed
      no_role_assigned: No role assigned
      not_subscribed: Not subscribed
      pending: Pending review
      perform_full_suspension: Suspend
      previous_strikes: Previous strikes
      previous_strikes_description_html:
        one: This account has <strong>one</strong> strike.
        other: This account has <strong>%{count}</strong> strikes.
      promote: Promote
      protocol: Protocol
      public: Public
      push_subscription_expires: PuSH subscription expires
      redownload: Refresh profile
      redownloaded_msg: Successfully refreshed %{username}'s profile from origin
      reject: Reject
      rejected_msg: Successfully rejected %{username}'s sign-up application
      remove_avatar: Remove avatar
      remove_header: Remove header
      removed_avatar_msg: Successfully removed %{username}'s avatar image
      removed_header_msg: Successfully removed %{username}'s header image
      resend_confirmation:
        already_confirmed: This user is already confirmed
        send: Resend confirmation email
        success: Confirmation email successfully sent!
      reset: Reset
      reset_password: Reset password
      resubscribe: Resubscribe
      role: Role
      search: Search
      search_same_email_domain: Other users with the same e-mail domain
      search_same_ip: Other users with the same IP
      security_measures:
        only_password: Only password
        password_and_2fa: Password and 2FA
      sensitive: Force-sensitive
      sensitized: Marked as sensitive
      shared_inbox_url: Shared inbox URL
      show:
        created_reports: Made reports
        targeted_reports: Reported by others
      silence: Limit
      silenced: Limited
      statuses: Posts
      strikes: Previous strikes
      subscribe: Subscribe
      suspend: Suspend
      suspended: Suspended
      suspension_irreversible: The data of this account has been irreversibly deleted. You can unsuspend the account to make it usable but it will not recover any data it previously had.
      suspension_reversible_hint_html: The account has been suspended, and the data will be fully removed on %{date}. Until then, the account can be restored without any ill effects. If you wish to remove all of the account's data immediately, you can do so below.
      title: Accounts
      unblock_email: Unblock email address
      unblocked_email_msg: Successfully unblocked %{username}'s email address
      unconfirmed_email: Unconfirmed email
      undo_sensitized: Undo force-sensitive
      undo_silenced: Undo limit
      undo_suspension: Undo suspension
      unsilenced_msg: Successfully undid limit of %{username}'s account
      unsubscribe: Unsubscribe
      unsuspended_msg: Successfully unsuspended %{username}'s account
      username: Username
      view_domain: View summary for domain
      warn: Warn
      web: Web
      whitelisted: Allowed for federation
    action_logs:
      action_types:
        approve_appeal: Approve Appeal
        approve_user: Approve User
        assigned_to_self_report: Assign Report
        change_email_user: Change E-mail for User
        change_role_user: Change Role of User
        confirm_user: Confirm User
        create_account_warning: Create Warning
        create_announcement: Create Announcement
        create_canonical_email_block: Create E-mail Block
        create_custom_emoji: Create Custom Emoji
        create_domain_allow: Create Domain Allow
        create_domain_block: Create Domain Block
        create_email_domain_block: Create E-mail Domain Block
        create_ip_block: Create IP rule
        create_unavailable_domain: Create Unavailable Domain
        create_user_role: Create Role
        demote_user: Demote User
        destroy_announcement: Delete Announcement
        destroy_canonical_email_block: Delete E-mail Block
        destroy_custom_emoji: Delete Custom Emoji
        destroy_domain_allow: Delete Domain Allow
        destroy_domain_block: Delete Domain Block
        destroy_email_domain_block: Delete E-mail Domain Block
        destroy_instance: Purge Domain
        destroy_ip_block: Delete IP rule
        destroy_status: Delete Post
        destroy_unavailable_domain: Delete Unavailable Domain
        destroy_user_role: Destroy Role
        disable_2fa_user: Disable 2FA
        disable_custom_emoji: Disable Custom Emoji
        disable_sign_in_token_auth_user: Disable E-mail Token Authentication for User
        disable_user: Disable User
        enable_custom_emoji: Enable Custom Emoji
        enable_sign_in_token_auth_user: Enable E-mail Token Authentication for User
        enable_user: Enable User
        memorialize_account: Memorialize Account
        promote_user: Promote User
        reject_appeal: Reject Appeal
        reject_user: Reject User
        remove_avatar_user: Remove Avatar
        reopen_report: Reopen Report
        resend_user: Resend Confirmation Mail
        reset_password_user: Reset Password
        resolve_report: Resolve Report
        sensitive_account: Force-Sensitive Account
        silence_account: Limit Account
        suspend_account: Suspend Account
        unassigned_report: Unassign Report
        unblock_email_account: Unblock email address
        unsensitive_account: Undo Force-Sensitive Account
        unsilence_account: Undo Limit Account
        unsuspend_account: Unsuspend Account
        update_announcement: Update Announcement
        update_custom_emoji: Update Custom Emoji
        update_domain_block: Update Domain Block
        update_ip_block: Update IP rule
        update_status: Update Post
        update_user_role: Update Role
      actions:
        approve_appeal_html: "%{name} approved moderation decision appeal from %{target}"
        approve_user_html: "%{name} approved sign-up from %{target}"
        assigned_to_self_report_html: "%{name} assigned report %{target} to themselves"
        change_email_user_html: "%{name} changed the e-mail address of user %{target}"
        change_role_user_html: "%{name} changed role of %{target}"
        confirm_user_html: "%{name} confirmed e-mail address of user %{target}"
        create_account_warning_html: "%{name} sent a warning to %{target}"
        create_announcement_html: "%{name} created new announcement %{target}"
        create_canonical_email_block_html: "%{name} blocked e-mail with the hash %{target}"
        create_custom_emoji_html: "%{name} uploaded new emoji %{target}"
        create_domain_allow_html: "%{name} allowed federation with domain %{target}"
        create_domain_block_html: "%{name} blocked domain %{target}"
        create_email_domain_block_html: "%{name} blocked e-mail domain %{target}"
        create_ip_block_html: "%{name} created rule for IP %{target}"
        create_unavailable_domain_html: "%{name} stopped delivery to domain %{target}"
        create_user_role_html: "%{name} created %{target} role"
        demote_user_html: "%{name} demoted user %{target}"
        destroy_announcement_html: "%{name} deleted announcement %{target}"
        destroy_canonical_email_block_html: "%{name} unblocked e-mail with the hash %{target}"
        destroy_custom_emoji_html: "%{name} deleted emoji %{target}"
        destroy_domain_allow_html: "%{name} disallowed federation with domain %{target}"
        destroy_domain_block_html: "%{name} unblocked domain %{target}"
        destroy_email_domain_block_html: "%{name} unblocked e-mail domain %{target}"
        destroy_instance_html: "%{name} purged domain %{target}"
        destroy_ip_block_html: "%{name} deleted rule for IP %{target}"
        destroy_status_html: "%{name} removed post by %{target}"
        destroy_unavailable_domain_html: "%{name} resumed delivery to domain %{target}"
        destroy_user_role_html: "%{name} deleted %{target} role"
        disable_2fa_user_html: "%{name} disabled two factor requirement for user %{target}"
        disable_custom_emoji_html: "%{name} disabled emoji %{target}"
        disable_sign_in_token_auth_user_html: "%{name} disabled e-mail token authentication for %{target}"
        disable_user_html: "%{name} disabled login for user %{target}"
        enable_custom_emoji_html: "%{name} enabled emoji %{target}"
        enable_sign_in_token_auth_user_html: "%{name} enabled e-mail token authentication for %{target}"
        enable_user_html: "%{name} enabled login for user %{target}"
        memorialize_account_html: "%{name} turned %{target}'s account into a memoriam page"
        promote_user_html: "%{name} promoted user %{target}"
        reject_appeal_html: "%{name} rejected moderation decision appeal from %{target}"
        reject_user_html: "%{name} rejected sign-up from %{target}"
        remove_avatar_user_html: "%{name} removed %{target}'s avatar"
        reopen_report_html: "%{name} reopened report %{target}"
        resend_user_html: "%{name} resent confirmation e-mail for %{target}"
        reset_password_user_html: "%{name} reset password of user %{target}"
        resolve_report_html: "%{name} resolved report %{target}"
        sensitive_account_html: "%{name} marked %{target}'s media as sensitive"
        silence_account_html: "%{name} limited %{target}'s account"
        suspend_account_html: "%{name} suspended %{target}'s account"
        unassigned_report_html: "%{name} unassigned report %{target}"
        unblock_email_account_html: "%{name} unblocked %{target}'s email address"
        unsensitive_account_html: "%{name} unmarked %{target}'s media as sensitive"
        unsilence_account_html: "%{name} undid limit of %{target}'s account"
        unsuspend_account_html: "%{name} unsuspended %{target}'s account"
        update_announcement_html: "%{name} updated announcement %{target}"
        update_custom_emoji_html: "%{name} updated emoji %{target}"
        update_domain_block_html: "%{name} updated domain block for %{target}"
        update_ip_block_html: "%{name} changed rule for IP %{target}"
        update_status_html: "%{name} updated post by %{target}"
        update_user_role_html: "%{name} changed %{target} role"
      deleted_account: deleted account
      empty: No logs found.
      filter_by_action: Filter by action
      filter_by_user: Filter by user
      title: Audit log
    announcements:
      destroyed_msg: Announcement successfully deleted!
      edit:
        title: Edit announcement
      empty: No announcements found.
      live: Live
      new:
        create: Create announcement
        title: New announcement
      publish: Publish
      published_msg: Announcement successfully published!
      scheduled_for: Scheduled for %{time}
      scheduled_msg: Announcement scheduled for publication!
      title: Announcements
      unpublish: Unpublish
      unpublished_msg: Announcement successfully unpublished!
      updated_msg: Announcement successfully updated!
    custom_emojis:
      assign_category: Assign category
      by_domain: Domain
      copied_msg: Successfully created local copy of the emoji
      copy: Copy
      copy_failed_msg: Could not make a local copy of that emoji
      create_new_category: Create new category
      created_msg: Emoji successfully created!
      delete: Delete
      destroyed_msg: Emojo successfully destroyed!
      disable: Disable
      disabled: Disabled
      disabled_msg: Successfully disabled that emoji
      emoji: Emoji
      enable: Enable
      enabled: Enabled
      enabled_msg: Successfully enabled that emoji
      image_hint: PNG or GIF up to %{size}
      list: List
      listed: Listed
      new:
        title: Add new custom emoji
      no_emoji_selected: No emojis were changed as none were selected
      not_permitted: You are not permitted to perform this action
      overwrite: Overwrite
      shortcode: Shortcode
      shortcode_hint: At least 2 characters, only alphanumeric characters and underscores
      title: Custom emojis
      uncategorized: Uncategorized
      unlist: Unlist
      unlisted: Unlisted
      update_failed_msg: Could not update that emoji
      updated_msg: Emoji successfully updated!
      upload: Upload
    dashboard:
      active_users: active users
      interactions: interactions
      media_storage: Media storage
      new_users: new users
      opened_reports: reports opened
      pending_appeals_html:
        one: "<strong>%{count}</strong> pending appeal"
        other: "<strong>%{count}</strong> pending appeals"
      pending_reports_html:
        one: "<strong>%{count}</strong> pending report"
        other: "<strong>%{count}</strong> pending reports"
      pending_tags_html:
        one: "<strong>%{count}</strong> pending hashtag"
        other: "<strong>%{count}</strong> pending hashtags"
      pending_users_html:
        one: "<strong>%{count}</strong> pending user"
        other: "<strong>%{count}</strong> pending users"
      resolved_reports: reports resolved
      software: Software
      sources: Sign-up sources
      space: Space usage
      title: Dashboard
      top_languages: Top active languages
      top_servers: Top active servers
      website: Website
    disputes:
      appeals:
        empty: No appeals found.
        title: Appeals
    domain_allows:
      add_new: Allow federation with domain
      created_msg: Domain has been successfully allowed for federation
      destroyed_msg: Domain has been disallowed from federation
      undo: Disallow federation with domain
    domain_blocks:
      add_new: Add new domain block
      created_msg: Domain block is now being processed
      destroyed_msg: Domain block has been undone
      domain: Domain
      edit: Edit domain block
      existing_domain_block: You have already imposed stricter limits on %{name}.
      existing_domain_block_html: You have already imposed stricter limits on %{name}, you need to <a href="%{unblock_url}">unblock it</a> first.
      new:
        create: Create block
        hint: The domain block will not prevent creation of account entries in the database, but will retroactively and automatically apply specific moderation methods on those accounts.
        severity:
          desc_html: "<strong>Silence</strong> will make the account's posts invisible to anyone who isn't following them. <strong>Suspend</strong> will remove all of the account's content, media, and profile data. Use <strong>None</strong> if you just want to reject media files."
          noop: None
          silence: Silence
          suspend: Suspend
        title: New domain block
      obfuscate: Obfuscate domain name
      obfuscate_hint: Partially obfuscate the domain name in the list if advertising the list of domain limitations is enabled
      private_comment: Private comment
      private_comment_hint: Comment about this domain limitation for internal use by the moderators.
      public_comment: Public comment
      public_comment_hint: Comment about this domain limitation for the general public, if advertising the list of domain limitations is enabled.
      reject_media: Reject media files
      reject_media_hint: Removes locally stored media files and refuses to download any in the future. Irrelevant for suspensions
      reject_reports: Reject reports
      reject_reports_hint: Ignore all reports coming from this domain. Irrelevant for suspensions
      undo: Undo domain block
      view: View domain block
    email_domain_blocks:
      add_new: Add new
      attempts_over_week:
        one: "%{count} attempt over the last week"
        other: "%{count} sign-up attempts over the last week"
      created_msg: Successfully blocked e-mail domain
      delete: Delete
      dns:
        types:
          mx: MX record
      domain: Domain
      new:
        create: Add domain
        resolve: Resolve domain
        title: Block new e-mail domain
      no_email_domain_block_selected: No e-mail domain blocks were changed as none were selected
      resolved_dns_records_hint_html: The domain name resolves to the following MX domains, which are ultimately responsible for accepting e-mail. Blocking an MX domain will block sign-ups from any e-mail address which uses the same MX domain, even if the visible domain name is different. <strong>Be careful not to block major e-mail providers.</strong>
      resolved_through_html: Resolved through %{domain}
      title: Blocked e-mail domains
    follow_recommendations:
      description_html: "<strong>Follow recommendations help new users quickly find interesting content</strong>. When a user has not interacted with others enough to form personalized follow recommendations, these accounts are recommended instead. They are re-calculated on a daily basis from a mix of accounts with the highest recent engagements and highest local follower counts for a given language."
      language: For language
      status: Status
      suppress: Suppress follow recommendation
      suppressed: Suppressed
      title: Follow recommendations
      unsuppress: Restore follow recommendation
    instances:
      availability:
        description_html:
          one: If delivering to the domain fails <strong>%{count} day</strong> without succeeding, no further delivery attempts will be made unless a delivery <em>from</em> the domain is received.
          other: If delivering to the domain fails on <strong>%{count} different days</strong> without succeeding, no further delivery attempts will be made unless a delivery <em>from</em> the domain is received.
        failure_threshold_reached: Failure threshold reached on %{date}.
        failures_recorded:
          one: Failed attempt on %{count} day.
          other: Failed attempts on %{count} different days.
        no_failures_recorded: No failures on record.
        title: Availability
        warning: The last attempt to connect to this server has been unsuccessful
      back_to_all: All
      back_to_limited: Limited
      back_to_warning: Warning
      by_domain: Domain
      confirm_purge: Are you sure you want to permanently delete data from this domain?
      content_policies:
        comment: Internal note
        description_html: You can define content policies that will be applied to all accounts from this domain and any of its subdomains.
        policies:
          reject_media: Reject media
          reject_reports: Reject reports
          silence: Limit
          suspend: Suspend
        policy: Policy
        reason: Public reason
        title: Content policies
      dashboard:
        instance_accounts_dimension: Most followed accounts
        instance_accounts_measure: stored accounts
        instance_followers_measure: our followers there
        instance_follows_measure: their followers here
        instance_languages_dimension: Top languages
        instance_media_attachments_measure: stored media attachments
        instance_reports_measure: reports about them
        instance_statuses_measure: stored posts
      delivery:
        all: All
        clear: Clear delivery errors
        failing: Failing
        restart: Restart delivery
        stop: Stop delivery
        unavailable: Unavailable
      delivery_available: Delivery is available
      delivery_error_days: Delivery error days
      delivery_error_hint: If delivery is not possible for %{count} days, it will be automatically marked as undeliverable.
      destroyed_msg: Data from %{domain} is now queued for imminent deletion.
      empty: No domains found.
      known_accounts:
        one: "%{count} known account"
        other: "%{count} known accounts"
      moderation:
        all: All
        limited: Limited
        title: Moderation
      private_comment: Private comment
      public_comment: Public comment
      purge: Purge
      purge_description_html: If you believe this domain is offline for good, you can delete all account records and associated data from this domain from your storage. This may take a while.
      title: Federation
      total_blocked_by_us: Blocked by us
      total_followed_by_them: Followed by them
      total_followed_by_us: Followed by us
      total_reported: Reports about them
      total_storage: Media attachments
      totals_time_period_hint_html: The totals displayed below include data for all time.
    invites:
      deactivate_all: Deactivate all
      filter:
        all: All
        available: Available
        expired: Expired
        title: Filter
      title: Invites
    ip_blocks:
      add_new: Create rule
      created_msg: Successfully added new IP rule
      delete: Delete
      expires_in:
        '1209600': 2 weeks
        '15778476': 6 months
        '2629746': 1 month
        '31556952': 1 year
        '86400': 1 day
        '94670856': 3 years
      new:
        title: Create new IP rule
      no_ip_block_selected: No IP rules were changed as none were selected
      title: IP rules
    relationships:
      title: "%{acct}'s relationships"
    relays:
      add_new: Add new relay
      delete: Delete
      description_html: A <strong>federation relay</strong> is an intermediary server that exchanges large volumes of public posts between servers that subscribe and publish to it. <strong>It can help small and medium servers discover content from the fediverse</strong>, which would otherwise require local users manually following other people on remote servers.
      disable: Disable
      disabled: Disabled
      enable: Enable
      enable_hint: Once enabled, your server will subscribe to all public posts from this relay, and will begin sending this server's public posts to it.
      enabled: Enabled
      inbox_url: Relay URL
      pending: Waiting for relay's approval
      save_and_enable: Save and enable
      setup: Setup a relay connection
      signatures_not_enabled: Relays will not work correctly while secure mode or limited federation mode is enabled
      status: Status
      title: Relays
    report_notes:
      created_msg: Report note successfully created!
      destroyed_msg: Report note successfully deleted!
      today_at: Today at %{time}
    reports:
      account:
        notes:
          one: "%{count} note"
          other: "%{count} notes"
      action_log: Audit log
      action_taken_by: Action taken by
      actions:
        delete_description_html: The reported posts will be deleted and a strike will be recorded to help you escalate on future infractions by the same account.
        mark_as_sensitive_description_html: The media in the reported posts will be marked as sensitive and a strike will be recorded to help you escalate on future infractions by the same account.
        other_description_html: See more options for controlling the account's behaviour and customize communication to the reported account.
        resolve_description_html: No action will be taken against the reported account, no strike recorded, and the report will be closed.
        silence_description_html: The profile will be visible only to those who already follow it or manually look it up, severely limiting its reach. Can always be reverted.
        suspend_description_html: The profile and all its contents will become inaccessible until it is eventually deleted. Interacting with the account will be impossible. Reversible within 30 days.
      actions_description_html: Decide which action to take to resolve this report. If you take a punitive action against the reported account, an e-mail notification will be sent to them, except when the <strong>Spam</strong> category is selected.
      add_to_report: Add more to report
      are_you_sure: Are you sure?
      assign_to_self: Assign to me
      assigned: Assigned moderator
      by_target_domain: Domain of reported account
      category: Category
      category_description_html: The reason this account and/or content was reported will be cited in communication with the reported account
      comment:
        none: None
      comment_description_html: 'To provide more information, %{name} wrote:'
      created_at: Reported
      delete_and_resolve: Delete posts
      forwarded: Forwarded
      forwarded_to: Forwarded to %{domain}
      mark_as_resolved: Mark as resolved
      mark_as_sensitive: Mark as sensitive
      mark_as_unresolved: Mark as unresolved
      no_one_assigned: No one
      notes:
        create: Add note
        create_and_resolve: Resolve with note
        create_and_unresolve: Reopen with note
        delete: Delete
        placeholder: Describe what actions have been taken, or any other related updates...
        title: Notes
      notes_description_html: View and leave notes to other moderators and your future self
      quick_actions_description_html: 'Take a quick action or scroll down to see reported content:'
      remote_user_placeholder: the remote user from %{instance}
      reopen: Reopen report
      report: 'Report #%{id}'
      reported_account: Reported account
      reported_by: Reported by
      resolved: Resolved
      resolved_msg: Report successfully resolved!
      skip_to_actions: Skip to actions
      status: Status
      statuses: Reported content
      statuses_description_html: Offending content will be cited in communication with the reported account
      target_origin: Origin of reported account
      title: Reports
      unassign: Unassign
      unresolved: Unresolved
      updated_at: Updated
      view_profile: View profile
    roles:
      add_new: Add role
      assigned_users:
        one: "%{count} user"
        other: "%{count} users"
      categories:
        administration: Administration
        devops: DevOps
        invites: Invites
        moderation: Moderation
        special: Special
      delete: Delete
      description_html: With <strong>user roles</strong>, you can customize which functions and areas of Mastodon your users can access.
      edit: Edit '%{name}' role
      everyone: Default permissions
      everyone_full_description_html: This is the <strong>base role</strong> affecting <strong>all users</strong>, even those without an assigned role. All other roles inherit permissions from it.
      permissions_count:
        one: "%{count} permission"
        other: "%{count} permissions"
      privileges:
        administrator: Administrator
        administrator_description: Users with this permission will bypass every permission
        delete_user_data: Delete User Data
        delete_user_data_description: Allows users to delete other users' data without delay
        invite_users: Invite Users
        invite_users_description: Allows users to invite new people to the server
        manage_announcements: Manage Announcements
        manage_announcements_description: Allows users to manage announcements on the server
        manage_appeals: Manage Appeals
        manage_appeals_description: Allows users to review appeals against moderation actions
        manage_blocks: Manage Blocks
        manage_blocks_description: Allows users to block e-mail providers and IP addresses
        manage_custom_emojis: Manage Custom Emojis
        manage_custom_emojis_description: Allows users to manage custom emojis on the server
        manage_federation: Manage Federation
        manage_federation_description: Allows users to block or allow federation with other domains, and control deliverability
        manage_invites: Manage Invites
        manage_invites_description: Allows users to browse and deactivate invite links
        manage_reports: Manage Reports
        manage_reports_description: Allows users to review reports and perform moderation actions against them
        manage_roles: Manage Roles
        manage_roles_description: Allows users to manage and assign roles below theirs
        manage_rules: Manage Rules
        manage_rules_description: Allows users to change server rules
        manage_settings: Manage Settings
        manage_settings_description: Allows users to change site settings
        manage_taxonomies: Manage Taxonomies
        manage_taxonomies_description: Allows users to review trending content and update hashtag settings
        manage_user_access: Manage User Access
        manage_user_access_description: Allows users to disable other users' two-factor authentication, change their e-mail address, and reset their password
        manage_users: Manage Users
        manage_users_description: Allows users to view other users' details and perform moderation actions against them
        manage_webhooks: Manage Webhooks
        manage_webhooks_description: Allows users to set up webhooks for administrative events
        view_audit_log: View Audit Log
        view_audit_log_description: Allows users to see a history of administrative actions on the server
        view_dashboard: View Dashboard
        view_dashboard_description: Allows users to access the dashboard and various metrics
        view_devops: DevOps
        view_devops_description: Allows users to access Sidekiq and pgHero dashboards
      title: Roles
    rules:
      add_new: Add rule
      delete: Delete
      description_html: While most claim to have read and agree to the terms of service, usually people do not read through until after a problem arises. <strong>Make it easier to see your server's rules at a glance by providing them in a flat bullet point list.</strong> Try to keep individual rules short and simple, but try not to split them up into many separate items either.
      edit: Edit rule
      empty: No server rules have been defined yet.
      title: Server rules
    settings:
<<<<<<< HEAD
      about:
        manage_rules: Manage server rules
        preamble: Provide in-depth information about how the server is operated, moderated, funded.
        rules_hint: There is a dedicated area for rules that your users are expected to adhere to.
        title: About
      appearance:
        preamble: Customize Mastodon's web interface.
        title: Appearance
      branding:
        preamble: Your server's branding differentiates it from other servers in the network. This information may be displayed across a variety of environments, such as Mastodon's web interface, native applications, in link previews on other websites and within messaging apps, and so on. For this reason, it is best to keep this information clear, short and concise.
        title: Branding
      content_retention:
        preamble: Control how user-generated content is stored in Mastodon.
        title: Content retention
      discovery:
        follow_recommendations: Follow recommendations
        preamble: Surfacing interesting content is instrumental in onboarding new users who may not know anyone Mastodon. Control how various discovery features work on your server.
        profile_directory: Profile directory
        public_timelines: Public timelines
        title: Discovery
        trends: Trends
=======
      activity_api_enabled:
        desc_html: Counts of locally published posts, active users, and new registrations in weekly buckets
        title: Publish aggregate statistics about user activity in the API
      bootstrap_timeline_accounts:
        desc_html: Separate multiple usernames by comma. These accounts will be guaranteed to be shown in follow recommendations
        title: Recommend these accounts to new users
      contact_information:
        email: Business e-mail
        username: Contact username
      custom_css:
        desc_html: Modify the look with CSS loaded on every page
        title: Custom CSS
      default_noindex:
        desc_html: Affects all users who have not changed this setting themselves
        title: Opt users out of search engine indexing by default
      default_norss:
        desc_html: Affects all users who have not changed this setting themselves
        title: Opt users out of having an RSS feed of their public posts by default
>>>>>>> 29eb83d0
      domain_blocks:
        all: To everyone
        disabled: To no one
        users: To logged-in local users
      registrations:
        preamble: Control who can create an account on your server.
        title: Registrations
      registrations_mode:
        modes:
          approved: Approval required for sign up
          none: Nobody can sign up
          open: Anyone can sign up
      title: Server Settings
    site_uploads:
      delete: Delete uploaded file
      destroyed_msg: Site upload successfully deleted!
    statuses:
      account: Author
      application: Application
      back_to_account: Back to account page
      back_to_report: Back to report page
      batch:
        remove_from_report: Remove from report
        report: Report
      deleted: Deleted
      favourites: Favourites
      history: Version history
      in_reply_to: Replying to
      language: Language
      media:
        title: Media
      metadata: Metadata
      no_status_selected: No posts were changed as none were selected
      open: Open post
      original_status: Original post
      reblogs: Reblogs
      status_changed: Post changed
      title: Account posts
      trending: Trending
      visibility: Visibility
      with_media: With media
    strikes:
      actions:
        delete_statuses: "%{name} deleted %{target}'s posts"
        disable: "%{name} froze %{target}'s account"
        mark_statuses_as_sensitive: "%{name} marked %{target}'s posts as sensitive"
        none: "%{name} sent a warning to %{target}"
        sensitive: "%{name} marked %{target}'s account as sensitive"
        silence: "%{name} limited %{target}'s account"
        suspend: "%{name} suspended %{target}'s account"
      appeal_approved: Appealed
      appeal_pending: Appeal pending
    system_checks:
      database_schema_check:
        message_html: There are pending database migrations. Please run them to ensure the application behaves as expected
      elasticsearch_running_check:
        message_html: Could not connect to Elasticsearch. Please check that it is running, or disable full-text search
      elasticsearch_version_check:
        message_html: 'Incompatible Elasticsearch version: %{value}'
        version_comparison: Elasticsearch %{running_version} is running while %{required_version} is required
      rules_check:
        action: Manage server rules
        message_html: You haven't defined any server rules.
      sidekiq_process_check:
        message_html: No Sidekiq process running for the %{value} queue(s). Please review your Sidekiq configuration
    tags:
      review: Review status
      updated_msg: Hashtag settings updated successfully
    title: Administration
    trends:
      allow: Allow
      approved: Approved
      disallow: Disallow
      links:
        allow: Allow link
        allow_provider: Allow publisher
        description_html: These are links that are currently being shared a lot by accounts that your server sees posts from. It can help your users find out what's going on in the world. No links are displayed publicly until you approve the publisher. You can also allow or reject individual links.
        disallow: Disallow link
        disallow_provider: Disallow publisher
        no_link_selected: No links were changed as none were selected
        publishers:
          no_publisher_selected: No publishers were changed as none were selected
        shared_by_over_week:
          one: Shared by one person over the last week
          other: Shared by %{count} people over the last week
        title: Trending links
        usage_comparison: Shared %{today} times today, compared to %{yesterday} yesterday
      only_allowed: Only allowed
      pending_review: Pending review
      preview_card_providers:
        allowed: Links from this publisher can trend
        description_html: These are domains from which links are often shared on your server. Links will not trend publicly unless the domain of the link is approved. Your approval (or rejection) extends to subdomains.
        rejected: Links from this publisher won't trend
        title: Publishers
      rejected: Rejected
      statuses:
        allow: Allow post
        allow_account: Allow author
        description_html: These are posts that your server knows about that are currently being shared and favourited a lot at the moment. It can help your new and returning users to find more people to follow. No posts are displayed publicly until you approve the author, and the author allows their account to be suggested to others. You can also allow or reject individual posts.
        disallow: Disallow post
        disallow_account: Disallow author
        no_status_selected: No trending posts were changed as none were selected
        not_discoverable: Author has not opted-in to being discoverable
        shared_by:
          one: Shared or favourited one time
          other: Shared and favourited %{friendly_count} times
        title: Trending posts
      tags:
        current_score: Current score %{score}
        dashboard:
          tag_accounts_measure: unique uses
          tag_languages_dimension: Top languages
          tag_servers_dimension: Top servers
          tag_servers_measure: different servers
          tag_uses_measure: total uses
        description_html: These are hashtags that are currently appearing in a lot of posts that your server sees. It can help your users find out what people are talking the most about at the moment. No hashtags are displayed publicly until you approve them.
        listable: Can be suggested
        no_tag_selected: No tags were changed as none were selected
        not_listable: Won't be suggested
        not_trendable: Won't appear under trends
        not_usable: Cannot be used
        peaked_on_and_decaying: Peaked on %{date}, now decaying
        title: Trending hashtags
        trendable: Can appear under trends
        trending_rank: 'Trending #%{rank}'
        usable: Can be used
        usage_comparison: Used %{today} times today, compared to %{yesterday} yesterday
        used_by_over_week:
          one: Used by one person over the last week
          other: Used by %{count} people over the last week
      title: Trends
      trending: Trending
    warning_presets:
      add_new: Add new
      delete: Delete
      edit_preset: Edit warning preset
      empty: You haven't defined any warning presets yet.
      title: Manage warning presets
    webhooks:
      add_new: Add endpoint
      delete: Delete
      description_html: A <strong>webhook</strong> enables Mastodon to push <strong>real-time notifications</strong> about chosen events to your own application, so your application can <strong>automatically trigger reactions</strong>.
      disable: Disable
      disabled: Disabled
      edit: Edit endpoint
      empty: You don't have any webhook endpoints configured yet.
      enable: Enable
      enabled: Active
      enabled_events:
        one: 1 enabled event
        other: "%{count} enabled events"
      events: Events
      new: New webhook
      rotate_secret: Rotate secret
      secret: Signing secret
      status: Status
      title: Webhooks
      webhook: Webhook
  admin_mailer:
    new_appeal:
      actions:
        delete_statuses: to delete their posts
        disable: to freeze their account
        mark_statuses_as_sensitive: to mark their posts as sensitive
        none: a warning
        sensitive: to mark their account as sensitive
        silence: to limit their account
        suspend: to suspend their account
      body: "%{target} is appealing a moderation decision by %{action_taken_by} from %{date}, which was %{type}. They wrote:"
      next_steps: You can approve the appeal to undo the moderation decision, or ignore it.
      subject: "%{username} is appealing a moderation decision on %{instance}"
    new_pending_account:
      body: The details of the new account are below. You can approve or reject this application.
      subject: New account up for review on %{instance} (%{username})
    new_report:
      body: "%{reporter} has reported %{target}"
      body_remote: Someone from %{domain} has reported %{target}
      subject: New report for %{instance} (#%{id})
    new_trends:
      body: 'The following items need a review before they can be displayed publicly:'
      new_trending_links:
        title: Trending links
      new_trending_statuses:
        title: Trending posts
      new_trending_tags:
        no_approved_tags: There are currently no approved trending hashtags.
        requirements: 'Any of these candidates could surpass the #%{rank} approved trending hashtag, which is currently #%{lowest_tag_name} with a score of %{lowest_tag_score}.'
        title: Trending hashtags
      subject: New trends up for review on %{instance}
  aliases:
    add_new: Create alias
    created_msg: Successfully created a new alias. You can now initiate the move from the old account.
    deleted_msg: Successfully removed the alias. Moving from that account to this one will no longer be possible.
    empty: You have no aliases.
    hint_html: If you want to move from another account to this one, here you can create an alias, which is required before you can proceed with moving followers from the old account to this one. This action by itself is <strong>harmless and reversible</strong>. <strong>The account migration is initiated from the old account</strong>.
    remove: Unlink alias
  appearance:
    advanced_web_interface: Advanced web interface
    advanced_web_interface_hint: 'If you want to make use of your entire screen width, the advanced web interface allows you to configure many different columns to see as much information at the same time as you want: Home, notifications, federated timeline, any number of lists and hashtags.'
    animations_and_accessibility: Animations and accessibility
    confirmation_dialogs: Confirmation dialogs
    discovery: Discovery
    localization:
      body: Mastodon is translated by volunteers.
      guide_link: https://crowdin.com/project/mastodon
      guide_link_text: Everyone can contribute.
    sensitive_content: Sensitive content
    toot_layout: Post layout
  application_mailer:
    notification_preferences: Change e-mail preferences
    salutation: "%{name},"
    settings: 'Change e-mail preferences: %{link}'
    view: 'View:'
    view_profile: View profile
    view_status: View post
  applications:
    created: Application successfully created
    destroyed: Application successfully deleted
    regenerate_token: Regenerate access token
    token_regenerated: Access token successfully regenerated
    warning: Be very careful with this data. Never share it with anyone!
    your_token: Your access token
  auth:
    apply_for_account: Get on waitlist
    change_password: Password
    delete_account: Delete account
    delete_account_html: If you wish to delete your account, you can <a href="%{path}">proceed here</a>. You will be asked for confirmation.
    description:
      prefix_invited_by_user: "@%{name} invites you to join this server of Mastodon!"
      prefix_sign_up: Sign up on Mastodon today!
      suffix: With an account, you will be able to follow people, post updates and exchange messages with users from any Mastodon server and more!
    didnt_get_confirmation: Didn't receive confirmation instructions?
    dont_have_your_security_key: Don't have your security key?
    forgot_password: Forgot your password?
    invalid_reset_password_token: Password reset token is invalid or expired. Please request a new one.
    link_to_otp: Enter a two-factor code from your phone or a recovery code
    link_to_webauth: Use your security key device
    log_in_with: Log in with
    login: Log in
    logout: Logout
    migrate_account: Move to a different account
    migrate_account_html: If you wish to redirect this account to a different one, you can <a href="%{path}">configure it here</a>.
    or_log_in_with: Or log in with
    privacy_policy_agreement_html: I have read and agree to the <a href="%{privacy_policy_path}" target="_blank">privacy policy</a>
    providers:
      cas: CAS
      saml: SAML
    register: Sign up
    registration_closed: "%{instance} is not accepting new members"
    resend_confirmation: Resend confirmation instructions
    reset_password: Reset password
    rules:
      preamble: These are set and enforced by the %{domain} moderators.
      title: Some ground rules.
    security: Security
    set_new_password: Set new password
    setup:
      email_below_hint_html: If the below e-mail address is incorrect, you can change it here and receive a new confirmation e-mail.
      email_settings_hint_html: The confirmation e-mail was sent to %{email}. If that e-mail address is not correct, you can change it in account settings.
      title: Setup
    sign_up:
      preamble: With an account on this Mastodon server, you'll be able to follow any other person on the network, regardless of where their account is hosted.
      title: Let's get you set up on %{domain}.
    status:
      account_status: Account status
      confirming: Waiting for e-mail confirmation to be completed.
      functional: Your account is fully operational.
      pending: Your application is pending review by our staff. This may take some time. You will receive an e-mail if your application is approved.
      redirecting_to: Your account is inactive because it is currently redirecting to %{acct}.
      view_strikes: View past strikes against your account
    too_fast: Form submitted too fast, try again.
    use_security_key: Use security key
  authorize_follow:
    already_following: You are already following this account
    already_requested: You have already sent a follow request to that account
    error: Unfortunately, there was an error looking up the remote account
    follow: Follow
    follow_request: 'You have sent a follow request to:'
    following: 'Success! You are now following:'
    post_follow:
      close: Or, you can just close this window.
      return: Show the user's profile
      web: Go to web
    title: Follow %{acct}
  challenge:
    confirm: Continue
    hint_html: "<strong>Tip:</strong> We won't ask you for your password again for the next hour."
    invalid_password: Invalid password
    prompt: Confirm password to continue
  crypto:
    errors:
      invalid_key: is not a valid Ed25519 or Curve25519 key
      invalid_signature: is not a valid Ed25519 signature
  date:
    formats:
      default: "%b %d, %Y"
      with_month_name: "%B %d, %Y"
  datetime:
    distance_in_words:
      about_x_hours: "%{count}h"
      about_x_months: "%{count}mo"
      about_x_years: "%{count}y"
      almost_x_years: "%{count}y"
      half_a_minute: Just now
      less_than_x_minutes: "%{count}m"
      less_than_x_seconds: Just now
      over_x_years: "%{count}y"
      x_days: "%{count}d"
      x_minutes: "%{count}m"
      x_months: "%{count}mo"
      x_seconds: "%{count}s"
  deletes:
    challenge_not_passed: The information you entered was not correct
    confirm_password: Enter your current password to verify your identity
    confirm_username: Enter your username to confirm the procedure
    proceed: Delete account
    success_msg: Your account was successfully deleted
    warning:
      before: 'Before proceeding, please read these notes carefully:'
      caches: Content that has been cached by other servers may persist
      data_removal: Your posts and other data will be permanently removed
      email_change_html: You can <a href="%{path}">change your e-mail address</a> without deleting your account
      email_contact_html: If it still doesn't arrive, you can e-mail <a href="mailto:%{email}">%{email}</a> for help
      email_reconfirmation_html: If you are not receiving the confirmation e-mail, you can <a href="%{path}">request it again</a>
      irreversible: You will not be able to restore or reactivate your account
      more_details_html: For more details, see the <a href="%{terms_path}">privacy policy</a>.
      username_available: Your username will become available again
      username_unavailable: Your username will remain unavailable
  disputes:
    strikes:
      action_taken: Action taken
      appeal: Appeal
      appeal_approved: This strike has been successfully appealed and is no longer valid
      appeal_rejected: The appeal has been rejected
      appeal_submitted_at: Appeal submitted
      appealed_msg: Your appeal has been submitted. If it is approved, you will be notified.
      appeals:
        submit: Submit appeal
      approve_appeal: Approve appeal
      associated_report: Associated report
      created_at: Dated
      description_html: These are actions taken against your account and warnings that have been sent to you by the staff of %{instance}.
      recipient: Addressed to
      reject_appeal: Reject appeal
      status: 'Post #%{id}'
      status_removed: Post already removed from system
      title: "%{action} from %{date}"
      title_actions:
        delete_statuses: Post removal
        disable: Freezing of account
        mark_statuses_as_sensitive: Marking of posts as sensitive
        none: Warning
        sensitive: Marking of account as sensitive
        silence: Limitation of account
        suspend: Suspension of account
      your_appeal_approved: Your appeal has been approved
      your_appeal_pending: You have submitted an appeal
      your_appeal_rejected: Your appeal has been rejected
  domain_validator:
    invalid_domain: is not a valid domain name
  errors:
    '400': The request you submitted was invalid or malformed.
    '403': You don't have permission to view this page.
    '404': The page you are looking for isn't here.
    '406': This page is not available in the requested format.
    '410': The page you were looking for doesn't exist here anymore.
    '422':
      content: Security verification failed. Are you blocking cookies?
      title: Security verification failed
    '429': Too many requests
    '500':
      content: We're sorry, but something went wrong on our end.
      title: This page is not correct
    noscript_html: To use the %{title} web application, please enable JavaScript. Alternatively, try one of the <a href="%{apps_path}">native apps</a> for Hometown/Mastodon for your platform.
    '503': The page could not be served due to a temporary server failure.
    noscript_html: To use the Mastodon web application, please enable JavaScript. Alternatively, try one of the <a href="%{apps_path}">native apps</a> for Mastodon for your platform.
  existing_username_validator:
    not_found: could not find a local user with that username
    not_found_multiple: could not find %{usernames}
  exports:
    archive_takeout:
      date: Date
      download: Download your archive
      hint_html: You can request an archive of your <strong>posts and uploaded media</strong>. The exported data will be in the ActivityPub format, readable by any compliant software. You can request an archive every 7 days.
      in_progress: Compiling your archive...
      request: Request your archive
      size: Size
    blocks: You block
    bookmarks: Bookmarks
    csv: CSV
    domain_blocks: Domain blocks
    lists: Lists
    mutes: You mute
    storage: Media storage
  featured_tags:
    add_new: Add new
    errors:
      limit: You have already featured the maximum amount of hashtags
    hint_html: "<strong>What are featured hashtags?</strong> They are displayed prominently on your public profile and allow people to browse your public posts specifically under those hashtags. They are a great tool for keeping track of creative works or long-term projects."
  filters:
    contexts:
      account: Profiles
      home: Home and lists
      notifications: Notifications
      public: Public timelines
      thread: Conversations
    edit:
      add_keyword: Add keyword
      keywords: Keywords
      statuses: Individual posts
      statuses_hint_html: This filter applies to select individual posts regardless of whether they match the keywords below. <a href="%{path}">Review or remove posts from the filter</a>.
      title: Edit filter
    errors:
      deprecated_api_multiple_keywords: These parameters cannot be changed from this application because they apply to more than one filter keyword. Use a more recent application or the web interface.
      invalid_context: None or invalid context supplied
    index:
      contexts: Filters in %{contexts}
      delete: Delete
      empty: You have no filters.
      expires_in: Expires in %{distance}
      expires_on: Expires on %{date}
      keywords:
        one: "%{count} keyword"
        other: "%{count} keywords"
      statuses:
        one: "%{count} post"
        other: "%{count} posts"
      statuses_long:
        one: "%{count} individual post hidden"
        other: "%{count} individual posts hidden"
      title: Filters
    new:
      save: Save new filter
      title: Add new filter
    statuses:
      back_to_filter: Back to filter
      batch:
        remove: Remove from filter
      index:
        hint: This filter applies to select individual posts regardless of other criteria. You can add more posts to this filter from the web interface.
        title: Filtered posts
  footer:
    trending_now: Trending now
  generic:
    all: All
    all_items_on_page_selected_html:
      one: "<strong>%{count}</strong> item on this page is selected."
      other: All <strong>%{count}</strong> items on this page are selected.
    all_matching_items_selected_html:
      one: "<strong>%{count}</strong> item matching your search is selected."
      other: All <strong>%{count}</strong> items matching your search are selected.
    changes_saved_msg: Changes successfully saved!
    copy: Copy
    delete: Delete
    deselect: Deselect all
    none: None
    order_by: Order by
    save_changes: Save changes
    select_all_matching_items:
      one: Select %{count} item matching your search.
      other: Select all %{count} items matching your search.
    today: today
    validation_errors:
      one: Something isn't quite right yet! Please review the error below
      other: Something isn't quite right yet! Please review %{count} errors below
  html_validator:
    invalid_markup: 'contains invalid HTML markup: %{error}'
  imports:
    errors:
      over_rows_processing_limit: contains more than %{count} rows
    modes:
      merge: Merge
      merge_long: Keep existing records and add new ones
      overwrite: Overwrite
      overwrite_long: Replace current records with the new ones
    preface: You can import data that you have exported from another server, such as a list of the people you are following or blocking.
    success: Your data was successfully uploaded and will be processed in due time
    types:
      blocking: Blocking list
      bookmarks: Bookmarks
      domain_blocking: Domain blocking list
      following: Following list
      muting: Muting list
    upload: Upload
  invites:
    delete: Deactivate
    expired: Expired
    expires_in:
      '1800': 30 minutes
      '21600': 6 hours
      '3600': 1 hour
      '43200': 12 hours
      '604800': 1 week
      '86400': 1 day
    expires_in_prompt: Never
    generate: Generate invite link
    invited_by: 'You were invited by:'
    max_uses:
      one: 1 use
      other: "%{count} uses"
    max_uses_prompt: No limit
    prompt: Generate and share links with others to grant access to this server
    table:
      expires_at: Expires
      uses: Uses
    title: Invite people
  lists:
    errors:
      limit: You have reached the maximum amount of lists
  login_activities:
    authentication_methods:
      otp: two-factor authentication app
      password: password
      sign_in_token: e-mail security code
      webauthn: security keys
    description_html: If you see activity that you don't recognize, consider changing your password and enabling two-factor authentication.
    empty: No authentication history available
    failed_sign_in_html: Failed sign-in attempt with %{method} from %{ip} (%{browser})
    successful_sign_in_html: Successful sign-in with %{method} from %{ip} (%{browser})
    title: Authentication history
  media_attachments:
    validations:
      images_and_video: Cannot attach a video to a post that already contains images
      not_ready: Cannot attach files that have not finished processing. Try again in a moment!
      too_many: Cannot attach more than 4 files
  migrations:
    acct: Moved to
    cancel: Cancel redirect
    cancel_explanation: Cancelling the redirect will re-activate your current account, but will not bring back followers that have been moved to that account.
    cancelled_msg: Successfully cancelled the redirect.
    errors:
      already_moved: is the same account you have already moved to
      missing_also_known_as: is not an alias of this account
      move_to_self: cannot be current account
      not_found: could not be found
      on_cooldown: You are on cooldown
    followers_count: Followers at time of move
    incoming_migrations: Moving from a different account
    incoming_migrations_html: To move from another account to this one, first you need to <a href="%{path}">create an account alias</a>.
    moved_msg: Your account is now redirecting to %{acct} and your followers are being moved over.
    not_redirecting: Your account is not redirecting to any other account currently.
    on_cooldown: You have recently migrated your account. This function will become available again in %{count} days.
    past_migrations: Past migrations
    proceed_with_move: Move followers
    redirected_msg: Your account is now redirecting to %{acct}.
    redirecting_to: Your account is redirecting to %{acct}.
    set_redirect: Set redirect
    warning:
      backreference_required: The new account must first be configured to back-reference this one
      before: 'Before proceeding, please read these notes carefully:'
      cooldown: After moving there is a waiting period during which you will not be able to move again
      disabled_account: Your current account will not be fully usable afterwards. However, you will have access to data export as well as re-activation.
      followers: This action will move all followers from the current account to the new account
      only_redirect_html: Alternatively, you can <a href="%{path}">only put up a redirect on your profile</a>.
      other_data: No other data will be moved automatically
      redirect: Your current account's profile will be updated with a redirect notice and be excluded from searches
  moderation:
    title: Moderation
  move_handler:
    carry_blocks_over_text: This user moved from %{acct}, which you had blocked.
    carry_mutes_over_text: This user moved from %{acct}, which you had muted.
    copy_account_note_text: 'This user moved from %{acct}, here were your previous notes about them:'
  navigation:
    toggle_menu: Toggle menu
  notification_mailer:
    admin:
      report:
        subject: "%{name} submitted a report"
      sign_up:
        subject: "%{name} signed up"
    favourite:
      body: 'Your post was favourited by %{name}:'
      subject: "%{name} favourited your post"
      title: New favourite
    follow:
      body: "%{name} is now following you!"
      subject: "%{name} is now following you"
      title: New follower
    follow_request:
      action: Manage follow requests
      body: "%{name} has requested to follow you"
      subject: 'Pending follower: %{name}'
      title: New follow request
    mention:
      action: Reply
      body: 'You were mentioned by %{name} in:'
      subject: You were mentioned by %{name}
      title: New mention
    poll:
      subject: A poll by %{name} has ended
    reblog:
      body: 'Your post was boosted by %{name}:'
      subject: "%{name} boosted your post"
      title: New boost
    status:
      subject: "%{name} just posted"
    update:
      subject: "%{name} edited a post"
  notifications:
    email_events: Events for e-mail notifications
    email_events_hint: 'Select events that you want to receive notifications for:'
    other_settings: Other notifications settings
  number:
    human:
      decimal_units:
        format: "%n%u"
        units:
          billion: B
          million: M
          quadrillion: Q
          thousand: K
          trillion: T
          unit: ''
  otp_authentication:
    code_hint: Enter the code generated by your authenticator app to confirm
    description_html: If you enable <strong>two-factor authentication</strong> using an authenticator app, logging in will require you to be in possession of your phone, which will generate tokens for you to enter.
    enable: Enable
    instructions_html: "<strong>Scan this QR code into Google Authenticator or a similar TOTP app on your phone</strong>. From now on, that app will generate tokens that you will have to enter when logging in."
    manual_instructions: 'If you can''t scan the QR code and need to enter it manually, here is the plain-text secret:'
    setup: Set up
    wrong_code: The entered code was invalid! Are server time and device time correct?
  pagination:
    newer: Newer
    next: Next
    older: Older
    prev: Prev
    truncate: "&hellip;"
  polls:
    errors:
      already_voted: You have already voted on this poll
      duplicate_options: contain duplicate items
      duration_too_long: is too far into the future
      duration_too_short: is too soon
      expired: The poll has already ended
      invalid_choice: The chosen vote option does not exist
      over_character_limit: cannot be longer than %{max} characters each
      too_few_options: must have more than one item
      too_many_options: can't contain more than %{max} items
  preferences:
    other: Other
    posting_defaults: Posting defaults
    public_timelines: Public timelines
  privacy_policy:
    title: Privacy Policy
  reactions:
    errors:
      limit_reached: Limit of different reactions reached
      unrecognized_emoji: is not a recognized emoji
  relationships:
    activity: Account activity
    dormant: Dormant
    follow_selected_followers: Follow selected followers
    followers: Followers
    following: Following
    invited: Invited
    last_active: Last active
    most_recent: Most recent
    moved: Moved
    mutual: Mutual
    primary: Primary
    relationship: Relationship
    remove_selected_domains: Remove all followers from the selected domains
    remove_selected_followers: Remove selected followers
    remove_selected_follows: Unfollow selected users
    status: Account status
  remote_follow:
    missing_resource: Could not find the required redirect URL for your account
  reports:
    errors:
      invalid_rules: does not reference valid rules
  rss:
    content_warning: 'Content warning:'
    descriptions:
      account: Public posts from @%{acct}
      tag: 'Public posts tagged #%{hashtag}'
  scheduled_statuses:
    over_daily_limit: You have exceeded the limit of %{limit} scheduled posts for today
    over_total_limit: You have exceeded the limit of %{limit} scheduled posts
    too_soon: The scheduled date must be in the future
  sessions:
    activity: Last activity
    browser: Browser
    browsers:
      alipay: Alipay
      blackberry: BlackBerry
      chrome: Chrome
      edge: Microsoft Edge
      electron: Electron
      firefox: Firefox
      generic: Unknown browser
      ie: Internet Explorer
      micro_messenger: MicroMessenger
      nokia: Nokia S40 Ovi Browser
      opera: Opera
      otter: Otter
      phantom_js: PhantomJS
      qq: QQ Browser
      safari: Safari
      uc_browser: UC Browser
      weibo: Weibo
    current_session: Current session
    description: "%{browser} on %{platform}"
    explanation: These are the web browsers currently logged in to your %{title} account.
    ip: IP
    platforms:
      adobe_air: Adobe Air
      android: Android
      blackberry: BlackBerry
      chrome_os: ChromeOS
      firefox_os: Firefox OS
      ios: iOS
      linux: Linux
      mac: macOS
      other: unknown platform
      windows: Windows
      windows_mobile: Windows Mobile
      windows_phone: Windows Phone
    revoke: Revoke
    revoke_success: Session successfully revoked
    title: Sessions
    view_authentication_history: View authentication history of your account
  settings:
    account: Account
    account_settings: Account settings
    aliases: Account aliases
    appearance: Appearance
    authorized_apps: Authorized apps
    back: Back home
    delete: Account deletion
    development: Development
    edit_profile: Edit profile
    export: Data export
    featured_tags: Featured hashtags
    import: Import
    import_and_export: Import and export
    migrate: Account migration
    notifications: Notifications
    preferences: Preferences
    profile: Profile
    relationships: Follows and followers
    statuses_cleanup: Automated post deletion
    strikes: Moderation strikes
    two_factor_authentication: Two-factor Auth
    webauthn_authentication: Security keys
  statuses:
    attached:
      audio:
        one: "%{count} audio"
        other: "%{count} audio"
      description: 'Attached: %{attached}'
      image:
        one: "%{count} image"
        other: "%{count} images"
      video:
        one: "%{count} video"
        other: "%{count} videos"
    boosted_from_html: Boosted from %{acct_link}
    content_warning: 'Content warning: %{warning}'
    default_language: Same as interface language
    disallowed_hashtags:
      one: 'contained a disallowed hashtag: %{tags}'
      other: 'contained the disallowed hashtags: %{tags}'
    edited_at_html: Edited %{date}
    errors:
      in_reply_not_found: The post you are trying to reply to does not appear to exist.
    local_only: Local-only
    open_in_web: Open in web
    over_character_limit: character limit of %{max} exceeded
    pin_errors:
      direct: Posts that are only visible to mentioned users cannot be pinned
      limit: You have already pinned the maximum number of posts
      ownership: Someone else's post cannot be pinned
      reblog: A boost cannot be pinned
    poll:
      total_people:
        one: "%{count} person"
        other: "%{count} people"
      total_votes:
        one: "%{count} vote"
        other: "%{count} votes"
      vote: Vote
    show_more: Show more
    show_newer: Show newer
    show_older: Show older
    show_thread: Show thread
    sign_in_to_participate: Sign in to participate in the conversation
    title: '%{name}: "%{quote}"'
    visibilities:
      direct: Direct
      private: Followers-only
      private_long: Only show to followers
      public: Public
      public_long: Everyone can see
      unlisted: Unlisted
      unlisted_long: Everyone can see, but not listed on public timelines
  statuses_cleanup:
    enabled: Automatically delete old posts
    enabled_hint: Automatically deletes your posts once they reach a specified age threshold, unless they match one of the exceptions below
    exceptions: Exceptions
    explanation: Because deleting posts is an expensive operation, this is done slowly over time when the server is not otherwise busy. For this reason, your posts may be deleted a while after they reach the age threshold.
    ignore_favs: Ignore favourites
    ignore_reblogs: Ignore boosts
    interaction_exceptions: Exceptions based on interactions
    interaction_exceptions_explanation: Note that there is no guarantee for posts to be deleted if they go below the favourite or boost threshold after having once gone over them.
    keep_direct: Keep direct messages
    keep_direct_hint: Doesn't delete any of your direct messages
    keep_local: Keep local-only messages
    keep_local_hint: Doesn't delete any of your local-only posts
    keep_media: Keep posts with media attachments
    keep_media_hint: Doesn't delete any of your posts that have media attachments
    keep_pinned: Keep pinned posts
    keep_pinned_hint: Doesn't delete any of your pinned posts
    keep_polls: Keep polls
    keep_polls_hint: Doesn't delete any of your polls
    keep_self_bookmark: Keep posts you bookmarked
    keep_self_bookmark_hint: Doesn't delete your own posts if you have bookmarked them
    keep_self_fav: Keep posts you favourited
    keep_self_fav_hint: Doesn't delete your own posts if you have favourited them
    min_age:
      '1209600': 2 weeks
      '15778476': 6 months
      '2629746': 1 month
      '31556952': 1 year
      '5259492': 2 months
      '604800': 1 week
      '63113904': 2 years
      '7889238': 3 months
    min_age_label: Age threshold
    min_favs: Keep posts favourited at least
    min_favs_hint: Doesn't delete any of your posts that has received at least this amount of favourites. Leave blank to delete posts regardless of their number of favourites
    min_reblogs: Keep posts boosted at least
    min_reblogs_hint: Doesn't delete any of your posts that has been boosted at least this number of times. Leave blank to delete posts regardless of their number of boosts
  stream_entries:
    pinned: Pinned post
    reblogged: boosted
    sensitive_content: Sensitive content
  strikes:
    errors:
      too_late: It is too late to appeal this strike
  tags:
    does_not_match_previous_name: does not match the previous name
  themes:
    contrast: Mastodon (High contrast)
    default: Mastodon (Dark)
    mastodon-light: Mastodon (Light)
    macaron: Macaron (Pastel light)
    fairy-floss: Fairy Floss (Pastel dark)
  time:
    formats:
      default: "%b %d, %Y, %H:%M"
      month: "%b %Y"
      time: "%H:%M"
  two_factor_authentication:
    add: Add
    disable: Disable 2FA
    disabled_success: Two-factor authentication successfully disabled
    edit: Edit
    enabled: Two-factor authentication is enabled
    enabled_success: Two-factor authentication successfully enabled
    generate_recovery_codes: Generate recovery codes
    lost_recovery_codes: Recovery codes allow you to regain access to your account if you lose your phone. If you've lost your recovery codes, you can regenerate them here. Your old recovery codes will be invalidated.
    methods: Two-factor methods
    otp: Authenticator app
    recovery_codes: Backup recovery codes
    recovery_codes_regenerated: Recovery codes successfully regenerated
    recovery_instructions_html: If you ever lose access to your phone, you can use one of the recovery codes below to regain access to your account. <strong>Keep the recovery codes safe</strong>. For example, you may print them and store them with other important documents.
    webauthn: Security keys
  user_mailer:
    appeal_approved:
      action: Go to your account
      explanation: The appeal of the strike against your account on %{strike_date} that you submitted on %{appeal_date} has been approved. Your account is once again in good standing.
      subject: Your appeal from %{date} has been approved
      title: Appeal approved
    appeal_rejected:
      explanation: The appeal of the strike against your account on %{strike_date} that you submitted on %{appeal_date} has been rejected.
      subject: Your appeal from %{date} has been rejected
      title: Appeal rejected
    backup_ready:
      explanation: You requested a full backup of your %{title} account. It's now ready for download!
      subject: Your archive is ready for download
      title: Archive takeout
    suspicious_sign_in:
      change_password: change your password
      details: 'Here are details of the sign-in:'
      explanation: We've detected a sign-in to your account from a new IP address.
      further_actions_html: If this wasn't you, we recommend that you %{action} immediately and enable two-factor authentication to keep your account secure.
      subject: Your account has been accessed from a new IP address
      title: A new sign-in
    warning:
      appeal: Submit an appeal
      appeal_description: If you believe this is an error, you can submit an appeal to the staff of %{instance}.
      categories:
        spam: Spam
        violation: Content violates the following community guidelines
      explanation:
        delete_statuses: Some of your posts have been found to violate one or more community guidelines and have been subsequently removed by the moderators of %{instance}.
        disable: You can no longer use your account, but your profile and other data remains intact. You can request a backup of your data, change account settings or delete your account.
        mark_statuses_as_sensitive: Some of your posts have been marked as sensitive by the moderators of %{instance}. This means that people will need to tap the media in the posts before a preview is displayed. You can mark media as sensitive yourself when posting in the future.
        sensitive: From now on, all your uploaded media files will be marked as sensitive and hidden behind a click-through warning.
        silence: You can still use your account but only people who are already following you will see your posts on this server, and you may be excluded from various discovery features. However, others may still manually follow you.
        suspend: You can no longer use your account, and your profile and other data are no longer accessible. You can still login to request a backup of your data until the data is fully removed in about 30 days, but we will retain some basic data to prevent you from evading the suspension.
      reason: 'Reason:'
      statuses: 'Posts cited:'
      subject:
        delete_statuses: Your posts on %{acct} have been removed
        disable: Your account %{acct} has been frozen
        mark_statuses_as_sensitive: Your posts on %{acct} have been marked as sensitive
        none: Warning for %{acct}
        sensitive: Your posts on %{acct} will be marked as sensitive from now on
        silence: Your account %{acct} has been limited
        suspend: Your account %{acct} has been suspended
      title:
        delete_statuses: Posts removed
        disable: Account frozen
        mark_statuses_as_sensitive: Posts marked as sensitive
        none: Warning
        sensitive: Account marked as sensitive
        silence: Account limited
        suspend: Account suspended
    welcome:
      edit_profile_action: Setup profile
      edit_profile_step: You can customize your profile by uploading a profile picture, changing your display name and more. You can opt-in to review new followers before they’re allowed to follow you.
      explanation: Here are some tips to get you started
      final_action: Start posting
      final_step: 'Start posting! Even without followers, your public posts may be seen by others, for example on the local timeline or in hashtags. You may want to introduce yourself on the #introductions hashtag.'
      full_handle: Your full handle
      full_handle_hint: This is what you would tell your friends so they can message or follow you from another server.
      subject: Welcome to %{title}
      title: Welcome aboard, %{name}!
  users:
    follow_limit_reached: You cannot follow more than %{limit} people
    invalid_otp_token: Invalid two-factor code
    otp_lost_help_html: If you lost access to both, you may get in touch with %{email}
    seamless_external_login: You are logged in via an external service, so password and e-mail settings are not available.
    signed_in_as: 'Signed in as:'
  verification:
    explanation_html: 'You can <strong>verify yourself as the owner of the links in your profile metadata</strong>. For that, the linked website must contain a link back to your %{instance} profile. The link back <strong>must</strong> have a <code>rel="me"</code> attribute. The text content of the link does not matter. Here is an example:'
    verification: Verification
  webauthn_credentials:
    add: Add new security key
    create:
      error: There was a problem adding your security key. Please try again.
      success: Your security key was successfully added.
    delete: Delete
    delete_confirmation: Are you sure you want to delete this security key?
    description_html: If you enable <strong>security key authentication</strong>, logging in will require you to use one of your security keys.
    destroy:
      error: There was a problem deleting you security key. Please try again.
      success: Your security key was successfully deleted.
    invalid_credential: Invalid security key
    nickname_hint: Enter the nickname of your new security key
    not_enabled: You haven't enabled WebAuthn yet
    not_supported: This browser doesn't support security keys
    otp_required: To use security keys please enable two-factor authentication first.
    registered_on: Registered on %{date}<|MERGE_RESOLUTION|>--- conflicted
+++ resolved
@@ -670,7 +670,6 @@
       empty: No server rules have been defined yet.
       title: Server rules
     settings:
-<<<<<<< HEAD
       about:
         manage_rules: Manage server rules
         preamble: Provide in-depth information about how the server is operated, moderated, funded.
@@ -692,26 +691,6 @@
         public_timelines: Public timelines
         title: Discovery
         trends: Trends
-=======
-      activity_api_enabled:
-        desc_html: Counts of locally published posts, active users, and new registrations in weekly buckets
-        title: Publish aggregate statistics about user activity in the API
-      bootstrap_timeline_accounts:
-        desc_html: Separate multiple usernames by comma. These accounts will be guaranteed to be shown in follow recommendations
-        title: Recommend these accounts to new users
-      contact_information:
-        email: Business e-mail
-        username: Contact username
-      custom_css:
-        desc_html: Modify the look with CSS loaded on every page
-        title: Custom CSS
-      default_noindex:
-        desc_html: Affects all users who have not changed this setting themselves
-        title: Opt users out of search engine indexing by default
-      default_norss:
-        desc_html: Affects all users who have not changed this setting themselves
-        title: Opt users out of having an RSS feed of their public posts by default
->>>>>>> 29eb83d0
       domain_blocks:
         all: To everyone
         disabled: To no one
