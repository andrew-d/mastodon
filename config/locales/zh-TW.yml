--- conflicted
+++ resolved
@@ -168,10 +168,6 @@
       redownload: 重新整理個人資料
       redownloaded_msg: 成功重新載入%{username} 的個人資料頁面
       reject: 拒絕
-<<<<<<< HEAD
-      reject_all: 全部拒絕
-=======
->>>>>>> 2c5862ed
       rejected_msg: 成功拒絕了%{username} 的新帳戶申請
       remove_avatar: 取消頭像
       remove_header: 移除開頭
@@ -212,11 +208,8 @@
       suspension_irreversible: 已永久刪除這個帳戶的數據。雖然這個帳戶的數據已被永久刪除，但是您仍然可以取消暫停這個帳戶。
       suspension_reversible_hint_html: 這個帳戶已被暫停，所有數據將會在 %{date} 被刪除。在此之前，您可以完全回復您的帳戶。如果您想即時刪除這個帳戶的數據，您可以在下面進行操作。
       title: 帳戶
-<<<<<<< HEAD
-=======
       unblock_email: 解除封鎖電子郵件地址
       unblocked_email_msg: 成功解除封鎖 %{username} 的電子郵件地址
->>>>>>> 2c5862ed
       unconfirmed_email: 未確認的電子信箱地址
       undo_sensitized: 取消敏感狀態
       undo_silenced: 取消靜音
@@ -273,10 +266,7 @@
         silence_account: 靜音用戶
         suspend_account: 暫停用戶
         unassigned_report: 取消指派舉報
-<<<<<<< HEAD
-=======
         unblock_email_account: 解除封鎖電子郵件地址
->>>>>>> 2c5862ed
         unsensitive_account: 取消把您的帳戶的媒體設定為敏感內容
         unsilence_account: 取消用戶的靜音狀態
         unsuspend_account: 取消用戶的暫停狀態
@@ -478,14 +468,6 @@
       title: 跟隨建議
       unsuppress: 回復跟隨建議
     instances:
-<<<<<<< HEAD
-      back_to_all: 所有
-      back_to_warning: 警告
-      by_domain: 站台
-      delivery:
-        all: 所有
-        warning: 警告
-=======
       availability:
         description_html:
           other: 若在<strong>%{count}天</strong>向某個網域遞送失敗，除非收到某個網域的遞送<em>表單</em>，否則不會繼續嘗試遞送。
@@ -527,7 +509,6 @@
         restart: 重新啟動遞送
         stop: 停止遞送
         unavailable: 無法使用
->>>>>>> 2c5862ed
       delivery_available: 可傳送
       delivery_error_days: 遞送失敗天數
       delivery_error_hint: 若 %{count} 日皆無法遞送 ，則會自動標記無法遞送。
@@ -614,11 +595,8 @@
       assign_to_self: 指派給自己
       assigned: 指派負責人
       by_target_domain: 檢舉帳戶之網域
-<<<<<<< HEAD
-=======
       category: 分類
       category_description_html: 此帳號及/或被檢舉內容之原因會被引用在檢舉帳號通知中
->>>>>>> 2c5862ed
       comment:
         none: 無
       comment_description_html: 提供更多資訊，%{name} 寫道：
@@ -659,10 +637,7 @@
     rules:
       add_new: 新增規則
       delete: 刪除
-<<<<<<< HEAD
-=======
       description_html: 雖然大多數人皆宣稱已閱讀並同意服務條款，通常直到某些問題發生時人們從未讀過。<strong>以透過提供條列式規則的方式讓您的伺服器規則可以一目了然。</strong>試著維持各項條款簡短而明瞭，但也試著不要將條款切割為許多分開的項目。
->>>>>>> 2c5862ed
       edit: 編輯規則
       empty: 未曾定義任何伺服器規則
       title: 伺服器規則
@@ -967,13 +942,10 @@
     status:
       account_status: 帳戶狀態
       confirming: 等待電子郵件確認完成。
-      functional: 您的帳戶可以正常使用了。
+      functional: 您的帳號可以正常使用了。
       pending: 管管們正在處理您的申請，這可能需要一點時間處理。我們將在申請通過後以電子郵件方式通知您。
       redirecting_to: 您的帳戶因目前重新導向至 %{acct} 而被停用。
-<<<<<<< HEAD
-=======
       view_strikes: 檢視針對您帳號過去的警示
->>>>>>> 2c5862ed
     too_fast: 送出表單的速度太快跟不上，請稍後再試。
     trouble_logging_in: 登錄時遇到困難？
     use_security_key: 使用安全金鑰
@@ -1141,29 +1113,6 @@
       other: 唔…這是什麼鳥？請檢查以下 %{count} 項錯誤
   html_validator:
     invalid_markup: 含有無效的 HTML 語法：%{error}
-<<<<<<< HEAD
-  identity_proofs:
-    active: 有效
-    authorize: 是的，請授權
-    authorize_connection_prompt: 授權此加密連接？
-    errors:
-      failed: 加密連接失敗。請於 %{provider} 重試。
-      keybase:
-        invalid_token: Keybase 標記必須為雜湊加密簽章並且由66個十六進位字符組成。
-        verification_failed: Keybase 無法確認此標記為 Keybase 使用者 %{kb_username} 的簽章。請在 Keybase 再試一次。
-      wrong_user: 未能為%{current} 以 %{proving} 建立身分驗證。請登入為 %{proving} 再試一次。
-    explanation_html: 在此你連結其他網路平台（如 Keybase）上的加密身分。讓其他人可以在那些平台上，傳送加密訊息給你，並驗證你的身分。
-    i_am_html: 我是 %{service} 上的 %{username}
-    identity: 身份
-    inactive: 非活躍
-    publicize_checkbox: 並發嘟：
-    publicize_toot: 驗證成功！我在是住在 %{service} 的 %{username} ： %{url}
-    remove: 移除帳戶證明
-    removed: 成功移除帳戶證明
-    status: 驗證狀態
-    view_proof: 檢視證明
-=======
->>>>>>> 2c5862ed
   imports:
     errors:
       over_rows_processing_limit: 含有超過 %{count} 行
@@ -1235,11 +1184,6 @@
       on_cooldown: 你正在處於冷卻（CD）狀態
     followers_count: 轉移時的追隨者
     incoming_migrations: 自另一個帳戶轉移
-<<<<<<< HEAD
-    proceed_with_move: 移動關注者
-    redirected_msg: 您的帳戶現在指向 %{acct}
-    set_redirect: 設定重新導向
-=======
     incoming_migrations_html: 要從其他帳號移動到此帳號的話，首先您必須<a href="%{path}">建立帳號別名</a>。
     moved_msg: 您的帳號正被重新導向到 %{acct}，您的追蹤者也會同步轉移至該帳號。
     not_redirecting: 您的帳號目前尚未重新導向到任何其他帳號。
@@ -1258,7 +1202,6 @@
       only_redirect_html: 或者，您也可以<a href="%{path}">僅在您的個人資料中放置重新導向</a>。
       other_data: 其他資料並不會自動轉移
       redirect: 您目前的帳號將會在個人資料頁面新增重新導向公告，並會被排除在搜尋結果之外
->>>>>>> 2c5862ed
   moderation:
     title: 營運
   move_handler:
@@ -1333,12 +1276,6 @@
     next: 下一頁
     older: 較舊
     prev: 上一頁
-<<<<<<< HEAD
-  preferences:
-    other: 其他
-  relationships:
-    moved: 已轉移
-=======
     truncate: "&hellip;"
   polls:
     errors:
@@ -1375,7 +1312,6 @@
     remove_selected_domains: 從所選網域中移除所有追隨者
     remove_selected_followers: 移除所選的跟隨者
     remove_selected_follows: 取消跟隨所選使用者
->>>>>>> 2c5862ed
     status: 帳戶狀態
   remote_follow:
     acct: 請輸入您的使用者名稱@站點網域
@@ -1455,7 +1391,6 @@
     edit_profile: 編輯使用者資訊
     export: 匯出
     featured_tags: 推薦標籤
-    identity_proofs: 身分驗證
     import: 匯入
     import_and_export: 匯入及匯出
     migrate: 帳戶搬遷
