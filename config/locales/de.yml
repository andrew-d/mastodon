---
de:
  about:
    about_mastodon_html: 'Das soziale Netzwerk der Zukunft: Keine Werbung, keine Überwachung durch Unternehmen – dafür dezentral und mit Anstand! Beherrsche deine Daten mit Mastodon!'
    contact_missing: Nicht festgelegt
    contact_unavailable: Nicht verfügbar
    hosted_on: Mastodon, gehostet auf %{domain}
    title: Über
  accounts:
    follow: Folgen
    followers:
      one: Follower
      other: Follower
    following: Folge ich
    instance_actor_flash: Dieses Konto ist ein virtueller Akteur, der den Server selbst repräsentiert, und kein persönliches Profil. Es wird für Föderationszwecke verwendet und sollte daher nicht gesperrt werden.
    last_active: zuletzt aktiv
    link_verified_on: Das Profil mit dieser E-Mail-Adresse wurde bereits am %{date} bestätigt
    nothing_here: Keine Treffer mit dieser Auswahl
    pin_errors:
      following: Du musst dieser Person folgen, um sie empfehlen zu können
    posts:
      one: Beitrag
      other: Beiträge
    posts_tab_heading: Beiträge
  admin:
    account_actions:
      action: Aktion ausführen
      title: "@%{acct} moderieren"
    account_moderation_notes:
      create: Notiz abspeichern
      created_msg: Moderationshinweis erfolgreich abgespeichert!
      destroyed_msg: Moderationsnotiz erfolgreich entfernt!
    accounts:
      add_email_domain_block: E-Mail-Domain sperren
      approve: Genehmigen
      approved_msg: Antrag zur Registrierung von %{username} erfolgreich genehmigt
      are_you_sure: Bist du dir sicher?
      avatar: Profilbild
      by_domain: Domain
      change_email:
        changed_msg: E-Mail-Adresse erfolgreich geändert!
        current_email: Aktuelle E-Mail-Adresse
        label: E-Mail-Adresse ändern
        new_email: Neue E-Mail-Adresse
        submit: E-Mail-Adresse ändern
        title: E-Mail-Adresse für %{username} ändern
      change_role:
        changed_msg: Rolle erfolgreich geändert!
        label: Rolle ändern
        no_role: Keine Rolle
        title: Rolle für %{username} ändern
      confirm: Bestätigen
      confirmed: Bestätigt
      confirming: Bestätigung
      custom: Angepasst
      delete: Daten löschen
      deleted: Gelöscht
      demote: Zurückstufen
      destroyed_msg: Daten von %{username} wurden zum Löschen in die Warteschlange eingereiht
      disable: Einfrieren
      disable_sign_in_token_auth: E-Mail-Token-Authentisierung deaktivieren
      disable_two_factor_authentication: Zwei-Faktor-Authentisierung (2FA) deaktivieren
      disabled: Eingefroren
      display_name: Anzeigename
      domain: Domain
      edit: Bearbeiten
      email: E-Mail-Adresse
      email_status: Status der E-Mail-Adresse
      enable: Freischalten
      enable_sign_in_token_auth: E-Mail-Token-Authentisierung aktivieren
      enabled: Freigegeben
      enabled_msg: Konto von %{username} erfolgreich freigegeben
      followers: Follower
      follows: Folge ich
      header: Titelbild
      inbox_url: Posteingangsadresse
      invite_request_text: Begründung für das Beitreten
      invited_by: Eingeladen von
      ip: IP-Adresse
      joined: Registriert
      location:
        all: Alle
        local: Lokal
        remote: Extern
        title: Herkunft
      login_status: Status
      media_attachments: Medieninhalte
      memorialize: In Gedenkseite umwandeln
      memorialized: Gedenkseite
      memorialized_msg: "%{username} wurde erfolgreich in ein Gedenkseiten-Konto umgewandelt"
      moderation:
        active: Aktiv
        all: Alle
        disabled: Deaktiviert
        pending: In Warteschlange
        silenced: Stummgeschaltet
        suspended: Gesperrt
        title: Moderation
      moderation_notes: Moderationsnotizen
      most_recent_activity: Letzte Aktivität
      most_recent_ip: Letzte IP-Adresse
      no_account_selected: Keine Konten wurden geändert, da keine ausgewählt wurden
      no_limits_imposed: Keine Beschränkungen
      no_role_assigned: Keine Rolle zugewiesen
      not_subscribed: Nicht abonniert
      pending: Überprüfung ausstehend
      perform_full_suspension: Sperren
      previous_strikes: Vorherige Maßnahmen
      previous_strikes_description_html:
        one: Gegen dieses Konto wurde <strong>eine</strong> Maßnahme verhängt.
        other: Gegen dieses Konto wurden <strong>%{count}</strong> Maßnahmen verhängt.
      promote: Berechtigungen erweitern
      protocol: Protokoll
      public: Öffentlich
      push_subscription_expires: PuSH-Abonnement läuft aus
      redownload: Profil neu laden
      redownloaded_msg: Das Profil %{username} wurde vom externen Server erfolgreich aktualisiert
      reject: Ablehnen
      rejected_msg: Antrag zur Registrierung von %{username} erfolgreich abgelehnt
      remote_suspension_irreversible: Die Daten dieses Kontos wurden unwiderruflich gelöscht.
      remote_suspension_reversible_hint_html: Das Konto wurde auf dem externen Server gesperrt – und sämtliche Daten werden am %{date} entfernt. Bis dahin kann dieser Server das Konto ohne negative Auswirkungen wiederherstellen. Wenn du schon jetzt alle Daten des Kontos unwiderruflich löschen möchtest, kannst du dies nachfolgend tun.
      remove_avatar: Profilbild entfernen
      remove_header: Titelbild entfernen
      removed_avatar_msg: Profilbild von %{username} erfolgreich entfernt
      removed_header_msg: Titelbild von %{username} wurde erfolgreich entfernt
      resend_confirmation:
        already_confirmed: Dieses Profil wurde bereits bestätigt
        send: Bestätigungslink erneut zusenden
        success: Bestätigungslink erfolgreich gesendet!
      reset: Zurücksetzen
      reset_password: Passwort zurücksetzen
      resubscribe: Erneut abonnieren
      role: Rolle
      search: Suchen
      search_same_email_domain: Andere Konten mit der gleichen E-Mail-Domain
      search_same_ip: Andere Konten mit derselben IP-Adresse
      security: Sicherheit
      security_measures:
        only_password: Nur Passwort
        password_and_2fa: Passwort und 2FA
      sensitive: Inhaltswarnung
      sensitized: Mit Inhaltswarnung versehen
      shared_inbox_url: Geteilte Posteingangsadresse
      show:
        created_reports: Erstellte Meldungen
        targeted_reports: Von Anderen gemeldet
      silence: Stummschalten
      silenced: Stummgeschaltet
      statuses: Beiträge
      strikes: Vorherige Maßnahmen
      subscribe: Abonnieren
      suspend: Sperren
      suspended: Gesperrt
      suspension_irreversible: Die Daten dieses Kontos wurden unwiderruflich gelöscht. Du kannst das Konto entsperren, um es wieder nutzbar zu machen, aber es wird keine Daten wiederherstellen, die es davor hatte.
      suspension_reversible_hint_html: Das Konto wurde gesperrt und die Daten werden am %{date} vollständig gelöscht. Bis dahin kann das Konto ohne irgendwelche negativen Auswirkungen wiederhergestellt werden. Wenn du alle Daten des Kontos sofort entfernen möchtest, kannst du das nachfolgend tun.
      title: Konten
      unblock_email: E-Mail-Adresse entsperren
      unblocked_email_msg: E-Mail-Adresse von %{username} erfolgreich entsperrt
      unconfirmed_email: Unbestätigte E-Mail-Adresse
      undo_sensitized: Inhaltswarnung aufheben
      undo_silenced: Stummschaltung aufheben
      undo_suspension: Sperre aufheben
      unsilenced_msg: Konto von %{username} erfolgreich freigegeben
      unsubscribe: Abbestellen
      unsuspended_msg: Kontosperre von %{username} erfolgreich aufgehoben
      username: Profilname
      view_domain: Übersicht für Domain anzeigen
      warn: Verwarnen
      web: Web
      whitelisted: Auf der Whitelist
    action_logs:
      action_types:
        approve_appeal: Einspruch zulassen
        approve_user: Benutzer*in genehmigen
        assigned_to_self_report: Meldung zuweisen
        change_email_user: E-Mail-Adresse des Kontos ändern
        change_role_user: Rolle des Profils ändern
        confirm_user: Benutzer*in bestätigen
        create_account_warning: Warnung erstellen
        create_announcement: Ankündigung erstellen
        create_canonical_email_block: E-Mail-Sperre erstellen
        create_custom_emoji: Eigene Emojis erstellen
        create_domain_allow: Domain erlauben
        create_domain_block: Domain sperren
        create_email_domain_block: E-Mail-Domain-Sperre erstellen
        create_ip_block: IP-Regel erstellen
        create_unavailable_domain: Nicht verfügbare Domain erstellen
        create_user_role: Rolle erstellen
        demote_user: Benutzer*in herabstufen
        destroy_announcement: Ankündigung löschen
        destroy_canonical_email_block: E-Mail-Sperre entfernen
        destroy_custom_emoji: Eigenes Emojis löschen
        destroy_domain_allow: Erlaube das Löschen von Domains
        destroy_domain_block: Domain-Sperre entfernen
        destroy_email_domain_block: E-Mail-Domain-Sperre löschen
        destroy_instance: Domain-Daten entfernen
        destroy_ip_block: IP-Regel löschen
        destroy_status: Beitrag entfernen
        destroy_unavailable_domain: Nicht-verfügbare Domain entfernen
        destroy_user_role: Rolle entfernen
        disable_2fa_user: 2FA deaktivieren
        disable_custom_emoji: Eigenes Emoji deaktivieren
        disable_sign_in_token_auth_user: E-Mail-Token-Authentisierung für dieses Konto deaktivieren
        disable_user: Benutzer*in deaktivieren
        enable_custom_emoji: Eigenes Emoji aktivieren
        enable_sign_in_token_auth_user: E-Mail-Token-Authentisierung für dieses Konto aktivieren
        enable_user: Benutzer*in aktivieren
        memorialize_account: Gedenkkonto
        promote_user: Benutzer*in hochstufen
        reject_appeal: Einspruch ablehnen
        reject_user: Benutzer*in ablehnen
        remove_avatar_user: Profilbild entfernen
        reopen_report: Meldung wieder eröffnen
        resend_user: Bestätigungs-E-Mail erneut senden
        reset_password_user: Passwort zurücksetzen
        resolve_report: Meldung klären
        sensitive_account: Konto mit erzwungener Inhaltswarnung
        silence_account: Konto stummschalten
        suspend_account: Konto sperren
        unassigned_report: Meldung widerrufen
        unblock_email_account: E-Mail-Adresse entsperren
        unsensitive_account: Konto mit erzwungener Inhaltswarnung rückgängig machen
        unsilence_account: Konto nicht mehr stummschalten
        unsuspend_account: Konto entsperren
        update_announcement: Ankündigung aktualisieren
        update_custom_emoji: Eigenes Emoji aktualisieren
        update_domain_block: Domain-Sperre aktualisieren
        update_ip_block: IP-Regel aktualisieren
        update_status: Beitrag aktualisieren
        update_user_role: Rolle bearbeiten
      actions:
        approve_appeal_html: "%{name} hat den Einspruch gegen eine Moderationsentscheidung von %{target} genehmigt"
        approve_user_html: "%{name} genehmigte die Registrierung von %{target}"
        assigned_to_self_report_html: "%{name} wies sich die Meldung %{target} selbst zu"
        change_email_user_html: "%{name} änderte die E-Mail-Adresse von %{target}"
        change_role_user_html: "%{name} hat die Rolle von %{target} geändert"
        confirm_user_html: "%{name} bestätigte die E-Mail-Adresse von %{target}"
        create_account_warning_html: "%{name} sendete eine Warnung an %{target}"
        create_announcement_html: "%{name} erstellte die neue Ankündigung: %{target}"
        create_canonical_email_block_html: "%{name} hat die E-Mail mit dem Hash %{target} gesperrt"
        create_custom_emoji_html: "%{name} lud das neue Emoji %{target} hoch"
        create_domain_allow_html: "%{name} erlaubte die Föderation mit der Domain %{target}"
        create_domain_block_html: "%{name} sperrte die Domain %{target}"
        create_email_domain_block_html: "%{name} hat die E-Mail-Domain %{target} gesperrt"
        create_ip_block_html: "%{name} erstellte eine IP-Regel für %{target}"
        create_unavailable_domain_html: "%{name} beendete die Zustellung an die Domain %{target}"
        create_user_role_html: "%{name} erstellte die Rolle %{target}"
        demote_user_html: "%{name} stufte %{target} herunter"
        destroy_announcement_html: "%{name} löschte die Ankündigung %{target}"
        destroy_canonical_email_block_html: "%{name} hat die E-Mail mit dem Hash %{target} entsperrt"
        destroy_custom_emoji_html: "%{name} löschte das Emoji %{target}"
        destroy_domain_allow_html: "%{name} verwehrte die Föderation mit der Domain %{target}"
        destroy_domain_block_html: "%{name} entsperrte die Domain %{target}"
        destroy_email_domain_block_html: "%{name} hat die E-Mail-Domain %{target} entsperrt"
        destroy_instance_html: "%{name} entfernte die Daten der Domain %{target} von diesem Server"
        destroy_ip_block_html: "%{name} entfernte eine IP-Regel für %{target}"
        destroy_status_html: "%{name} entfernte einen Beitrag von %{target}"
        destroy_unavailable_domain_html: "%{name} nahm die Zustellung an die Domain %{target} wieder auf"
        destroy_user_role_html: "%{name} löschte die Rolle %{target}"
        disable_2fa_user_html: "%{name} deaktivierte die Zwei-Faktor-Authentisierung für %{target}"
        disable_custom_emoji_html: "%{name} deaktivierte das Emoji %{target}"
        disable_sign_in_token_auth_user_html: "%{name} deaktivierte die E-Mail-Token-Authentisierung für %{target}"
        disable_user_html: "%{name} deaktivierte den Zugang für %{target}"
        enable_custom_emoji_html: "%{name} aktivierte das Emoji %{target}"
        enable_sign_in_token_auth_user_html: "%{name} hat die E-Mail-Token-Authentisierung für %{target} aktiviert"
        enable_user_html: "%{name} aktivierte den Zugang für %{target}"
        memorialize_account_html: "%{name} wandelte das Konto von %{target} in eine Gedenkseite um"
        promote_user_html: "%{name} beförderte %{target}"
        reject_appeal_html: "%{name} hat den Einspruch gegen eine Moderationsentscheidung von %{target} abgelehnt"
        reject_user_html: "%{name} hat die Registrierung von %{target} abgelehnt"
        remove_avatar_user_html: "%{name} entfernte das Profilbild von %{target}"
        reopen_report_html: "%{name} öffnete die Meldung %{target} wieder"
        resend_user_html: "%{name} hat erneut eine Bestätigungs-E-Mail für %{target} gesendet"
        reset_password_user_html: "%{name} setzte das Passwort von %{target} zurück"
        resolve_report_html: "%{name} klärte die Meldung %{target}"
        sensitive_account_html: "%{name} versah die Medien von %{target} mit einer Inhaltswarnung"
        silence_account_html: "%{name} schaltete das Konto von %{target} stumm"
        suspend_account_html: "%{name} sperrte das Konto von %{target}"
        unassigned_report_html: "%{name} entfernte die Zuweisung der Meldung %{target}"
        unblock_email_account_html: "%{name} hat die E-Mail-Adresse von %{target} entsperrt"
        unsensitive_account_html: "%{name} hat die Inhaltswarnung für Medien von %{target} aufgehoben"
        unsilence_account_html: "%{name} hob die Stummschaltung von %{target} auf"
        unsuspend_account_html: "%{name} entsperrte das Konto von %{target}"
        update_announcement_html: "%{name} überarbeitete die Ankündigung %{target}"
        update_custom_emoji_html: "%{name} bearbeitete das Emoji %{target}"
        update_domain_block_html: "%{name} aktualisierte die Domain-Sperre für %{target}"
        update_ip_block_html: "%{name} änderte die Regel für die IP-Adresse %{target}"
        update_status_html: "%{name} überarbeitete einen Beitrag von %{target}"
        update_user_role_html: "%{name} änderte die Rolle von %{target}"
      deleted_account: gelöschtes Konto
      empty: Protokolle nicht gefunden.
      filter_by_action: Nach Aktion filtern
      filter_by_user: Nach Benutzer*in filtern
      title: Protokoll
    announcements:
      destroyed_msg: Ankündigung erfolgreich gelöscht!
      edit:
        title: Ankündigung bearbeiten
      empty: Keine Ankündigungen vorhanden.
      live: Aktuell gültig
      new:
        create: Ankündigung erstellen
        title: Neue Ankündigung
      publish: Veröffentlichen
      published_msg: Ankündigung erfolgreich veröffentlicht!
      scheduled_for: Geplant für %{time}
      scheduled_msg: Ankündigung ist zur Veröffentlichung vorgemerkt!
      title: Ankündigungen
      unpublish: Veröffentlichung rückgängig machen
      unpublished_msg: Ankündigung erfolgreich unveröffentlicht!
      updated_msg: Ankündigung erfolgreich aktualisiert!
    critical_update_pending: Kritisches Update ausstehend
    custom_emojis:
      assign_category: Kategorie zuweisen
      by_domain: Domain
      copied_msg: Lokale Kopie des Emojis erfolgreich erstellt
      copy: Kopieren
      copy_failed_msg: Es konnte keine lokale Kopie dieses Emojis auf diesem Server erstellt werden
      create_new_category: Neue Kategorie erstellen
      created_msg: Emoji erfolgreich erstellt!
      delete: Löschen
      destroyed_msg: Emoji erfolgreich gelöscht!
      disable: Deaktivieren
      disabled: Deaktiviert
      disabled_msg: Dieses Emoji wurde erfolgreich deaktiviert
      emoji: Emoji
      enable: Aktivieren
      enabled: Aktiviert
      enabled_msg: Dieses Emoji wurde erfolgreich aktiviert
      image_hint: PNG oder GIF bis %{size}
      list: Anzeigen
      listed: Sichtbar
      new:
        title: Eigenes Emoji hinzufügen
      no_emoji_selected: Keine Emojis wurden bearbeitet, da keine ausgewählt wurden
      not_permitted: Du bist für die Durchführung dieses Vorgangs nicht berechtigt
      overwrite: Überschreiben
      shortcode: Shortcode
      shortcode_hint: Mindestens 2 Zeichen, nur Buchstaben, Ziffern und Unterstriche
      title: Eigene Emojis
      uncategorized: Unkategorisiert
      unlist: Nicht anzeigen
      unlisted: Nicht sichtbar
      update_failed_msg: Konnte dieses Emoji nicht bearbeiten
      updated_msg: Emoji erfolgreich bearbeitet!
      upload: Hochladen
    dashboard:
      active_users: aktive Profile
      interactions: Interaktionen
      media_storage: Medien
      new_users: neue Profile
      opened_reports: eingereichte Meldungen
      pending_appeals_html:
        one: "<strong>%{count}</strong> ausstehender Einspruch"
        other: "<strong>%{count}</strong> ausstehende Einsprüche"
      pending_reports_html:
        one: "<strong>%{count}</strong> offene Meldung"
        other: "<strong>%{count}</strong> offene Meldungen"
      pending_tags_html:
        one: "<strong>%{count}</strong> ungeprüfter Hashtag"
        other: "<strong>%{count}</strong> ungeprüfte Hashtags"
      pending_users_html:
        one: "<strong>%{count}</strong> unerledigte*r Benutzer*in"
        other: "<strong>%{count}</strong> unerledigte Benutzer*innen"
      resolved_reports: geklärte Meldungen
      software: Programme
      sources: Registrierungsort
      space: Speicherplatz
      title: Dashboard
      top_languages: Häufigste Sprachen
      top_servers: Aktivste Server
      website: Website
    disputes:
      appeals:
        empty: Keine Einsprüche gefunden.
        title: Einsprüche
    domain_allows:
      add_new: Föderation mit Domain erlauben
      created_msg: Domain wurde erfolgreich zur Whitelist hinzugefügt
      destroyed_msg: Domain wurde von der Föderation ausgeschlossen
      export: Exportieren
      import: Importieren
      undo: Von der Föderation ausschließen
    domain_blocks:
      add_new: Neue Domain einschränken
      confirm_suspension:
        cancel: Abbrechen
        confirm: Sperren
        permanent_action: Das Aufheben der Sperre wird keine Daten oder Beziehungen wiederherstellen.
        preamble_html: Du bist dabei, <strong>%{domain}</strong> und alle Subdomains zu sperren.
        remove_all_data: Alle Inhalte, Medien und Profildaten werden für die Konten dieser Domain von deinem Server entfernt.
        stop_communication: Dein Server wird nicht länger mit diesen Servern kommunizieren.
        title: Sperre für Domain %{domain} bestätigen
        undo_relationships: Jede Follower-Beziehung, die zwischen deinem und deren Server besteht, wird aufgelöst.
      created_msg: Die Domain ist jetzt gesperrt bzw. eingeschränkt
      destroyed_msg: Die Einschränkungen zu dieser Domain wurde entfernt
      domain: Domain
      edit: Einschränkungen bearbeiten
      existing_domain_block: Du hast %{name} bereits stärker eingeschränkt.
      existing_domain_block_html: Du hast bereits strengere Beschränkungen für die Domain %{name} verhängt. Du musst diese erst <a href="%{unblock_url}">aufheben</a>.
      export: Exportieren
      import: Importieren
      new:
        create: Server einschränken
        hint: Die Einschränkung einer Domain wird nicht verhindern, dass Konteneinträge in der Datenbank erstellt werden. Es werden aber alle Moderationsmethoden rückwirkend und automatisch auf diese Konten angewendet.
        severity:
          desc_html: "<strong>Stummschalten</strong> wird Beiträge von Konten unter dieser Domain für alle unsichtbar machen, die den Konten nicht folgen. <strong>Sperren</strong> wird alle Inhalte, Medien und Profildaten für die Konten dieser Domain von deinem Server entfernen. Verwende <strong>Kein</strong>, wenn du nur Medieninhalte ablehnen möchtest."
          noop: Kein
          silence: Stummschaltung
          suspend: Sperren
        title: Neue Domain einschränken
      no_domain_block_selected: Keine Domains gesperrt, weil keine ausgewählt wurde(n)
      not_permitted: Du bist nicht berechtigt, diese Aktion durchzuführen
      obfuscate: Domain-Name verschleiern
      obfuscate_hint: Den Domain-Namen öffentlich nur teilweise bekannt geben, sofern die Liste der Domain-Beschränkungen aktiviert ist
      private_comment: Interne bzw. nicht-öffentliche Notiz
      private_comment_hint: Kommentar zu dieser Domain-Beschränkung für die interne Nutzung durch die Moderator*innen.
      public_comment: Öffentliche Notiz
      public_comment_hint: Öffentlicher Hinweis zu dieser Domain-Beschränkung, sofern das Veröffentlichen von Sperrlisten grundsätzlich aktiviert ist.
      reject_media: Mediendateien ablehnen
      reject_media_hint: Entfernt lokal gespeicherte Mediendateien und verhindert deren künftiges Herunterladen. Für Sperren irrelevant
      reject_reports: Meldungen ablehnen
      reject_reports_hint: Alle Meldungen von dieser Domain ignorieren. Irrelevant für Sperrungen.
      undo: Einschränkungen aufheben
      view: Domain-Sperre ansehen
    email_domain_blocks:
      add_new: Neue hinzufügen
      attempts_over_week:
        one: "%{count} Registrierungsversuch in der vergangenen Woche"
        other: "%{count} Registrierungsversuche in der vergangenen Woche"
      created_msg: E-Mail-Domain erfolgreich gesperrt
      delete: Entfernen
      dns:
        types:
          mx: MX-RR-Eintrag
      domain: Domain
      new:
        create: E-Mail-Domain hinzufügen
        resolve: Domain auflösen
        title: Neue E-Mail-Domain sperren
      no_email_domain_block_selected: Keine E-Mail-Domain-Sperren wurden geändert, da keine ausgewählt wurden
      not_permitted: Nicht gestattet
      resolved_dns_records_hint_html: Der Domain-Name wird an die folgenden MX-Domains aufgelöst, die letztendlich für die Annahme von E-Mails zuständig sind. Das Sperren einer MX-Domain sperrt Anmeldungen aller E-Mail-Adressen, die dieselbe MX-Domain verwenden, auch wenn die sichtbare Domain anders lautet. <strong>Achte daher darauf, große E-Mail-Anbieter versehentlich nicht auszusperren.</strong>
      resolved_through_html: Durch %{domain} aufgelöst
      title: Gesperrte E-Mail-Domains
    export_domain_allows:
      new:
        title: Erlaubte Domains importieren
      no_file: Keine Datei ausgewählt
    export_domain_blocks:
      import:
        description_html: Du bist dabei, eine Liste von Domains zu importieren, die auf diesem Server gesperrt oder anderweitig eingeschränkt werden. Bitte überprüfe diese Liste sehr sorgfältig, insbesondere dann, wenn du sie nicht selbst erstellt hast.
        existing_relationships_warning: Vorhandene Follower-Beziehungen
        private_comment_description_html: 'Damit du später nachvollziehen kannst, woher die importierten Sperren stammen, werden sie mit diesem privaten Kommentar erstellt: <q>%{comment}</q>'
        private_comment_template: Importiert von %{source} am %{date}
        title: Domains importieren
      invalid_domain_block: 'Ein oder mehrere Domainsperren wurden wegen folgenden Fehler(n) übersprungen: %{error}'
      new:
        title: Domains importieren
      no_file: Keine Datei ausgewählt
    follow_recommendations:
      description_html: "<strong>Follower-Empfehlungen helfen neuen Nutzer*innen, interessante Inhalte schnell zu finden</strong>. Wenn ein*e Nutzer*in noch nicht genug mit anderen interagiert hat, um personalisierte Follower-Empfehlungen zu erhalten, werden stattdessen diese Profile vorgeschlagen. Sie werden täglich, basierend auf einer Mischung aus am meisten interagierenden Konten und jenen mit den meisten Followern für eine bestimmte Sprache neu berechnet."
      language: Für Sprache
      status: Status
      suppress: Folgeempfehlung unterbinden
      suppressed: Unterdrückt
      title: Folgeempfehlungen
      unsuppress: Folgeempfehlung nicht mehr unterbinden
    instances:
      availability:
        description_html:
          one: Wenn die Zustellung an die Domain <strong>%{count} Tag</strong> lang erfolglos bleibt, werden keine weiteren Zustellversuche unternommen, bis eine Zustellung <em>von</em> der Domain empfangen wird.
          other: Wenn die Zustellung an die Domain an <strong>%{count} unterschiedlichen Tagen</strong> erfolglos bleibt, werden keine weiteren Zustellversuche unternommen, bis eine Zustellung <em>von</em> der Domain empfangen wird.
        failure_threshold_reached: Grenzwert von Fehlschlägen am %{date} überschritten.
        failures_recorded:
          one: Fehlgeschlagener Versuch an %{count} Tag.
          other: Fehlgeschlagene Versuche an %{count} unterschiedlichen Tagen.
        no_failures_recorded: Keine Fehler bei der Aufzeichnung.
        title: Verfügbarkeit
        warning: Der letzte Versuch, sich mit diesem Server zu verbinden, war nicht erfolgreich
      back_to_all: Alle
      back_to_limited: Stummgeschaltet
      back_to_warning: Warnung
      by_domain: Domain
      confirm_purge: Möchtest du die Daten von dieser Domain wirklich dauerhaft löschen?
      content_policies:
        comment: Interne Notiz
        description_html: Du kannst Inhaltsrichtlinien definieren, die auf alle Konten dieser Domain und einer ihrer Subdomains angewendet werden.
        limited_federation_mode_description_html: Du kannst wählen, ob du eine Föderation mit dieser Domain gestattest.
        policies:
          reject_media: Medien ablehnen
          reject_reports: Meldungen ablehnen
          silence: Stummschaltung
          suspend: Gesperrt
        policy: Einschränkung
        reason: Öffentliche Begründung
        title: Inhaltsrichtlinien
      dashboard:
        instance_accounts_dimension: Meistgefolgte Konten
        instance_accounts_measure: deren Konten hier im Cache
        instance_followers_measure: eigene Follower dort
        instance_follows_measure: deren Follower hier
        instance_languages_dimension: Häufigste Sprachen
        instance_media_attachments_measure: deren Medien hier im Cache
        instance_reports_measure: Meldungen zu deren Konten
        instance_statuses_measure: deren Beiträge hier im Cache
      delivery:
        all: Alle
        clear: Zustellfehler löschen
        failing: Fehlerhaft
        restart: Zustellung neu starten
        stop: Zustellung beenden
        unavailable: Nicht verfügbar
      delivery_available: Zustellung funktioniert
      delivery_error_days: Tage der fehlerhaften Zustellung
      delivery_error_hint: Wenn eine Zustellung %{count} Tage lang nicht möglich ist, wird sie automatisch als unzustellbar markiert.
      destroyed_msg: Daten von %{domain} sind nun in der Warteschlange für die bevorstehende Löschung.
      empty: Keine Domains gefunden.
      known_accounts:
        one: "%{count} bekanntes Konto"
        other: "%{count} bekannte Konten"
      moderation:
        all: Alle
        limited: Eingeschränkt
        title: Server
      private_comment: Privater Kommentar
      public_comment: Öffentlicher Kommentar
      purge: Säubern
      purge_description_html: Wenn du glaubst, dass diese Domain endgültig offline ist, dann kannst du alle Kontodatensätze und zugehörigen Daten von diesem Server löschen. Das kann eine Weile dauern.
      title: Föderation
      total_blocked_by_us: Von uns gesperrt
      total_followed_by_them: Gefolgt von denen
      total_followed_by_us: Gefolgt von uns
      total_reported: Beschwerden über sie
      total_storage: Medieninhalte
      totals_time_period_hint_html: Die unten angezeigten Summen enthalten Daten für alle Zeiten.
    invites:
      deactivate_all: Alle deaktivieren
      filter:
        all: Alle
        available: Noch gültig
        expired: Abgelaufen
        title: Filter
      title: Einladungen
    ip_blocks:
      add_new: Regel erstellen
      created_msg: Neue IP-Regel erfolgreich hinzugefügt
      delete: Entfernen
      expires_in:
        '1209600': 2 Wochen
        '15778476': 6 Monate
        '2629746': 1 Monat
        '31556952': 1 Jahr
        '86400': 1 Tag
        '94670856': 3 Jahre
      new:
        title: Neue IP-Regel erstellen
      no_ip_block_selected: Keine IP-Regeln wurden geändert, weil keine ausgewählt wurde(n)
      title: IP-Regeln
    relationships:
      title: Beziehungen von %{acct}
    relays:
      add_new: Neues Relay hinzufügen
      delete: Entfernen
      description_html: Ein <strong>Föderierungsrelay</strong> ist ein vermittelnder Server, der eine große Anzahl öffentlicher Beiträge zwischen Servern, die das Relay abonnieren und zu ihm veröffentlichen, austauscht.<strong> Es kann kleinen und mittleren Servern dabei helfen, Inhalte des Fediverse zu entdecken</strong>, was andernfalls das manuelle Folgen anderer Leute auf externen Servern durch lokale Nutzer*innen erfordern würde.
      disable: Ausschalten
      disabled: Ausgeschaltet
      enable: Einschalten
      enable_hint: Sobald aktiviert, wird dein Server alle öffentlichen Beiträge dieses Relays abonnieren und alle öffentlichen Beiträge dieses Servers an dieses senden.
      enabled: Eingeschaltet
      inbox_url: Relay-URL
      pending: Warte auf Zustimmung des Relays
      save_and_enable: Speichern und aktivieren
      setup: Neues Relay verbinden
      signatures_not_enabled: Die Relays funktionieren nicht korrekt, wenn der abgesicherte Modus aktiviert oder die Föderation eingeschränkt ist
      status: Status
      title: Relays
    report_notes:
      created_msg: Notiz zur Meldung erfolgreich erstellt!
      destroyed_msg: Notiz zur Meldung erfolgreich entfernt!
    reports:
      account:
        notes:
          one: "%{count} Notiz"
          other: "%{count} Notizen"
      action_log: Protokoll
      action_taken_by: Maßnahme ergriffen von
      actions:
        delete_description_html: Der gemeldete Beitrag wird gelöscht und die ergriffene Maßnahme wird aufgezeichnet, um dir bei zukünftigen Verstößen des gleichen Kontos zu helfen.
        mark_as_sensitive_description_html: Die Medien in den gemeldeten Beiträgen werden mit einer Inhaltswarnung versehen und der Vorfall wird gesichert, um bei zukünftigen Verstößen desselben Kontos besser reagieren zu können.
        other_description_html: Weitere Optionen zur Steuerung des Kontoverhaltens und zur Anpassung der Kommunikation mit dem gemeldeten Konto.
        resolve_description_html: Es wird keine Maßnahme gegen das gemeldete Konto ergriffen und der Vorgang wird nicht aufgezeichnet – die Meldung wird hiermit geschlossen.
        silence_description_html: Das Konto wird nur für diejenigen sichtbar sein, die dem Konto bereits folgen oder es manuell suchen, was die Reichweite stark einschränkt. Kann jederzeit rückgängig gemacht werden. Alle Meldungen zu diesem Konto werden geschlossen.
        suspend_description_html: Das Konto und alle Inhalte werden unzugänglich und ggf. gelöscht. Eine Interaktion mit dem Konto wird unmöglich. Dies kann innerhalb von 30 Tagen rückgängig gemacht werden. Alle Meldungen zu diesem Konto werden geschlossen.
      actions_description_html: Entscheide, welche Maßnahmen du zum Klären dieser Meldung ergreifen möchtest. Wenn du eine Strafmaßnahme gegen das gemeldete Konto ergreifst, wird eine E-Mail-Benachrichtigung an dieses gesendet, außer wenn die <strong>Spam</strong>-Kategorie ausgewählt ist.
      actions_description_remote_html: Entscheide, welche Maßnahmen du zum Klären dieser Meldung ergreifen möchtest. Dies wirkt sich lediglich darauf aus, wie <strong>dein</strong> Server mit diesem externen Konto kommuniziert und dessen Inhalt handhabt.
      add_to_report: Meldung ergänzen
      are_you_sure: Bist du dir sicher?
      assign_to_self: Mir zuweisen
      assigned: Zugewiesene*r Moderator*in
      by_target_domain: Domain des gemeldeten Kontos
      cancel: Abbrechen
      category: Kategorie
      category_description_html: Der Grund, weshalb dieses Konto und/oder der Inhalt gemeldet worden ist, wird in der Kommunikation mit dem gemeldeten Konto erwähnt
      comment:
        none: Kein
      comment_description_html: "%{name} ergänzte die Meldung um folgende Hinweis:"
      confirm: Bestätigen
      confirm_action: Maßnahme gegen @%{acct} bestätigen
      created_at: Gemeldet
      delete_and_resolve: Beiträge löschen
      forwarded: Weitergeleitet
      forwarded_to: Weitergeleitet an %{domain}
      mark_as_resolved: Als geklärt markieren
      mark_as_sensitive: Mit einer Inhaltswarnung versehen
      mark_as_unresolved: Als ungeklärt markieren
      no_one_assigned: Niemand
      notes:
        create: Notiz hinzufügen
        create_and_resolve: Mit Notiz als geklärt markieren
        create_and_unresolve: Mit Notiz wieder öffnen
        delete: Löschen
        placeholder: Bitte beschreibe, welche Maßnahmen bzw. Sanktionen ergriffen worden sind, und führe alles auf, was es Erwähnenswertes zu diesem Profil zu berichten gibt …
        title: Notizen
      notes_description_html: Notiz an dich und andere Moderator*innen hinterlassen
      processed_msg: Meldung Nr. %{id} erfolgreich bearbeitet
      quick_actions_description_html: 'Führe eine schnelle Aktion aus oder scrolle nach unten, um gemeldete Inhalte zu sehen:'
      remote_user_placeholder: das externe Profil von %{instance}
      reopen: Meldung wieder eröffnen
      report: "%{id}. Meldung"
      reported_account: Gemeldetes Konto
      reported_by: Gemeldet von
      resolved: Geklärt
      resolved_msg: Meldung erfolgreich geklärt!
      skip_to_actions: Zur Maßnahme springen
      status: Status
      statuses: Gemeldeter Inhalt
      statuses_description_html: Beanstandete Inhalte werden in der Kommunikation mit dem gemeldeten Konto erwähnt
      summary:
        action_preambles:
          delete_html: 'Du bist dabei, einige Beiträge von <strong>@%{acct}</strong> zu <strong>entfernen</strong>. Dies wird:'
          mark_as_sensitive_html: 'Du bist dabei, einige Beiträge von <strong>@%{acct}</strong> mit einer <strong>Inhaltswarnung</strong> zu <strong>versehen</strong>. Dies wird:'
          silence_html: 'Du bist dabei, das Konto von <strong>@%{acct}</strong> <strong>einzuschränken</strong>. Dies wird:'
          suspend_html: 'Du bist dabei, das Konto von <strong>@%{acct}</strong> zu <strong>sperren</strong>. Dies wird:'
        actions:
          delete_html: Die beanstandeten Beiträge entfernen
          mark_as_sensitive_html: Medien der beanstandeten Beiträge mit einer Inhaltswarnung versehen
          silence_html: Schränkt die Reichweite von <strong>@%{acct}</strong> stark ein, indem das Profil und dessen Inhalte nur für Personen sichtbar sind, die dem Profil bereits folgen oder es manuell aufrufen
          suspend_html: "<strong>@%{acct}</strong> sperren, sodass das Profil und dessen Inhalte nicht mehr zugänglich sind und keine Interaktion mehr möglich ist"
        close_report: Meldung Nr. %{id} als geklärt markieren
        close_reports_html: "<strong>Alle</strong> Meldungen gegen <strong>@%{acct}</strong> als geklärt markieren"
        delete_data_html: Das Profil und die Inhalte von <strong>@%{acct}</strong> in 30 Tagen löschen, es sei denn, das Konto wird in der Zwischenzeit entsperrt
        preview_preamble_html: "<strong>@%{acct}</strong> wird eine Warnung mit folgenden Inhalten erhalten:"
        record_strike_html: Einen Verstoß gegen <strong>@%{acct}</strong> vermerken, um bei zukünftigen Verstößen desselben Kontos besser reagieren zu können
        send_email_html: "<strong>@%{acct}</strong> eine Warnung per E-Mail senden"
        warning_placeholder: "(Optional) Zusätzliche Begründung für die Moderationsaktion."
      target_origin: Domain des gemeldeten Kontos
      title: Meldungen
      unassign: Zuweisung aufheben
      unknown_action_msg: 'Unbekannte Aktion: %{action}'
      unresolved: Ungeklärt
      updated_at: Aktualisiert
      view_profile: Profil anzeigen
    roles:
      add_new: Rolle hinzufügen
      assigned_users:
        one: "%{count} Konto"
        other: "%{count} Konten"
      categories:
        administration: Administration
        devops: DevOps
        invites: Einladungen
        moderation: Moderation
        special: Besonderheit
      delete: Entfernen
      description_html: Mit <strong>Rollen</strong> kannst du die Funktionen und Bereiche von Mastodon anpassen, auf die deine Benutzer*innen zugreifen können.
      edit: Rolle „%{name}“ bearbeiten
      everyone: Standard
      everyone_full_description_html: Das ist die <strong>Basis-Rolle</strong>, die für <strong>alle Benutzer*innen</strong> gilt – auch für diejenigen ohne zugewiesene Rolle. Alle anderen Rollen erben Berechtigungen davon.
      permissions_count:
        one: "%{count} Berechtigung"
        other: "%{count} Berechtigungen"
      privileges:
        administrator: Administrator*in
        administrator_description: Benutzer*innen mit dieser Berechtigung werden alle Beschränkungen umgehen
        delete_user_data: Kontodaten löschen
        delete_user_data_description: Erlaubt Benutzer*innen, die Daten anderer Benutzer*innen sofort zu löschen
        invite_users: Leute einladen
        invite_users_description: Erlaubt bereits registrierten Benutzer*innen, neue Leute zum Server einzuladen
        manage_announcements: Ankündigungen verwalten
        manage_announcements_description: Erlaubt Profilen, Ankündigungen auf dem Server zu verwalten
        manage_appeals: Einsprüche verwalten
        manage_appeals_description: Erlaubt es Benutzer*innen, Entscheidungen der Moderator*innen zu widersprechen
        manage_blocks: Sperrungen verwalten
        manage_blocks_description: Erlaubt Benutzer*innen das Sperren von E-Mail-Providern und IP-Adressen
        manage_custom_emojis: Eigene Emojis verwalten
        manage_custom_emojis_description: Erlaubt es Benutzer*innen, eigene Emojis auf dem Server zu verwalten
        manage_federation: Föderation verwalten
        manage_federation_description: Erlaubt Benutzer*innen, Domains anderer Mastodon-Server zu sperren oder zuzulassen – und die Zustellbarkeit zu steuern
        manage_invites: Einladungen verwalten
        manage_invites_description: Erlaubt es Benutzer*innen, Einladungslinks zu durchsuchen und zu deaktivieren
        manage_reports: Meldungen verwalten
        manage_reports_description: Erlaubt es Benutzer*innen, Meldungen zu überprüfen und Vorfälle zu moderieren
        manage_roles: Rollen verwalten
        manage_roles_description: Erlaubt es Benutzer*innen, Rollen, die sich unterhalb der eigenen Rolle befinden, zu verwalten und zuzuweisen
        manage_rules: Serverregeln verwalten
        manage_rules_description: Erlaubt es Benutzer*innen, Serverregeln zu ändern
        manage_settings: Einstellungen verwalten
        manage_settings_description: Erlaubt Nutzer*innen, Einstellungen dieses Servers zu ändern
        manage_taxonomies: Hashtags verwalten
        manage_taxonomies_description: Ermöglicht Benutzer*innen, die Trends zu überprüfen und die Hashtag-Einstellungen zu aktualisieren
        manage_user_access: Kontozugriff verwalten
        manage_user_access_description: Erlaubt es Benutzer*innen, die Zwei-Faktor-Authentisierung (2FA) anderer zu deaktivieren, ihre E-Mail-Adresse zu ändern und ihr Passwort zurückzusetzen
        manage_users: Konten verwalten
        manage_users_description: Erlaubt es Benutzer*innen, die Details anderer Profile einzusehen und diese Accounts zu moderieren
        manage_webhooks: Webhooks verwalten
        manage_webhooks_description: Erlaubt es Benutzer*innen, Webhooks für administrative Vorkommnisse einzurichten
        view_audit_log: Audit-Log anzeigen
        view_audit_log_description: Erlaubt es Benutzer*innen, den Verlauf der administrativen Handlungen auf diesem Server einzusehen
        view_dashboard: Dashboard anzeigen
        view_dashboard_description: Gewährt Benutzer*innen den Zugriff auf das Dashboard und verschiedene Metriken
        view_devops: DevOps
        view_devops_description: Erlaubt es Benutzer*innen, auf die Sidekiq- und pgHero-Dashboards zuzugreifen
      title: Rollen
    rules:
      add_new: Regel hinzufügen
      delete: Löschen
      description_html: Während die meisten behaupten, die Nutzungsbedingungen tatsächlich gelesen zu haben, bekommen viele sie erst nach einem Problem mit. <strong>Vereinfache und reduziere daher die Serverregeln mit Stichpunkten.</strong> Versuche dabei, die einzelnen Vorgaben kurz und einfach zu halten, aber vermeide, sie in viele verschiedene Elemente aufzuteilen.
      edit: Regel bearbeiten
      empty: Es wurden bisher keine Serverregeln definiert.
      title: Serverregeln
    settings:
      about:
        manage_rules: Serverregeln verwalten
        preamble: Schildere ausführlich, wie dein Server betrieben, moderiert und finanziert wird.
        rules_hint: Es gibt einen eigenen Bereich für Regeln, die deine Benutzer*innen einhalten müssen.
        title: Über
      appearance:
        preamble: Passe das Webinterface von Mastodon an.
        title: Design
      branding:
        preamble: Das Branding deines Servers unterscheidet ihn von anderen Servern im Netzwerk. Diese Informationen können in einer Vielzahl von Umgebungen angezeigt werden, z. B. in der Weboberfläche von Mastodon, in nativen Anwendungen, in Linkvorschauen auf anderen Websites und in Messaging-Apps und so weiter. Aus diesem Grund ist es am besten, diese Informationen klar, kurz und prägnant zu halten.
        title: Branding
      captcha_enabled:
        desc_html: Dies beruht auf externen Skripten von hCaptcha, die ein Sicherheits- und Datenschutzproblem darstellen könnten. Darüber hinaus <strong>kann das den Registrierungsprozess für manche Menschen (insbesondere für Menschen mit Behinderung) erheblich erschweren</strong>. Aus diesen Gründen solltest du alternative Maßnahmen wie Zulassungs- oder Einladungs-basierte Registrierungen in Erwägung ziehen.
        title: Neue Nutzer*innen müssen ein CAPTCHA lösen, um das Konto zu bestätigen
      content_retention:
        preamble: Lege fest, wie lange Inhalte von Nutzer*innen auf deinem Mastodon-Server gespeichert bleiben.
        title: Aufbewahrung von Inhalten
      default_noindex:
        desc_html: Betrifft alle Profile, die diese Einstellung bei sich nicht geändert haben
        title: Profile standardmäßig von der Suchmaschinen-Indizierung ausnehmen
      discovery:
        follow_recommendations: Follower-Empfehlungen
        preamble: Das Auffinden interessanter Inhalte ist wichtig, um neue Nutzer einzubinden, die Mastodon noch nicht kennen. Bestimme, wie verschiedene Suchfunktionen auf deinem Server funktionieren.
        profile_directory: Profilverzeichnis
        public_timelines: Öffentliche Timeline
        publish_discovered_servers: Entdeckte Server offenlegen
        publish_statistics: Statistiken veröffentlichen
        title: Entdecken
        trends: Trends
      domain_blocks:
        all: Allen
        disabled: Niemandem
        users: Für angemeldete lokale Benutzer*innen
      registrations:
        preamble: Lege fest, wer auf deinem Server ein Konto erstellen darf.
        title: Registrierungen
      registrations_mode:
        modes:
          approved: Registrierung muss genehmigt werden
          none: Niemand darf sich registrieren
          open: Alle können sich registrieren
      security:
        authorized_fetch: Authentisierung von föderierten Servern erforderlich machen
        authorized_fetch_hint: Das Anfordern einer Authentisierung von föderierten Servern ermöglicht ein strengeres Durchsetzen von Sperren sowohl auf Ebene der Benutzer*innen als auch des Servers. Allerdings ist das mit Leistungseinbußen verbunden, reduziert die Reichweite deiner Antworten und kann zu Kompatibilitätsproblemen mit einigen föderierten Diensten führen. Darüber hinaus wird das Abrufen deiner öffentlichen Beiträge und Konten durch spezialisierte Akteur*innen nicht verhindert.
        authorized_fetch_overridden_hint: Diese Einstellung wird derzeit von einer Umgebungsvariable überschrieben und kann daher nicht geändert werden.
        federation_authentication: Authentisierung von föderierten Servern durchsetzen
      title: Servereinstellungen
    site_uploads:
      delete: Hochgeladene Datei löschen
      destroyed_msg: Upload erfolgreich gelöscht!
    software_updates:
      critical_update: Kritisch — bitte zügig aktualisieren
      description: Es wird empfohlen, deine Mastodon-Installation auf dem aktuellen Stand zu halten, um von den neuesten Fehlerbehebungen und Funktionen zu profitieren. Darüber hinaus ist es wichtig, Mastodon zeitnah zu aktualisieren, um Sicherheitslücken zu schließen. Aus diesen Gründen prüft Mastodon alle 30 Minuten auf Updates und du wirst entsprechend deiner Einstellungen per E-Mail informiert.
      documentation_link: Mehr erfahren
      release_notes: Versionshinweise
      title: Verfügbare Updates
      type: Art
      types:
        major: Hauptversion
        minor: Nebenversion
        patch: Revision — Fehlerbehebungen und einfach zu implementierende Änderungen
      version: Version
    statuses:
      account: Autor*in
      application: Anwendung
      back_to_account: Zurück zum Konto
      back_to_report: Zurück zur Seite mit den Meldungen
      batch:
        remove_from_report: Von der Meldung entfernen
        report: Meldung
      deleted: Gelöscht
      favourites: Favoriten
      history: Versionsverlauf
      in_reply_to: Antwortet auf
      language: Sprache
      media:
        title: Medien
      metadata: Metadaten
      no_status_selected: Keine Beiträge wurden geändert, weil keine ausgewählt wurden
      open: Beitrag öffnen
      original_status: Ursprünglicher Beitrag
      reblogs: Geteilte Beiträge
      status_changed: Beitrag bearbeitet
      title: Beiträge des Kontos
      trending: Trends
      visibility: Sichtbarkeit
      with_media: Mit Medien
    strikes:
      actions:
        delete_statuses: "%{name} entfernte die Beiträge von %{target}"
        disable: "%{name} fror das Konto von %{target} ein"
        mark_statuses_as_sensitive: "%{name} hat die Beiträge von %{target} mit einer Inhaltswarnung versehen"
        none: "%{name} hat eine Warnung an %{target} gesendet"
        sensitive: "%{name} versah das Konto von %{target} mit einer Inhaltswarnung"
        silence: "%{name} schaltete das Konto von %{target} stumm"
        suspend: "%{name} sperrte das Konto von %{target}"
      appeal_approved: Einspruch angenommen
      appeal_pending: Einspruch ausstehend
      appeal_rejected: Einspruch abgelehnt
    system_checks:
      database_schema_check:
        message_html: Es gibt ausstehende Datenbankmigrationen. Bitte führe sie aus, um sicherzustellen, dass sich die Anwendung wie erwartet verhält
      elasticsearch_health_red:
        message_html: Elasticsearch-Cluster ist fehlerhaft (roter Status) – Suchfunktionen sind nicht verfügbar
      elasticsearch_health_yellow:
        message_html: Elasticsearch-Cluster ist fehlerhaft (gelber Status) – du solltest den Grund dafür untersuchen
      elasticsearch_index_mismatch:
        message_html: 'Elasticsearch-Index-Mappings sind veraltet. Bitte führe Folgendes aus: <code>tootctl search deploy --only=%{value}</code>'
      elasticsearch_preset:
        action: Dokumentation ansehen
        message_html: Elasticsearch-Cluster besitzt mehr als einen Knoten, aber Mastodon ist nicht für die Verwendung dieser Knoten konfiguriert.
      elasticsearch_preset_single_node:
        action: Dokumentation ansehen
        message_html: Elasticsearch-Cluster besitzt nur einen Knoten. <code>ES_PRESET</code> sollte auf <code>single_node_cluster</code> gesetzt werden.
      elasticsearch_reset_chewy:
        message_html: 'Elasticsearch-Systemindex ist aufgrund einer Einstellungsänderung veraltet. Bitte führe Folgendes zum Aktualisieren aus: <code>tootctl search deploy --reset-chewy</code>'
      elasticsearch_running_check:
        message_html: Verbindung mit Elasticsearch konnte nicht hergestellt werden. Bitte prüfe, ob Elasticsearch läuft, oder deaktiviere die Volltextsuche
      elasticsearch_version_check:
        message_html: 'Inkompatible Elasticsearch-Version: %{value}'
        version_comparison: Elasticsearch %{running_version} läuft, aber %{required_version} wird benötigt
      rules_check:
        action: Serverregeln verwalten
        message_html: Du hast keine Serverregeln festgelegt.
      sidekiq_process_check:
        message_html: Kein Sidekiq-Prozess läuft für die %{value} Warteschlange(n). Bitte überprüfe deine Sidekiq-Konfiguration
      software_version_critical_check:
        action: Verfügbare Updates ansehen
        message_html: Ein kritisches Mastodon-Update ist verfügbar – bitte aktualisiere so schnell wie möglich.
      software_version_patch_check:
        action: Verfügbare Updates ansehen
        message_html: Ein Mastodon-Update für Fehlerbehebungen ist verfügbar.
      upload_check_privacy_error:
        action: Für weitere Informationen hier klicken
        message_html: "<strong>Die Konfiguration deines Servers ist fehlerhaft. Die Privatsphäre deiner Benutzer*innen ist gefährdet.</strong>"
      upload_check_privacy_error_object_storage:
        action: Für weitere Informationen hier klicken
        message_html: "<strong>Die Konfiguration deines Objektspeichers ist fehlerhaft. Die Privatsphäre deiner Benutzer*innen ist gefährdet.</strong>"
    tags:
      review: Prüfstatus
      updated_msg: Hashtag-Einstellungen erfolgreich aktualisiert
    title: Administration
    trends:
      allow: Erlauben
      approved: Freigegeben
      disallow: Verbieten
      links:
        allow: Link erlauben
        allow_provider: Herausgeber*in erlauben
        description_html: Dies sind Links, die derzeit von zahlreichen Konten geteilt werden und die deinem Server aufgefallen sind. Die Benutzer*innen können darüber herausfinden, was in der Welt vor sich geht. Die Links werden allerdings erst dann öffentlich vorgeschlagen, wenn du die Herausgeber*innen genehmigt hast. Du kannst alternativ aber auch nur einzelne URLs zulassen oder ablehnen.
        disallow: Link verbieten
        disallow_provider: Herausgeber*in verbieten
        no_link_selected: Keine Links wurden geändert, da keine ausgewählt wurden
        publishers:
          no_publisher_selected: Keine Herausgeber*innen wurden geändert, da keine ausgewählt wurden
        shared_by_over_week:
          one: In den vergangenen 7 Tagen von einem Profil geteilt
          other: In den vergangenen 7 Tagen von %{count} Profilen geteilt
        title: Angesagte Links
        usage_comparison: Heute %{today}-mal und gestern %{yesterday}-mal geteilt
      not_allowed_to_trend: Darf nicht trenden
      only_allowed: Nur Genehmigte
      pending_review: Überprüfung ausstehend
      preview_card_providers:
        allowed: Links von diesem/dieser Herausgeber*in können im Trend liegen
        description_html: Dies sind Domains, von denen Links oft auf deinem Server geteilt werden. Links werden nicht öffentlich trenden, es sei denn, die Domain des Links wird genehmigt. Deine Zustimmung (oder Ablehnung) erstreckt sich auf Subdomains.
        rejected: Links von diesem/dieser Herausgeber*in werden nicht im Trend liegen
        title: Herausgeber
      rejected: Abgelehnt
      statuses:
        allow: Beitrag erlauben
        allow_account: Profil erlauben
        description_html: Dies sind Beiträge, von denen dein Server weiß, dass sie derzeit viel geteilt und favorisiert werden. Dies kann neuen und wiederkehrenden Personen helfen, weitere Profile zu finden, denen sie folgen können. Die Beiträge werden erst dann öffentlich angezeigt, wenn du die Person genehmigst und sie es zulässt, dass ihr Profil anderen vorgeschlagen wird. Du kannst auch einzelne Beiträge zulassen oder ablehnen.
        disallow: Beitrag verbieten
        disallow_account: Profil verweigern
        no_status_selected: Die im Trend liegenden Beiträge wurden nicht geändert, da keine ausgewählt wurden
        not_discoverable: Autor*in hat sich dafür entschieden, nicht entdeckt zu werden
        shared_by:
          one: Einmal geteilt oder favorisiert
          other: "%{friendly_count}-mal geteilt oder favorisiert"
        title: Angesagte Beiträge
      tags:
        current_score: 'Aktueller Score: %{score}'
        dashboard:
          tag_accounts_measure: Profile
          tag_languages_dimension: Häufigste Sprachen
          tag_servers_dimension: Aktivste Server
          tag_servers_measure: Server
          tag_uses_measure: insgesamt
        description_html: Diese Hashtags werden derzeit in vielen Beiträgen verwendet, die dein Server sieht. Dies kann deinen Nutzer*innen helfen, herauszufinden, worüber die Leute im Moment am meisten schreiben. Hashtags werden erst dann öffentlich angezeigt, wenn du sie genehmigst.
        listable: Kann vorgeschlagen werden
        no_tag_selected: Keine Hashtags wurden geändert, da keine ausgewählt wurden
        not_listable: Wird nicht vorgeschlagen
        not_trendable: Wird in den Trends nicht angezeigt
        not_usable: Kann nicht verwendet werden
        peaked_on_and_decaying: In den Trends am %{date}, jetzt absteigend
        title: Angesagte Hashtags
        trendable: Darf in den Trends erscheinen
        trending_rank: Platz %{rank}
        usable: Darf verwendet werden
        usage_comparison: Heute %{today}-mal und gestern %{yesterday}-mal verwendet
        used_by_over_week:
          one: In den vergangenen 7 Tagen von einem Profil verwendet
          other: In den vergangenen 7 Tagen von %{count} Profilen verwendet
      title: Trends
      trending: Angesagt
    warning_presets:
      add_new: Neu hinzufügen
      delete: Löschen
      edit_preset: Warnvorlage bearbeiten
      empty: Du hast noch keine Warnvorlagen hinzugefügt.
      title: Warnvorlagen verwalten
    webhooks:
      add_new: Endpunkt hinzufügen
      delete: Löschen
      description_html: Ein <strong>Webhook</strong> ermöglicht Mastodon, <strong>Echtzeitbenachrichtigungen</strong> über ausgewählte Ereignisse an deine eigene Anwendung zu senden, damit deine Anwendung <strong>automatisch Reaktionen auslösen kann</strong>.
      disable: Deaktivieren
      disabled: Deaktiviert
      edit: Endpunkt bearbeiten
      empty: Du hast noch keine Webhook-Endpunkte konfiguriert.
      enable: Aktivieren
      enabled: Aktiv
      enabled_events:
        one: 1 aktiviertes Ereignis
        other: "%{count} aktivierte Ereignisse"
      events: Ereignisse
      new: Neuer Webhook
      rotate_secret: Geheimen Schlüssel rotieren
      secret: Signaturgeheimnis
      status: Status
      title: Webhooks
      webhook: Webhook
  admin_mailer:
    new_appeal:
      actions:
        delete_statuses: das Löschen der Beiträge
        disable: das Einfrieren der Konten
        mark_statuses_as_sensitive: um die Beiträge des Profils mit einer Inhaltswarnung zu versehen
        none: eine Warnung
        sensitive: das Markieren des Kontos mit einer Inhaltswarnung
        silence: das Beschränken des Kontos
        suspend: um deren Konto zu sperren
      body: "%{target} erhebt Einspruch gegen eine Moderationsentscheidung von %{action_taken_by} vom %{date} (%{type}). Folgendes wurde geschrieben:"
      next_steps: Du kannst dem Einspruch zustimmen, um die Moderationsentscheidung rückgängig zu machen, oder ihn ignorieren.
      subject: "%{username} hat Einspruch gegen eine Moderationsentscheidung auf %{instance} erhoben"
    new_critical_software_updates:
      body: Kritische Updates wurden für Mastodon veröffentlicht – du solltest so schnell wie möglich aktualisieren!
      subject: Kritische Mastodon-Updates sind für %{instance} verfügbar!
    new_pending_account:
      body: Die Details von diesem neuem Konto sind unten. Du kannst die Anfrage akzeptieren oder ablehnen.
      subject: Neues Konto zur Überprüfung auf %{instance} verfügbar (%{username})
    new_report:
      body: "%{reporter} hat %{target} gemeldet"
      body_remote: Jemand von %{domain} hat %{target} gemeldet
      subject: Neue Meldung auf %{instance} (Nr. %{id})
    new_software_updates:
      body: Neue Mastodon-Versionen wurden veröffentlicht – du solltest aktualisieren!
      subject: Neue Mastodon-Versionen sind für %{instance} verfügbar!
    new_trends:
      body: 'Die folgenden Einträge müssen überprüft werden, bevor sie öffentlich angezeigt werden können:'
      new_trending_links:
        title: Angesagte Links
      new_trending_statuses:
        title: Angesagte Beiträge
      new_trending_tags:
        no_approved_tags: Es gibt keine genehmigten Hashtags, die gerade im Trend liegen.
        requirements: 'Jeder dieser Kandidaten könnte den #%{rank} genehmigten angesagten Hashtag übertreffen, der derzeit #%{lowest_tag_name} mit einer Punktzahl von %{lowest_tag_score} ist.'
        title: Angesagte Hashtags
      subject: Neue Trends zur Überprüfung auf %{instance}
  aliases:
    add_new: Alias erstellen
    created_msg: Neuer Alias erfolgreich erstellt. Du kannst nun den Umzug vom alten zum neuen Konto starten.
    deleted_msg: Der Alias wurde erfolgreich entfernt. Aus jenem Konto zu diesem zu verschieben, ist nicht mehr möglich.
    empty: Du hast keine Aliasse.
    hint_html: Wenn du von einem anderen Konto auf dieses umziehen möchtest, dann kannst du hier einen Alias erstellen, der erforderlich ist, um deine Follower vom alten Konto auf dieses zu migrieren. Diese Aktion ist <strong>harmlos und wi­der­ruf­lich</strong>. <strong>Der Kontoumzug wird vom alten Konto aus eingeleitet</strong>.
    remove: Alle Aliasse aufheben
  appearance:
    advanced_web_interface: Erweitertes Webinterface
    advanced_web_interface_hint: Wenn du mehr aus deiner Bildschirmbreite herausholen möchtest, kannst du mit dem erweiterten Webinterface weitere Spalten hinzufügen und dadurch mehr Informationen auf einmal sehen, z. B. deine Startseite, die Benachrichtigungen, die föderierte Timeline sowie beliebig viele deiner Listen und Hashtags.
    animations_and_accessibility: Animationen und Barrierefreiheit
    confirmation_dialogs: Bestätigungsdialoge
    discovery: Entdecken
    localization:
      body: Mastodon wird von Freiwilligen übersetzt.
      guide_link: https://de.crowdin.com/project/mastodon/de
      guide_link_text: Alle können mitmachen und etwas dazu beitragen.
    sensitive_content: Inhaltswarnung
  application_mailer:
    notification_preferences: E-Mail-Einstellungen ändern
    salutation: "%{name},"
    settings: 'E-Mail-Einstellungen ändern: %{link}'
    unsubscribe: Abbestellen
    view: 'Hier überprüfen:'
    view_profile: Profil anzeigen
    view_status: Beitrag anschauen
  applications:
    created: Anwendung erfolgreich erstellt
    destroyed: Anwendung erfolgreich gelöscht
    logout: Abmelden
    regenerate_token: Zugriffstoken neu erstellen
    token_regenerated: Zugriffstoken erfolgreich neu erstellt
    warning: Sei mit diesen Daten sehr vorsichtig. Teile sie mit niemandem!
    your_token: Dein Zugriffstoken
  auth:
    apply_for_account: Konto beantragen
    captcha_confirmation:
      help_html: Falls du Probleme beim Lösen des CAPTCHA hast, dann kannst uns über %{email} kontaktieren und wir werden versuchen, dir zu helfen.
      hint_html: Fast geschafft! Wir müssen uns vergewissern, dass du ein Mensch bist (damit wir Spam verhindern können!). Bitte löse das CAPTCHA und klicke auf „Weiter“.
      title: Sicherheitsüberprüfung
    confirmations:
      wrong_email_hint: Sollte diese E-Mail-Adresse nicht korrekt sein, kannst du sie in den Kontoeinstellungen ändern.
    delete_account: Konto löschen
    delete_account_html: Falls du dein Konto endgültig löschen möchtest, kannst du das <a href="%{path}">hier vornehmen</a>. Du musst dies zusätzlich bestätigen.
    description:
      prefix_invited_by_user: "@%{name} lädt dich ein, diesem Mastodon-Server beizutreten!"
      prefix_sign_up: Registriere dich noch heute bei Mastodon!
      suffix: Mit einem Konto kannst du Profilen folgen, neue Beiträge veröffentlichen, Nachrichten mit Personen von jedem Mastodon-Server austauschen und vieles mehr!
    didnt_get_confirmation: Keinen Bestätigungslink erhalten?
    dont_have_your_security_key: Du hast keinen Sicherheitsschlüssel?
    forgot_password: Passwort vergessen?
    invalid_reset_password_token: Das Token zum Zurücksetzen des Passworts ist ungültig oder abgelaufen. Bitte fordere ein neues an.
    link_to_otp: Gib einen Zwei-Faktor-Code von deinem Smartphone oder einen Wiederherstellungscode ein
    link_to_webauth: Verwende deinen Sicherheitsschlüssel
    log_in_with: Anmelden mit
    login: Anmelden
    logout: Abmelden
    migrate_account: Zu einem anderen Konto umziehen
    migrate_account_html: Wenn du dieses Konto auf ein anderes weiterleiten möchtest, kannst du es <a href="%{path}">hier konfigurieren</a>.
    or_log_in_with: Oder anmelden mit
    privacy_policy_agreement_html: Ich habe die <a href="%{privacy_policy_path}" target="_blank">Datenschutzerklärung</a> gelesen und stimme ihr zu
    progress:
      confirm: E-Mail-Adresse bestätigen
      details: Deine Daten
      review: Unsere Überprüfung
      rules: Regeln akzeptieren
    providers:
      cas: CAS
      saml: SAML
    register: Registrieren
    registration_closed: "%{instance} akzeptiert keine neuen Mitglieder*innen"
    resend_confirmation: Bestätigungslink erneut zusenden
    reset_password: Passwort zurücksetzen
    rules:
      accept: Akzeptieren
      back: Zurück
      invited_by: 'Du kannst %{domain} beitreten – dank der Einladung von:'
      preamble: Diese werden von den Moderator*innen von %{domain} festgelegt und durchgesetzt.
      preamble_invited: Bevor du fortfährst, beachte bitte die Grundregeln der Moderator*innen von %{domain}.
      title: Einige Grundregeln.
      title_invited: Du wurdest eingeladen.
    security: Sicherheit
    set_new_password: Neues Passwort einrichten
    setup:
      email_below_hint_html: Überprüfe deinen Spam-Ordner oder lass dir den Bestätigungslink erneut zusenden. Falls die angegebene E-Mail-Adresse falsch ist, kannst du sie auch korrigieren.
      email_settings_hint_html: Klicke auf den Bestätigungslink, den wir an %{email} gesendet haben, um die Adresse zu verifizieren. Wir warten hier solange auf dich.
      link_not_received: Keinen Bestätigungslink erhalten?
      new_confirmation_instructions_sent: In wenigen Minuten wirst du eine neue E-Mail mit dem Bestätigungslink erhalten!
      title: Überprüfe dein E-Mail-Postfach
    sign_in:
      preamble_html: Melde dich mit deinen Zugangsdaten für <strong>%{domain}</strong> an. Solltest du dein Konto auf einem anderen Server registriert haben, ist eine Anmeldung hier nicht möglich.
      title: Bei %{domain} anmelden
    sign_up:
      manual_review: Registrierungen für den Server %{domain} werden manuell durch unsere Moderator*innen überprüft. Um uns dabei zu unterstützen, schreibe etwas über dich und sage uns, weshalb du ein Konto auf %{domain} anlegen möchtest.
      preamble: Mit einem Konto auf diesem Mastodon-Server kannst du jeder anderen Person im Netzwerk folgen, unabhängig davon, wo ihr Konto registriert ist.
      title: Lass uns dein Konto auf %{domain} einrichten.
    status:
      account_status: Kontostatus
      confirming: Auf die Bestätigung deiner E-Mail-Adresse wird gewartet.
      functional: Dein Konto ist voll funktionsfähig.
      pending: Die Prüfung deiner Bewerbung steht noch aus. Dies kann einige Zeit in Anspruch nehmen. Sobald deine Bewerbung genehmigt wurde, erhältst du eine E-Mail.
      redirecting_to: Dein Konto ist inaktiv, weil es zu %{acct} umgezogen ist.
      view_strikes: Vorherige Verstöße deines Kontos ansehen
    too_fast: Formular zu schnell übermittelt. Bitte versuche es erneut.
    use_security_key: Sicherheitsschlüssel verwenden
  challenge:
    confirm: Fortfahren
    hint_html: "<strong>Hinweis:</strong> Wir werden dich für die nächste Stunde nicht erneut nach deinem Passwort fragen."
    invalid_password: Ungültiges Passwort
    prompt: Bestätige mit deinem Passwort, um fortzufahren
  crypto:
    errors:
      invalid_key: ist kein gültiger Ed25519- oder Curve25519-Schlüssel
      invalid_signature: ist keine gültige Ed25519-Signatur
  date:
    formats:
      default: "%d. %b %Y"
      with_month_name: "%d. %B %Y"
  datetime:
    distance_in_words:
      about_x_hours: "%{count} Std."
      about_x_months: "%{count} Mon."
      about_x_years: "%{count} J."
      almost_x_years: "%{count} J."
      half_a_minute: Gerade eben
      less_than_x_minutes: "%{count} Min."
      less_than_x_seconds: Gerade eben
      over_x_years: "%{count} J."
      x_days: "%{count} T."
      x_minutes: "%{count} Min."
      x_months: "%{count} Mon."
      x_seconds: "%{count} Sek."
  deletes:
    challenge_not_passed: Die eingegebenen Informationen waren nicht korrekt
    confirm_password: Gib dein derzeitiges Passwort ein, um deine Identität zu bestätigen
    confirm_username: Gib deinen Profilnamen ein, um den Vorgang zu bestätigen
    proceed: Konto löschen
    success_msg: Dein Konto wurde erfolgreich gelöscht
    warning:
      before: 'Bevor du fortfährst, lies bitte diese Hinweise sorgfältig durch:'
      caches: Inhalte, die von anderen Servern zwischengespeichert wurden, können fortbestehen
      data_removal: Deine Beiträge und alle anderen Daten werden für immer entfernt
      email_change_html: Du kannst <a href="%{path}">deine E-Mail-Adresse ändern</a>, ohne dein Konto zu löschen
      email_contact_html: Sollte sie noch immer nicht angekommen sein, kannst du eine E-Mail an <a href="mailto:%{email}">%{email}</a> senden, um weitere Hilfe zu erhalten
      email_reconfirmation_html: Wenn du die Bestätigungs-E-Mail nicht erhalten hast, kannst du sie <a href="%{path}">erneut anfordern</a>
      irreversible: Du wirst dein Konto nicht mehr wiederherstellen oder reaktivieren können
      more_details_html: Weitere Details findest du in der <a href="%{terms_path}">Datenschutzerklärung</a>.
      username_available: Dein Profilname wird wieder verfügbar sein
      username_unavailable: Dein Profilname wird auch nach dem Löschen für andere nicht zugänglich sein
  disputes:
    strikes:
      action_taken: Maßnahme
      appeal: Einspruch
      appeal_approved: Dieser Verstoß wurde erfolgreich angefochten und ist nicht mehr gültig
      appeal_rejected: Der Einspruch wurde abgelehnt
      appeal_submitted_at: Einspruch eingereicht
      appealed_msg: Dein Einspruch wurde übermittelt. Wenn er angenommen wird, wirst du benachrichtigt.
      appeals:
        submit: Einspruch erheben
<<<<<<< HEAD
      associated_report: Zugehöriger Bericht
=======
      approve_appeal: Einspruch annehmen
      associated_report: Zugehörige Meldung
>>>>>>> b90383d0
      created_at: Datum
      description_html: Dies sind Maßnahmen, die gegen dein Konto ergriffen worden sind, und Warnungen, die dir die Mitarbeiter*innen von %{instance} gesendet haben.
      recipient: Adressiert an
      reject_appeal: Einspruch ablehnen
      status: "%{id}. Beitrag"
      status_removed: Beitrag bereits vom System entfernt
      title: "%{action} vom %{date}"
      title_actions:
        delete_statuses: Beitragsentfernung
        disable: Konto einfrieren
        mark_statuses_as_sensitive: Beiträge mit einer Inhaltswarnung versehen
        none: Warnung
        sensitive: Profil mit einer Inhaltswarnung versehen
        silence: Kontobeschränkung
        suspend: Kontosperre
      your_appeal_approved: Dein Einspruch wurde angenommen
      your_appeal_pending: Du hast Einspruch erhoben
      your_appeal_rejected: Dein Einspruch wurde abgelehnt
  domain_validator:
    invalid_domain: ist keine gültige Domain
  edit_profile:
    basic_information: Allgemeine Informationen
    hint_html: "<strong>Bestimme, was andere auf deinem öffentlichen Profil und neben deinen Beiträgen sehen können.</strong> Wenn du ein Profilbild festlegst und dein Profil vervollständigst, werden andere eher mit dir interagieren und dir folgen."
    other: Andere
  errors:
    '400': Die Anfrage, die du gestellt hast, war ungültig oder fehlerhaft.
    '403': Dir fehlt die Berechtigung, diese Seite aufzurufen.
    '404': Die Seite, nach der du gesucht hast, wurde nicht gefunden.
    '406': Diese Seite ist im gewünschten Format nicht verfügbar.
    '410': Die Seite, nach der du gesucht hast, existiert hier nicht mehr.
    '422':
      content: Sicherheitsüberprüfung fehlgeschlagen. Blockierst du Cookies?
      title: Sicherheitsüberprüfung fehlgeschlagen
    '429': Zu viele Anfragen
    '500':
      content: Wir bitten um Verzeihung, aber etwas ist bei uns schiefgegangen.
      title: Diese Seite enthält einen Fehler
    '503': Die Seite konnte wegen eines temporären Serverfehlers nicht angezeigt werden.
    noscript_html: Bitte aktiviere JavaScript, um das Webinterface von Mastodon zu verwenden. Alternativ kannst du auch eine der <a href="%{apps_path}">nativen Apps</a> für Mastodon nutzen.
  existing_username_validator:
    not_found: kann lokale Konten mit diesem Profilnamen nicht finden
    not_found_multiple: "%{usernames} konnten nicht gefunden werden"
  exports:
    archive_takeout:
      date: Datum
      download: Archiv jetzt herunterladen
      hint_html: Du kannst ein Archiv deiner <strong>Beiträge, Listen, hochgeladenen Medien usw.</strong> anfordern. Die exportierten Daten werden im ActivityPub-Format gespeichert und können mit geeigneter Software ausgewertet und angezeigt werden. Du kannst alle 7 Tage ein Archiv erstellen lassen.
      in_progress: Persönliches Archiv wird erstellt …
      request: Dein Archiv anfordern
      size: Dateigröße
    blocks: Blockierte Profile
    bookmarks: Lesezeichen
    csv: CSV
    domain_blocks: Blockierte Domains
    lists: Listen
    mutes: Stummgeschaltete Profile
    storage: Medienspeicher
  featured_tags:
    add_new: Neuen hinzufügen
    errors:
      limit: Du hast bereits die maximale Anzahl an Hashtags erreicht
    hint_html: "<strong>Präsentiere deine wichtigsten Hashtags auf deinem Profil.</strong> Vorgestellte Hashtags verschaffen einen Überblick über deine kreativen Werke und langfristigen Projekte. Sie werden gut sichtbar auf deinem Profil angezeigt und ermöglichen einen schnellen Zugriff auf deine eigenen Beiträge."
  filters:
    contexts:
      account: Profile
      home: Startseite und Listen
      notifications: Benachrichtigungen
      public: Öffentliche Timelines
      thread: Unterhaltungen
    edit:
      add_keyword: Schlagwort hinzufügen
      keywords: Schlagwörter
      statuses: Individuelle Beiträge
      statuses_hint_html: Dieser Filter gilt für die Auswahl einzelner Beiträge, unabhängig davon, ob sie mit den unten aufgeführten Schlagwörtern übereinstimmen. <a href="%{path}">Beiträge überprüfen oder aus dem Filter entfernen</a>.
      title: Filter bearbeiten
    errors:
      deprecated_api_multiple_keywords: Diese Parameter können von dieser Anwendung nicht geändert werden, da sie für mehr als ein Filterschlagwort gelten. Verwende eine aktuellere Anwendung oder das Webinterface.
      invalid_context: Ungültiger oder fehlender Kontext übergeben
    index:
      contexts: Filter in %{contexts}
      delete: Löschen
      empty: Du hast noch keine Filter erstellt.
      expires_in: Läuft ab in %{distance}
      expires_on: Läuft am %{date} ab
      keywords:
        one: "%{count} Schlagwort"
        other: "%{count} Schlagwörter"
      statuses:
        one: "%{count} Beitrag"
        other: "%{count} Beiträge"
      statuses_long:
        one: "%{count} individueller Beitrag ausgeblendet"
        other: "%{count} individuelle Beiträge ausgeblendet"
      title: Filter
    new:
      save: Neuen Filter speichern
      title: Neuen Filter hinzufügen
    statuses:
      back_to_filter: Zurück zu den Filtern
      batch:
        remove: Filter entfernen
      index:
        hint: Dieser Filter wird verwendet, um einzelne Beiträge unabhängig von anderen Kriterien auszuwählen. Du kannst mehr Beiträge zu diesem Filter über das Webinterface hinzufügen.
        title: Gefilterte Beiträge
  generic:
    all: Alle
    all_items_on_page_selected_html:
      one: "<strong>%{count}</strong> Element auf dieser Seite ausgewählt."
      other: Alle <strong>%{count}</strong> Elemente auf dieser Seite ausgewählt.
    all_matching_items_selected_html:
      one: "<strong>%{count}</strong> Element, das den Suchkriterien entspricht, ist ausgewählt."
      other: Alle <strong>%{count}</strong> Elemente, die den Suchkriterien entsprechen, sind ausgewählt.
    cancel: Abbrechen
    changes_saved_msg: Änderungen erfolgreich gespeichert!
    confirm: Bestätigen
    copy: Kopieren
    delete: Löschen
    deselect: Alle abwählen
    none: Keine
    order_by: Sortieren nach
    save_changes: Änderungen speichern
    select_all_matching_items:
      one: Wähle %{count} Element, das deinen Suchkriterien entspricht.
      other: Wähle alle %{count} Elemente, die deinen Suchkriterien entsprechen.
    today: heute
    validation_errors:
      one: Etwas ist noch nicht ganz richtig! Bitte korrigiere den Fehler
      other: Etwas ist noch nicht ganz richtig! Bitte korrigiere %{count} Fehler
  imports:
    errors:
      empty: Leere CSV-Datei
      incompatible_type: Inkompatibel mit dem ausgewählten Importtyp
      invalid_csv_file: 'Ungültige CSV-Datei. Fehler: %{error}'
      over_rows_processing_limit: enthält mehr als %{count} Zeilen
      too_large: Datei ist zu groß
    failures: Fehler
    imported: Importiert
    mismatched_types_warning: Möglicherweise hast du den falschen Typ für diesen Import ausgewählt. Bitte überprüfe alles noch einmal.
    modes:
      merge: Zusammenführen
      merge_long: Bestehende Datensätze beibehalten und neue hinzufügen
      overwrite: Überschreiben
      overwrite_long: Bestehende Datensätze durch neue ersetzen
    overwrite_preambles:
      blocking_html: Du bist dabei, <strong>deine Liste blockierter Konten</strong> durch bis zu <strong>%{total_items} Konten</strong> aus <strong>%{filename}</strong> zu <strong>ersetzen</strong>.
      bookmarks_html: Du bist dabei, <strong>deine Lesezeichen</strong> durch bis zu <strong>%{total_items} Beiträge</strong> aus <strong>%{filename}</strong> zu <strong>ersetzen</strong>.
      domain_blocking_html: Du bist dabei, <strong>deine Liste blockierter Domains</strong> durch bis zu <strong>%{total_items} Domains</strong> aus <strong>%{filename}</strong> zu <strong>ersetzen</strong>.
      following_html: Du bist dabei, bis zu <strong>%{total_items} Konten</strong> aus <strong>%{filename}</strong> zu folgen und <strong>niemand anderes zu folgen</strong>.
      lists_html: Du bist dabei, <strong>deine Listen</strong> durch den Inhalt aus <strong>%{filename}</strong> zu <strong>ersetzen</strong>. Es werden bis zu <strong>%{total_items} Konten</strong> zu neuen Listen hinzugefügt.
      muting_html: Du bist dabei, <strong>deine Liste stummgeschalteter Konten</strong> durch bis zu <strong>%{total_items} Konten</strong> aus <strong>%{filename}</strong> zu ersetzen.
    preambles:
      blocking_html: Du bist dabei, bis zu <strong>%{total_items}%{total_items} Konten</strong> aus <strong>%{filename}</strong> zu <strong>blockieren</strong>.
      bookmarks_html: Du bist dabei, bis zu <strong>%{total_items} Beiträge</strong> aus <strong>%{filename}</strong> zu deinen <strong>Lesezeichen hinzuzufügen</strong>.
      domain_blocking_html: Du bist dabei, bis zu <strong>%{total_items} Domains</strong> aus <strong>%{filename}</strong> zu <strong>blockieren</strong>.
      following_html: Du bist dabei, bis zu <strong>%{total_items} Konten</strong> aus <strong>%{filename}</strong> zu <strong>folgen</strong>.
      lists_html: Du bist dabei, bis zu <strong>%{total_items} Konten</strong> aus <strong>%{filename}</strong> zu deinen <strong>Listen hinzuzufügen</strong>. Wenn es keine Liste gibt, zu der etwas hinzugefügt werden kann, dann werden neue Listen erstellt.
      muting_html: Du bist dabei, bis zu <strong>%{total_items} Konten</strong> aus <strong>%{filename} stummzuschalten</strong>.
    preface: Daten, die du von einem Mastodon-Server exportiert hast, kannst du hierher importieren. Das betrifft beispielsweise die Listen von Profilen, denen du folgst oder die du blockiert hast.
    recent_imports: Zuletzt importiert
    states:
      finished: Fertig
      in_progress: In Bearbeitung
      scheduled: Geplant
      unconfirmed: Unbestätigt
    status: Status
    success: Deine Daten wurden erfolgreich hochgeladen und werden in Kürze verarbeitet
    time_started: Gestartet am
    titles:
      blocking: Blockierte Konten importieren
      bookmarks: Lesezeichen importieren
      domain_blocking: Blockierte Domains importieren
      following: Gefolgte Konten importieren
      lists: Listen importieren
      muting: Stummgeschaltete Konten importieren
    type: Importtyp
    type_groups:
      constructive: Folge ich & Lesezeichen
      destructive: Blockierte & Stummgeschaltete
    types:
      blocking: Blockierte Profile
      bookmarks: Lesezeichen
      domain_blocking: Blockierte Domains
      following: Folge ich
      lists: Listen
      muting: Stummgeschaltete Profile
    upload: Datei importieren
  invites:
    delete: Deaktivieren
    expired: Abgelaufen
    expires_in:
      '1800': 30 Minuten
      '21600': 6 Stunden
      '3600': 1 Stunde
      '43200': 12 Stunden
      '604800': 1 Woche
      '86400': 1 Tag
    expires_in_prompt: Nie
    generate: Einladungslink erstellen
    invited_by: 'Du wurdest eingeladen von:'
    max_uses:
      one: Eine Verwendung
      other: "%{count} Verwendungen"
    max_uses_prompt: Keine Einschränkung
    prompt: Erstelle Einladungen und teile die dazugehörigen Links, um anderen einen Zugang zu diesem Server zu gewähren
    table:
      expires_at: Läuft ab
      uses: Verwendungen
    title: Einladungen
  lists:
    errors:
      limit: Du hast die maximale Anzahl an Listen erreicht
  login_activities:
    authentication_methods:
      otp: Zwei-Faktor-Authentisierungs-App
      password: Passwort
      sign_in_token: E-Mail-Sicherheitscode
      webauthn: Sicherheitsschlüssel
    description_html: Wenn du verdächtige Aktivitäten bemerkst, die du nicht verstehst oder zuordnen kannst, solltest du dringend dein Passwort ändern und ungeachtet dessen die Zwei-Faktor-Authentisierung (2FA) aktivieren.
    empty: Kein Anmeldeverlauf verfügbar
    failed_sign_in_html: Fehlgeschlagener Anmeldeversuch mit %{method} von %{ip} (%{browser})
    successful_sign_in_html: Erfolgreiches Anmelden mit %{method} von %{ip} (%{browser})
    title: Anmeldeverlauf
  mail_subscriptions:
    unsubscribe:
      action: Ja, abbestellen
      complete: Abbestellt
      confirmation_html: Möchtest du %{type} für Mastodon auf %{domain} an deine E-Mail-Adresse %{email} wirklich abbestellen? Du kannst dies später in den Einstellungen <a href="%{settings_path}">Benachrichtigungen per E-Mail</a> rückgängig machen.
      emails:
        notification_emails:
          favourite: E-Mail-Benachrichtigungen für Favoriten
          follow: E-Mail-Benachrichtigungen für Follower
          follow_request: E-Mail-Benachrichtigungen für Follower-Anfragen
          mention: E-Mail-Benachrichtigungen für Erwähnungen
          reblog: E-Mail-Benachrichtigungen für geteilte Beiträge
      resubscribe_html: Falls du etwas irrtümlich abbestellt hast, kannst du das in den Einstellungen <a href="%{settings_path}">Benachrichtigungen per E-Mail</a> rückgängig machen.
      success_html: Du wirst nicht länger %{type} für Mastodon auf %{domain} an deine E-Mail-Adresse %{email} erhalten.
      title: Abbestellen
  media_attachments:
    validations:
      images_and_video: Es kann kein Video zu einem Beitrag hinzugefügt werden, der bereits Bilder enthält
      not_ready: Dateien, die noch nicht verarbeitet wurden, können nicht hinzugefügt werden. Versuche es gleich noch einmal!
      too_many: Mehr als vier Medien können nicht hinzugefügt werden
  migrations:
    acct: umgezogen nach
    cancel: Weiterleitung beenden
    cancel_explanation: Das Abbrechen der Weiterleitung wird dein aktuelles Konto erneut aktivieren, aber keine Follower zurückholen, die auf dieses Konto verschoben wurden.
    cancelled_msg: Die Weiterleitung wurde erfolgreich beendet.
    errors:
      already_moved: ist das gleiche Konto, zu dem du bereits umgezogen bist
      missing_also_known_as: ist kein Alias für dieses Konto
      move_to_self: darf nicht das aktuelles Konto sein
      not_found: konnte nicht gefunden werden
      on_cooldown: Die Abklingzeit läuft gerade
    followers_count: Anzahl der Follower zum Zeitpunkt des Umzugs
    incoming_migrations: Von einem anderen Konto umziehen
    incoming_migrations_html: Um von einem anderen Konto zu diesem umzuziehen, musst du zuerst ein <a href="%{path}">Konto-Alias erstellen</a>.
    moved_msg: Dein Konto wird jetzt auf %{acct} weitergeleitet und deine Follower werden übertragen.
    not_redirecting: Dein Konto wird derzeit nicht auf ein anderes Konto weitergeleitet.
    on_cooldown: Du bist mit deinem Konto erst vor Kurzem umgezogen. Diese Funktion wird in %{count} Tagen wieder verfügbar sein.
    past_migrations: Vorherige Umzüge
    proceed_with_move: Follower übertragen
    redirected_msg: Dein Konto wird nun zu %{acct} weitergeleitet.
    redirecting_to: Dein Konto wird zu %{acct} weitergeleitet.
    set_redirect: Weiterleitung einrichten
    warning:
      backreference_required: Das neue Konto muss zuerst auf das alte Konto verweisen
      before: 'Bevor du fortfährst, lies bitte diese Hinweise sorgfältig durch:'
      cooldown: Nach dem Umzug wird es eine Weile dauern, bis du erneut umziehen darfst
      disabled_account: Dein altes Konto ist nur noch eingeschränkt nutzbar. Du kannst jedoch deine Daten exportieren und das Konto wieder reaktivieren.
      followers: Alle Follower werden vom alten zum neuen Konto übertragen
      only_redirect_html: Alternativ kannst du auch <a href="%{path}">nur eine Weiterleitung zu deinem neuen Profil</a> einrichten, ohne die Follower zu übertragen.
      other_data: Keine anderen Daten werden automatisch zum neuen Konto übertragen
      redirect: Dein altes Konto wird einen Hinweis erhalten, dass du umgezogen bist. Außerdem wird das Profil von Suchanfragen ausgeschlossen
  moderation:
    title: Moderation
  move_handler:
    carry_blocks_over_text: Dieses Konto ist von %{acct}, das du blockiert hast, umgezogen.
    carry_mutes_over_text: Dieses Konto ist von %{acct}, das du stummgeschaltet hast, umgezogen.
    copy_account_note_text: 'Dieses Konto ist von %{acct} umgezogen. Hier deine damals verfassten Notizen zum Profil:'
  navigation:
    toggle_menu: Menü ein-/ausblenden
  notification_mailer:
    admin:
      report:
        subject: "%{name} hat eine Meldung eingereicht"
      sign_up:
        subject: "%{name} registrierte sich"
    favourite:
      body: 'Dein Beitrag wurde von %{name} favorisiert:'
      subject: "%{name} favorisierte deinen Beitrag"
      title: Neue Favorisierung
    follow:
      body: "%{name} folgt dir jetzt!"
      subject: "%{name} folgt dir jetzt"
      title: Neuer Follower
    follow_request:
      action: Follower-Anfragen verwalten
      body: "%{name} möchte dir folgen"
      subject: 'Ausstehende Folgeanfragen: %{name}'
      title: Neue Follower-Anfrage
    mention:
      action: Antworten
      body: 'Du wurdest von %{name} erwähnt:'
      subject: "%{name} erwähnte dich"
      title: Neue Erwähnung
    poll:
      subject: Eine Umfrage von %{name} ist beendet
    reblog:
      body: 'Dein Beitrag wurde von %{name} geteilt:'
      subject: "%{name} teilte deinen Beitrag"
      title: Dein Beitrag wurde geteilt
    status:
      subject: "%{name} veröffentlichte gerade einen Beitrag"
    update:
      subject: "%{name} bearbeitete einen Beitrag"
  notifications:
    administration_emails: Admin-E-Mail-Benachrichtigungen
    email_events: Benachrichtigungen per E-Mail
    email_events_hint: 'Bitte die Ereignisse auswählen, für die du Benachrichtigungen per E-Mail erhalten möchtest:'
    other_settings: Weitere Benachrichtigungseinstellungen
  number:
    human:
      decimal_units:
        format: "%n %u"
        units:
          billion: Mrd.
          million: Mio.
          quadrillion: Q
          thousand: Tsd.
          trillion: T
  otp_authentication:
    code_hint: Gib den Code ein, den deine 2FA- bzw. TOTP-App generiert hat, um den Vorgang zu bestätigen
    description_html: Wenn du die <strong>Zwei-Faktor-Authentisierung</strong> (2FA) mit einer Authentifizierungs-App deines Smartphones aktivierst, benötigst du neben dem regulären Passwort zusätzlich auch den zeitbasierten Code der 2FA-App, um dich anmelden zu können.
    enable: Aktivieren
    instructions_html: "<strong>Scanne diesen QR-Code mit einer beliebigen Authentisierungs-App (TOTP)</strong>. Diese App generiert dann zeitbasierte Codes, die du beim Anmelden zusätzlich zum regulären Passwort eingeben musst."
    manual_instructions: Wenn du den QR-Code nicht einscannen kannst, sondern die Zahlenfolge manuell eingeben musst, ist hier der geheime Token für deine 2FA-App.
    setup: Einrichten
    wrong_code: Der eingegebene Code ist ungültig! Laufen Serverzeit und Gerätezeit synchron?
  pagination:
    newer: Neuer
    next: Weiter
    older: Älter
    prev: Zurück
    truncate: "&hellip;"
  polls:
    errors:
      already_voted: An dieser Umfrage hast du bereits teilgenommen
      duplicate_options: enthält doppelte Einträge
      duration_too_long: liegt zu weit in der Zukunft
      duration_too_short: ist zu früh
      expired: Diese Umfrage ist bereits beendet
      invalid_choice: Diese Auswahl existiert nicht
      over_character_limit: darf nicht länger als %{max} Zeichen sein
      self_vote: Du kannst an deinen eigenen Umfragen nicht selbst teilnehmen
      too_few_options: muss mehr als ein Auswahlfeld enthalten
      too_many_options: darf nicht mehr als %{max} Auswahlfelder enthalten
  preferences:
    other: Erweitert
    posting_defaults: Standardeinstellungen für Beiträge
    public_timelines: Öffentliche Timelines
  privacy:
    hint_html: "<strong>Bestimme, wie dein Profil und deine Beiträge gefunden werden sollen.</strong> Eine Vielzahl von Funktionen in Mastodon können dir helfen, eine größere Reichweite zu erlangen, wenn sie aktiviert sind. Nimm dir einen Moment Zeit, um diese Einstellungen zu überprüfen und sicherzustellen, dass sie für deinen Anwendungsfall geeignet sind."
    privacy: Datenschutz
    privacy_hint_html: Bestimme, wie viele Informationen du für andere preisgeben möchtest. Viele Menschen entdecken interessante Profile und coole Apps, indem sie die Follower anderer Profile durchstöbern und die Apps sehen, über die Beiträge veröffentlicht wurden – möglicherweise möchtest du diese Informationen ausblenden.
    reach: Reichweite
    reach_hint_html: Bestimme, ob Profile dich entdecken und dir folgen dürfen. Möchtest du, dass deine Beiträge unter „Entdecken“ erscheinen? Möchtest du, dass andere dich in ihren Follower-Empfehlungen sehen? Möchtest du alle neuen Follower automatisch akzeptieren oder jeden einzelnen genehmigen?
    search: Suche
    search_hint_html: Bestimme, wie du entdeckt werden möchtest. Möchtest du, dass die Leute dich anhand deiner öffentlichen Beiträge finden können? Möchtest du, dass Menschen außerhalb von Mastodon dein Profil finden, wenn sie im Internet suchen? Bitte beachte, dass ein vollständiger Ausschluss aus allen Suchmaschinen für öffentlich zugängliche Informationen nicht garantiert werden kann.
    title: Datenschutz und Reichweite
  privacy_policy:
    title: Datenschutzerklärung
  reactions:
    errors:
      limit_reached: Limit für verschiedene Reaktionen erreicht
      unrecognized_emoji: ist ein unbekanntes Emoji
  relationships:
    activity: Kontoaktivität
    confirm_follow_selected_followers: Möchtest du den ausgewählten Followern folgen?
    confirm_remove_selected_followers: Möchtest du die ausgewählten Follower wirklich entfernen?
    confirm_remove_selected_follows: Möchtest du den ausgewählten Konten wirklich entfolgen?
    dormant: Inaktiv
    follow_failure: Einigen der ausgewählten Konten konnte nicht gefolgt werden.
    follow_selected_followers: Ausgewählten Followern folgen
    followers: Follower
    following: Folge ich
    invited: Eingeladen
    last_active: Zuletzt aktiv
    most_recent: Neueste
    moved: Umgezogen
    mutual: Bekannt
    primary: Primär
    relationship: Beziehung
    remove_selected_domains: Alle Follower von den ausgewählten Domains entfernen
    remove_selected_followers: Ausgewählten Followern entfolgen
    remove_selected_follows: Ausgewählten Profilen entfolgen
    status: Kontostatus
  remote_follow:
    missing_resource: Die erforderliche Weiterleitungs-URL für dein Konto konnte nicht gefunden werden
  reports:
    errors:
      invalid_rules: verweist nicht auf gültige Serverregeln
  rss:
    content_warning: 'Inhaltswarnung:'
    descriptions:
      account: Öffentliche Beiträge von @%{acct}
      tag: 'Öffentliche Beiträge mit dem Hashtag #%{hashtag}'
  scheduled_statuses:
    over_daily_limit: Du hast das Limit von %{limit} geplanten Beiträgen für heute erreicht
    over_total_limit: Du hast das Limit für geplante Beiträge, das %{limit} beträgt, erreicht
    too_soon: Das geplante Datum muss in der Zukunft liegen
  sessions:
    activity: Letzte Aktivität
    browser: Browser
    browsers:
      alipay: Alipay
      blackberry: BlackBerry
      chrome: Chrome
      edge: Edge
      electron: Electron
      firefox: Firefox
      generic: Unbekannter Browser
      huawei_browser: Huawei Browser
      ie: Internet Explorer
      micro_messenger: MicroMessenger
      nokia: Nokia S40 Ovi Browser
      opera: Opera
      otter: Otter
      phantom_js: PhantomJS
      qq: QQ Browser
      safari: Safari
      uc_browser: UC Browser
      unknown_browser: Unbekannter Browser
      weibo: Weibo
    current_session: Aktuelle Sitzung
    description: "%{browser} auf %{platform}"
    explanation: Dies sind die Webbrowser, die derzeit mit deinem Mastodon-Konto verbunden sind.
    ip: IP-Adresse
    platforms:
      adobe_air: Adobe Air
      android: Android
      blackberry: BlackBerry
      chrome_os: ChromeOS
      firefox_os: Firefox OS
      ios: iOS
      kai_os: KaiOS
      linux: Linux
      mac: macOS
      unknown_platform: Unbekannte Plattform
      windows: Windows
      windows_mobile: Windows Mobile
      windows_phone: Windows Phone
    revoke: Widerrufen
    revoke_success: Sitzung erfolgreich widerrufen
    title: Sitzungen
    view_authentication_history: Anmeldeverlauf deines Kontos anzeigen
  settings:
    account: Konto
    account_settings: Kontoeinstellungen
    aliases: Konto-Aliasse
    appearance: Design
    authorized_apps: Autorisierte Anwendungen
    back: Zurück zu Mastodon
    delete: Kontolöschung
    development: Entwicklung
    edit_profile: Profil bearbeiten
    export: Exportieren
    featured_tags: Vorgestellte Hashtags
    import: Importieren
    import_and_export: Importieren und exportieren
    migrate: Kontoumzug
    notifications: Benachrichtigungen
    preferences: Einstellungen
    profile: Öffentliches Profil
    relationships: Follower und Folge ich
    statuses_cleanup: Automatische Löschung
    strikes: Maßnahmen
    two_factor_authentication: Zwei-Faktor-Authentisierung (2FA)
    webauthn_authentication: Sicherheitsschlüssel
  statuses:
    attached:
      audio:
        one: "%{count} Audiodatei"
        other: "%{count} Audiodateien"
      description: 'Angehängt: %{attached}'
      image:
        one: "%{count} Bild"
        other: "%{count} Bilder"
      video:
        one: "%{count} Video"
        other: "%{count} Videos"
    boosted_from_html: Geteilt von %{acct_link}
    content_warning: 'Inhaltswarnung: %{warning}'
    default_language: Wie die Sprache des Webinterface
    disallowed_hashtags:
      one: 'enthält einen nicht-erlaubten Hashtag: %{tags}'
      other: 'enthält nicht-erlaubte Hashtags: %{tags}'
    edited_at_html: 'Bearbeitet: %{date}'
    errors:
      in_reply_not_found: Der Beitrag, auf den du antworten möchtest, scheint nicht zu existieren.
    open_in_web: Im Webinterface öffnen
    over_character_limit: Begrenzung von %{max} Zeichen überschritten
    pin_errors:
      direct: Beiträge, die nur für erwähnte Profile sichtbar sind, können nicht angeheftet werden
      limit: Du hast bereits die maximale Anzahl an Beiträgen angeheftet
      ownership: Du kannst nur eigene Beiträge anheften
      reblog: Du kannst keine geteilten Beiträge anheften
    poll:
      total_people:
        one: "%{count} Stimme"
        other: "%{count} Stimmen"
      total_votes:
        one: "%{count} Stimme"
        other: "%{count} Stimmen"
      vote: Abstimmen
    show_more: Mehr anzeigen
    show_newer: Neuere anzeigen
    show_older: Ältere anzeigen
    show_thread: Thread anzeigen
    title: "%{name}: „%{quote}“"
    visibilities:
      direct: Direktnachricht
      private: Nur Follower
      private_long: Nur für deine Follower sichtbar
      public: Öffentlich
      public_long: Für alle sichtbar
      unlisted: Nicht gelistet
      unlisted_long: Für alle sichtbar (mit Ausnahme von öffentlichen Timelines)
  statuses_cleanup:
    enabled: Alte Beiträge automatisch entfernen
    enabled_hint: Löscht automatisch deine Beiträge, sobald sie die angegebene Altersgrenze erreicht haben, es sei denn, sie entsprechen einer der unten angegebenen Ausnahmen
    exceptions: Ausnahmen
    explanation: Damit Mastodon nicht durch das Löschen von Beiträgen ausgebremst wird, wartet der Server damit, bis wenig los ist. Aus diesem Grund werden deine Beiträge ggf. erst einige Zeit nach Erreichen der Altersgrenze gelöscht.
    ignore_favs: Favoriten ignorieren
    ignore_reblogs: Geteilte Beiträge ignorieren
    interaction_exceptions: Ausnahmen basierend auf Interaktionen
    interaction_exceptions_explanation: Beachte, dass Beiträge nicht gelöscht werden, sobald deine Grenzwerte für Favoriten oder geteilte Beiträge einmal überschritten wurden – auch dann nicht, wenn diese Schwellenwerte mittlerweile nicht mehr erreicht werden.
    keep_direct: Private Nachrichten behalten
    keep_direct_hint: Löscht keinen deiner Beiträge, die nur für erwähnte Profile sichtbar sind
    keep_media: Beiträge mit Medien behalten
    keep_media_hint: Löscht keinen deiner Beiträge mit Medieninhalten
    keep_pinned: Angeheftete Beiträge behalten
    keep_pinned_hint: Löscht keinen deiner angehefteten Beiträge
    keep_polls: Umfragen behalten
    keep_polls_hint: Löscht keine deiner Umfragen
    keep_self_bookmark: Als Lesezeichen markierte Beiträge behalten
    keep_self_bookmark_hint: Löscht keinen deiner Beiträge, die du als Lesezeichen gesetzt hast
    keep_self_fav: Favorisierte Beiträge behalten
    keep_self_fav_hint: Löscht keinen deiner eigenen Beiträge, die du favorisiert hast
    min_age:
      '1209600': 2 Wochen
      '15778476': 6 Monate
      '2629746': 1 Monat
      '31556952': 1 Jahr
      '5259492': 2 Monate
      '604800': 1 Woche
      '63113904': 2 Jahre
      '7889238': 3 Monate
    min_age_label: Altersgrenze
    min_favs: Behalte Beiträge, die häufiger favorisiert wurden als …
    min_favs_hint: Löscht keine Beiträge, die mindestens so oft favorisiert worden sind. Lass das Feld leer, um alle Beiträge – unabhängig der Anzahl an Favoriten – zu löschen
    min_reblogs: Behalte Beiträge, die häufiger geteilt wurden als …
    min_reblogs_hint: Löscht keine Beiträge, die mindestens so oft geteilt worden sind. Lass das Feld leer, um alle Beiträge – unabhängig der Anzahl an geteilten Beiträgen – zu löschen
  stream_entries:
    sensitive_content: Inhaltswarnung
  strikes:
    errors:
      too_late: Es ist zu spät, um gegen diese Maßnahme Einspruch zu erheben
  tags:
    does_not_match_previous_name: entspricht nicht dem vorherigen Namen
  themes:
    contrast: Mastodon (Hoher Kontrast)
    default: Mastodon (Dunkel)
    mastodon-light: Mastodon (Hell)
  time:
    formats:
      default: "%d. %b %Y, %H:%M Uhr"
      month: "%b %Y"
      time: "%H:%M Uhr"
      with_time_zone: "%d. %b %Y, %H:%M Uhr %Z"
  translation:
    errors:
      quota_exceeded: Das Kontingent, das dem Server zur Verfügung steht, wurde für den Übersetzungsdienst überschritten.
      too_many_requests: Der Übersetzungsdienst hat kürzlich zu viele Anfragen erhalten.
  two_factor_authentication:
    add: Hinzufügen
    disable: Zwei-Faktor-Authentisierung (2FA) deaktivieren
    disabled_success: Zwei-Faktor-Authentisierung (2FA) erfolgreich deaktiviert
    edit: Bearbeiten
    enabled: Zwei-Faktor-Authentisierung (2FA) ist aktiviert
    enabled_success: Zwei-Faktor-Authentisierung (2FA) erfolgreich aktiviert
    generate_recovery_codes: Wiederherstellungscodes erstellen
    lost_recovery_codes: Wiederherstellungscodes erlauben es dir, wieder Zugang zu deinem Konto zu erlangen, falls du keinen Zugriff mehr auf die Zwei-Faktor-Authentisierung (2FA) oder den Sicherheitsschlüssel hast. Solltest du diese Wiederherstellungscodes verloren haben, kannst du sie hier neu generieren. Deine alten, bereits erstellten Wiederherstellungscodes werden dadurch ungültig.
    methods: Methoden der Zwei-Faktor-Authentisierung (2FA)
    otp: Authentisierungs-App
    recovery_codes: Wiederherstellungscodes sichern
    recovery_codes_regenerated: Wiederherstellungscodes erfolgreich neu erstellt
    recovery_instructions_html: Falls du jemals den Zugang zu deinem Smartphone verlierst, kannst du einen der unten aufgeführten Wiederherstellungscodes verwenden, um wieder Zugang zu deinem Konto zu erhalten. <strong>Bewahre die Wiederherstellungscodes sicher auf</strong>. Du kannst sie zum Beispiel ausdrucken und zusammen mit anderen wichtigen Dokumenten aufbewahren.
    webauthn: Sicherheitsschlüssel
  user_mailer:
    appeal_approved:
      action: Gehe zu deinem Konto
      explanation: Der Einspruch gegen deinen Verstoß vom %{strike_date}, den du am %{appeal_date} eingereicht hast, wurde genehmigt. Dein Konto ist wieder in gutem Zustand.
      subject: Dein Einspruch vom %{date} wurde angenommen
      title: Einspruch angenommen
    appeal_rejected:
      explanation: Der Einspruch gegen deinen Verstoß vom %{strike_date}, den du am %{appeal_date} eingereicht hast, wurde abgelehnt.
      subject: Dein Einspruch vom %{date} wurde abgelehnt
      title: Einspruch abgelehnt
    backup_ready:
      explanation: Du hast eine vollständige Sicherung deines Mastodon-Kontos angefordert. Das Backup kann jetzt heruntergeladen werden!
      subject: Dein persönliches Archiv kann heruntergeladen werden
      title: Archiv-Download
    suspicious_sign_in:
      change_password: dein Passwort ändern
      details: 'Hier sind die Details zu den Anmeldeversuchen:'
      explanation: Wir haben eine Anmeldung zu deinem Konto von einer neuen IP-Adresse festgestellt.
      further_actions_html: Wenn du das nicht warst, empfehlen wir dir schnellstmöglich, %{action} und die Zwei-Faktor-Authentisierung (2FA) für dein Konto zu aktivieren, um es abzusichern.
      subject: Es wurde auf dein Konto von einer neuen IP-Adresse zugegriffen
      title: Eine neue Anmeldung
    warning:
      appeal: Einspruch erheben
      appeal_description: Wenn du glaubst, dass es sich um einen Fehler handelt, kannst du einen Einspruch an die Administration von %{instance} senden.
      categories:
        spam: Spam
        violation: Inhalt verstößt gegen die folgenden Serverregeln
      explanation:
        delete_statuses: Einige deiner Beiträge haben gegen eine oder mehrere Serverregeln verstoßen und wurden daher von den Moderator*innen von %{instance} entfernt.
        disable: Du kannst dein Konto nicht mehr verwenden, aber dein Profil und deine anderen Daten bleiben erhalten. Du kannst eine Sicherung deiner Daten anfordern, die Kontoeinstellungen ändern oder dein Konto löschen.
        mark_statuses_as_sensitive: Ein oder mehrere deiner Beiträge wurden von den Moderator*innen von %{instance} mit einer Inhaltswarnung versehen. Das bedeutet, dass die Medien in den Beiträgen erst angeklickt werden müssen, bevor sie angezeigt werden. Beim Verfassen der nächsten Beiträge kannst du auch selbst eine Inhaltswarnung für hochgeladene Medien festlegen.
        sensitive: Von nun an werden alle deine hochgeladenen Medieninhalte mit einer Inhaltswarnung versehen und hinter einer Warnung versteckt.
        silence: Du kannst dein Konto weiterhin verwenden, aber nur Personen, die dir bereits folgen, sehen deine Beiträge auf diesem Server. Ebenso kannst du aus verschiedenen Suchfunktionen ausgeschlossen werden. Andere können dir jedoch weiterhin manuell folgen.
        suspend: Du kannst dein Konto nicht mehr verwenden und dein Profil und andere Daten sind nicht mehr verfügbar. Du kannst dich immer noch anmelden, um eine Sicherung deiner Daten anzufordern, bis die Daten innerhalb von 30 Tagen vollständig gelöscht wurden. Allerdings werden wir einige Daten speichern, um zu verhindern, dass du die Sperrung umgehst.
      reason: 'Begründung:'
      statuses: 'Betroffene Beiträge:'
      subject:
        delete_statuses: Deine Beiträge von %{acct} sind entfernt worden
        disable: Dein Konto %{acct} wurde eingefroren
        mark_statuses_as_sensitive: Deine Beiträge von %{acct} wurden mit einer Inhaltswarnung versehen
        none: Warnung für %{acct}
        sensitive: Deine Beiträge von %{acct} werden künftig mit einer Inhaltswarnung versehen
        silence: Dein Konto %{acct} wurde stummgeschaltet
        suspend: Dein Konto %{acct} wurde gesperrt
      title:
        delete_statuses: Beiträge entfernt
        disable: Konto eingefroren
        mark_statuses_as_sensitive: Mit einer Inhaltswarnung versehene Beiträge
        none: Warnung
        sensitive: Konto mit einer Inhaltswarnung versehen
        silence: Konto stummgeschaltet
        suspend: Konto gesperrt
    welcome:
      edit_profile_action: Profil einrichten
      edit_profile_step: Du kannst dein Profil anpassen, indem du ein Profilbild hochlädst, deinen Anzeigenamen änderst und vieles mehr. Du kannst dich dafür entscheiden, neue Follower zu überprüfen, bevor sie dir folgen dürfen.
      explanation: Hier sind ein paar Tipps, um loszulegen
      final_action: Mit erstem Beitrag starten
      final_step: 'Fang jetzt an zu posten! Selbst ohne Follower werden deine öffentlichen Beiträge von anderen gesehen, zum Beispiel in der lokalen Timeline oder über die Hashtags. Möglicherweise möchtest du dich allen mit dem Hashtag #neuhier vorstellen.'
      full_handle: Dein vollständiger Profilname
      full_handle_hint: Deinen vollständigen Profilnamen kannst du deinen Freund*innen mitteilen, damit sie dich anschreiben oder dir von einem anderen Server folgen können.
      subject: Willkommen bei Mastodon!
      title: Willkommen an Bord, %{name}!
  users:
    follow_limit_reached: Du kannst nicht mehr als %{limit} Profilen folgen
    go_to_sso_account_settings: Kontoeinstellungen des Identitätsanbieters aufrufen
    invalid_otp_token: Ungültiger Code der Zwei-Faktor-Authentisierung (2FA)
    otp_lost_help_html: Wenn du beides nicht mehr weißt, melde dich bitte bei uns unter der E-Mail-Adresse %{email}
    seamless_external_login: Du bist über einen externen Dienst angemeldet, daher sind Passwort- und E-Mail-Einstellungen nicht verfügbar.
    signed_in_as: 'Angemeldet als:'
  verification:
    extra_instructions_html: <strong>Hinweis:</strong> Der Link auf deiner Website kann unsichtbar sein. Der wichtige Teil ist <code>rel="me"</code>, wodurch das Nachahmen von Personen auf Websites mit nutzergenerierten Inhalten verhindert wird. Du kannst auch ein <code>link</code>-Tag statt <code>a</code> im Header auf der Seite verwenden, jedoch muss der HTML-Code ohne das Ausführen von JavaScript zugänglich sein.
    here_is_how: So funktioniert's
    hint_html: "<strong>Alle können ihre Identität auf Mastodon verifizieren.</strong> Basierend auf offenen Standards – jetzt und für immer kostenlos. Alles, was du brauchst, ist eine eigene Website. Wenn du von deinem Profil auf diese Website verlinkst, überprüfen wir, ob die Website zu deinem Profil zurückverlinkt, und zeigen einen visuellen Hinweis an."
    instructions_html: Kopiere den unten stehenden Code und füge ihn in das HTML deiner Website ein. Trage anschließend die Adresse deiner Website in ein Zusatzfeld auf deinem Profil ein und speichere die Änderungen. Die Zusatzfelder befinden sich im Reiter „Profil bearbeiten“.
    verification: Verifizierung
    verified_links: Deine verifizierten Links
  webauthn_credentials:
    add: Sicherheitsschlüssel hinzufügen
    create:
      error: Beim Hinzufügen des Sicherheitsschlüssels ist ein Fehler aufgetreten. Bitte versuche es erneut.
      success: Dein Sicherheitsschlüssel wurde erfolgreich hinzugefügt.
    delete: Entfernen
    delete_confirmation: Möchtest du diesen Sicherheitsschlüssel wirklich entfernen?
    description_html: Wenn du die <strong>Authentisierung mit Sicherheitsschlüssel</strong> aktivierst, musst du dich mit einem deiner Sicherheitsschlüssel anmelden.
    destroy:
      error: Beim Entfernen des Sicherheitsschlüssels ist ein Fehler aufgetreten. Bitte versuche es erneut.
      success: Dein Sicherheitsschlüssel wurde erfolgreich entfernt.
    invalid_credential: Ungültiger Sicherheitsschlüssel
    nickname_hint: Gib den Spitznamen deines neuen Sicherheitsschlüssels ein
    not_enabled: Du hast WebAuthn noch nicht aktiviert
    not_supported: Dieser Browser unterstützt keine Sicherheitsschlüssel
    otp_required: Um Sicherheitsschlüssel zu verwenden, aktiviere zunächst die Zwei-Faktor-Authentisierung (2FA).
    registered_on: Registriert am %{date}<|MERGE_RESOLUTION|>--- conflicted
+++ resolved
@@ -1158,12 +1158,8 @@
       appealed_msg: Dein Einspruch wurde übermittelt. Wenn er angenommen wird, wirst du benachrichtigt.
       appeals:
         submit: Einspruch erheben
-<<<<<<< HEAD
-      associated_report: Zugehöriger Bericht
-=======
       approve_appeal: Einspruch annehmen
       associated_report: Zugehörige Meldung
->>>>>>> b90383d0
       created_at: Datum
       description_html: Dies sind Maßnahmen, die gegen dein Konto ergriffen worden sind, und Warnungen, die dir die Mitarbeiter*innen von %{instance} gesendet haben.
       recipient: Adressiert an
