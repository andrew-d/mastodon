--- conflicted
+++ resolved
@@ -148,20 +148,12 @@
         title: 需要 OAuth 认证
     scopes:
       admin:read: 读取服务器上的所有数据
-<<<<<<< HEAD
-      admin:read:accounts: 读取所有帐号的敏感信息
-      admin:read:reports: 读取所有举报和被举报帐号的敏感信息
-      admin:write: 修改服务器上的所有数据
-      admin:write:accounts: 对帐号执行管理操作
-      admin:write:reports: 对举报执行管理操作
-=======
       admin:read:accounts: 读取所有账号的敏感信息
       admin:read:reports: 读取所有举报和被举报账号的敏感信息
       admin:write: 修改服务器上的所有数据
       admin:write:accounts: 对账号执行管理操作
       admin:write:reports: 对举报执行管理操作
       crypto: 使用端到端加密
->>>>>>> 2c5862ed
       follow: 关注或屏蔽用户
       push: 接收你的帐户的推送通知
       read: 读取你的帐户数据
