# frozen_string_literal: true
# == Schema Information
#
# Table name: backups
#
#  id                :bigint(8)        not null, primary key
#  user_id           :bigint(8)
#  dump_file_name    :string
#  dump_content_type :string
#  dump_updated_at   :datetime
#  processed         :boolean          default(FALSE), not null
#  created_at        :datetime         not null
#  updated_at        :datetime         not null
#  dump_file_size    :bigint(8)
#

class Backup < ApplicationRecord
  belongs_to :user, inverse_of: :backups

<<<<<<< HEAD
  has_attached_file :dump, s3_permissions: ->(*) { ENV['S3_PERMISSION'] == '' ? nil : 'private' }
=======
  has_attached_file :dump, s3_permissions: 'private'
>>>>>>> ab85f59c
  do_not_validate_attachment_file_type :dump
end<|MERGE_RESOLUTION|>--- conflicted
+++ resolved
@@ -17,10 +17,6 @@
 class Backup < ApplicationRecord
   belongs_to :user, inverse_of: :backups
 
-<<<<<<< HEAD
-  has_attached_file :dump, s3_permissions: ->(*) { ENV['S3_PERMISSION'] == '' ? nil : 'private' }
-=======
   has_attached_file :dump, s3_permissions: 'private'
->>>>>>> ab85f59c
   do_not_validate_attachment_file_type :dump
 end