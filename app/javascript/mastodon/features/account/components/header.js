--- conflicted
+++ resolved
@@ -111,15 +111,7 @@
       } else if (!account.getIn(['relationship', 'blocking'])) {
         actionBtn = <Button disabled={account.getIn(['relationship', 'blocked_by'])} className={classNames('logo-button', { 'button--destructive': account.getIn(['relationship', 'following']) })} text={intl.formatMessage(account.getIn(['relationship', 'following']) ? messages.unfollow : messages.follow)} onClick={this.props.onFollow} />;
       } else if (account.getIn(['relationship', 'blocking'])) {
-<<<<<<< HEAD
-        actionBtn = (
-          <div className='account--action-button'>
-            <IconButton size={26} icon='unlock' title={intl.formatMessage(messages.unblock, { name: account.get('username') })} onClick={this.props.onBlock} />
-          </div>
-        );
-=======
         actionBtn = <Button className='logo-button' text={intl.formatMessage(messages.unblock, { name: account.get('username') })} onClick={this.props.onBlock} />;
->>>>>>> 6afab258
       }
     } else {
       actionBtn = <Button className='logo-button' text={intl.formatMessage(messages.edit_profile)} onClick={this.openEditProfile} />;
