# frozen_string_literal: true

# This file is copied almost entirely from GitLab, which has done a large
# amount of work to ensure that migrations can happen with minimal downtime.
# Many thanks to those engineers.

# Changes have been made to remove dependencies on other GitLab files and to
# shorten temporary column names.

# Documentation on using these functions (and why one might do so):
# https://gitlab.com/gitlab-org/gitlab-ce/blob/master/doc/development/what_requires_downtime.md

# The file itself:
# https://gitlab.com/gitlab-org/gitlab-ce/blob/master/lib/gitlab/database/migration_helpers.rb

# It is licensed as follows:

# Copyright (c) 2011-2017 GitLab B.V.

# Permission is hereby granted, free of charge, to any person obtaining a copy
# of this software and associated documentation files (the "Software"), to deal
# in the Software without restriction, including without limitation the rights
# to use, copy, modify, merge, publish, distribute, sublicense, and/or sell
# copies of the Software, and to permit persons to whom the Software is
# furnished to do so, subject to the following conditions:

# The above copyright notice and this permission notice shall be included in
# all copies or substantial portions of the Software.

# THE SOFTWARE IS PROVIDED "AS IS", WITHOUT WARRANTY OF ANY KIND, EXPRESS OR
# IMPLIED, INCLUDING BUT NOT LIMITED TO THE WARRANTIES OF MERCHANTABILITY,
# FITNESS FOR A PARTICULAR PURPOSE AND NONINFRINGEMENT. IN NO EVENT SHALL THE
# AUTHORS OR COPYRIGHT HOLDERS BE LIABLE FOR ANY CLAIM, DAMAGES OR OTHER
# LIABILITY, WHETHER IN AN ACTION OF CONTRACT, TORT OR OTHERWISE, ARISING FROM,
# OUT OF OR IN CONNECTION WITH THE SOFTWARE OR THE USE OR OTHER DEALINGS IN
# THE SOFTWARE.

# This is bad form, but there are enough differences that it's impractical to do
# otherwise:
# rubocop:disable all

module Mastodon
  module MigrationHelpers
    class CorruptionError < StandardError
<<<<<<< HEAD
      def initialize(message = nil)
        super(message.presence || 'Migration failed because of index corruption, see https://docs.joinmastodon.org/admin/troubleshooting/index-corruption/#fixing')
=======
      attr_reader :index_name

      def initialize(index_name)
        @index_name = index_name

        super "The index `#{index_name}` seems to be corrupted, it contains duplicate rows. " \
          'For information on how to fix this, see our documentation: ' \
          'https://docs.joinmastodon.org/admin/troubleshooting/index-corruption/'
>>>>>>> 2c5862ed
      end

      def cause
        nil
      end

      def backtrace
        []
      end
    end

    # Model that can be used for querying permissions of a SQL user.
    class Grant < ActiveRecord::Base
      self.table_name = 'information_schema.role_table_grants'

      def self.scope_to_current_user
        where('grantee = user')
      end

      # Returns true if the current user can create and execute triggers on the
      # given table.
      def self.create_and_execute_trigger?(table)
        priv = where(privilege_type: 'TRIGGER', table_name: table)

        priv.scope_to_current_user.any?
      end
    end

    BACKGROUND_MIGRATION_BATCH_SIZE = 1000 # Number of rows to process per job
    BACKGROUND_MIGRATION_JOB_BUFFER_SIZE = 1000 # Number of jobs to bulk queue at a time

    # Gets an estimated number of rows for a table
    def estimate_rows_in_table(table_name)
      exec_query('SELECT reltuples FROM pg_class WHERE relname = ' +
        "'#{table_name}'").to_a.first['reltuples']
    end

    # Adds `created_at` and `updated_at` columns with timezone information.
    #
    # This method is an improved version of Rails' built-in method `add_timestamps`.
    #
    # Available options are:
    # default - The default value for the column.
    # null - When set to `true` the column will allow NULL values.
    #        The default is to not allow NULL values.
    def add_timestamps_with_timezone(table_name, **options)
      options[:null] = false if options[:null].nil?

      [:created_at, :updated_at].each do |column_name|
        if options[:default] && transaction_open?
          raise '`add_timestamps_with_timezone` with default value cannot be run inside a transaction. ' \
            'You can disable transactions by calling `disable_ddl_transaction!` ' \
            'in the body of your migration class'
        end

        # If default value is presented, use `add_column_with_default` method instead.
        if options[:default]
          add_column_with_default(
            table_name,
            column_name,
            :datetime_with_timezone,
            default: options[:default],
            allow_null: options[:null]
          )
        else
          add_column(table_name, column_name, :datetime_with_timezone, **options)
        end
      end
    end

    # Creates a new index, concurrently when supported
    #
    # On PostgreSQL this method creates an index concurrently, on MySQL this
    # creates a regular index.
    #
    # Example:
    #
    #     add_concurrent_index :users, :some_column
    #
    # See Rails' `add_index` for more info on the available arguments.
    def add_concurrent_index(table_name, column_name, **options)
      if transaction_open?
        raise 'add_concurrent_index can not be run inside a transaction, ' \
          'you can disable transactions by calling disable_ddl_transaction! ' \
          'in the body of your migration class'
      end

      options = options.merge({ algorithm: :concurrently })
      disable_statement_timeout

      add_index(table_name, column_name, **options)
    end

    # Removes an existed index, concurrently when supported
    #
    # On PostgreSQL this method removes an index concurrently.
    #
    # Example:
    #
    #     remove_concurrent_index :users, :some_column
    #
    # See Rails' `remove_index` for more info on the available arguments.
    def remove_concurrent_index(table_name, column_name, **options)
      if transaction_open?
        raise 'remove_concurrent_index can not be run inside a transaction, ' \
          'you can disable transactions by calling disable_ddl_transaction! ' \
          'in the body of your migration class'
      end

      if supports_drop_index_concurrently?
        options = options.merge({ algorithm: :concurrently })
        disable_statement_timeout
      end

      remove_index(table_name, **options.merge({ column: column_name }))
    end

    # Removes an existing index, concurrently when supported
    #
    # On PostgreSQL this method removes an index concurrently.
    #
    # Example:
    #
    #     remove_concurrent_index :users, "index_X_by_Y"
    #
    # See Rails' `remove_index` for more info on the available arguments.
    def remove_concurrent_index_by_name(table_name, index_name, **options)
      if transaction_open?
        raise 'remove_concurrent_index_by_name can not be run inside a transaction, ' \
          'you can disable transactions by calling disable_ddl_transaction! ' \
          'in the body of your migration class'
      end

      if supports_drop_index_concurrently?
        options = options.merge({ algorithm: :concurrently })
        disable_statement_timeout
      end

      remove_index(table_name, **options.merge({ name: index_name }))
    end

    # Only available on Postgresql >= 9.2
    def supports_drop_index_concurrently?
      version = select_one("SELECT current_setting('server_version_num') AS v")['v'].to_i

      version >= 90200
    end

    # Adds a foreign key with only minimal locking on the tables involved.
    #
    # This method only requires minimal locking when using PostgreSQL. When
    # using MySQL this method will use Rails' default `add_foreign_key`.
    #
    # source - The source table containing the foreign key.
    # target - The target table the key points to.
    # column - The name of the column to create the foreign key on.
    # on_delete - The action to perform when associated data is removed,
    #             defaults to "CASCADE".
    def add_concurrent_foreign_key(source, target, column:, on_delete: :cascade, target_col: 'id')
      # Transactions would result in ALTER TABLE locks being held for the
      # duration of the transaction, defeating the purpose of this method.
      if transaction_open?
        raise 'add_concurrent_foreign_key can not be run inside a transaction'
      end

      # While MySQL does allow disabling of foreign keys it has no equivalent
      # of PostgreSQL's "VALIDATE CONSTRAINT". As a result we'll just fall
      # back to the normal foreign key procedure.
      on_delete = 'SET NULL' if on_delete == :nullify

      disable_statement_timeout

      key_name = concurrent_foreign_key_name(source, column, target_col)

      # Using NOT VALID allows us to create a key without immediately
      # validating it. This means we keep the ALTER TABLE lock only for a
      # short period of time. The key _is_ enforced for any newly created
      # data.
      execute <<-EOF.strip_heredoc
      ALTER TABLE #{source}
      ADD CONSTRAINT #{key_name}
      FOREIGN KEY (#{column})
      REFERENCES #{target} (#{target_col})
      #{on_delete ? "ON DELETE #{on_delete.upcase}" : ''}
      NOT VALID;
      EOF

      # Validate the existing constraint. This can potentially take a very
      # long time to complete, but fortunately does not lock the source table
      # while running.
      execute("ALTER TABLE #{source} VALIDATE CONSTRAINT #{key_name};")
    end

    # Returns the name for a concurrent foreign key.
    #
    # PostgreSQL constraint names have a limit of 63 bytes. The logic used
    # here is based on Rails' foreign_key_name() method, which unfortunately
    # is private so we can't rely on it directly.
    def concurrent_foreign_key_name(table, column, target_col)
      "fk_#{Digest::SHA256.hexdigest("#{table}_#{column}_#{target_col}_fk").first(10)}"
    end

    # Long-running migrations may take more than the timeout allowed by
    # the database. Disable the session's statement timeout to ensure
    # migrations don't get killed prematurely. (PostgreSQL only)
    def disable_statement_timeout
      execute('SET statement_timeout TO 0')
    end

    # Updates the value of a column in batches.
    #
    # This method updates the table in batches of 5% of the total row count.
    # This method will continue updating rows until no rows remain.
    #
    # When given a block this method will yield two values to the block:
    #
    # 1. An instance of `Arel::Table` for the table that is being updated.
    # 2. The query to run as an Arel object.
    #
    # By supplying a block one can add extra conditions to the queries being
    # executed. Note that the same block is used for _all_ queries.
    #
    # Example:
    #
    #     update_column_in_batches(:projects, :foo, 10) do |table, query|
    #       query.where(table[:some_column].eq('hello'))
    #     end
    #
    # This would result in this method updating only rows where
    # `projects.some_column` equals "hello".
    #
    # table - The name of the table.
    # column - The name of the column to update.
    # value - The value for the column.
    #
    # Rubocop's Metrics/AbcSize metric is disabled for this method as Rubocop
    # determines this method to be too complex while there's no way to make it
    # less "complex" without introducing extra methods (which actually will
    # make things _more_ complex).
    #
    # rubocop: disable Metrics/AbcSize
    def update_column_in_batches(table_name, column, value)
      if transaction_open?
        raise 'update_column_in_batches can not be run inside a transaction, ' \
          'you can disable transactions by calling disable_ddl_transaction! ' \
          'in the body of your migration class'
      end

      table = Arel::Table.new(table_name)

      total = estimate_rows_in_table(table_name).to_i
      if total < 1
        count_arel = table.project(Arel.star.count.as('count'))
        count_arel = yield table, count_arel if block_given?

        total = exec_query(count_arel.to_sql).to_ary.first['count'].to_i

        return if total == 0
      end

      # Update in batches of 5% until we run out of any rows to update.
      batch_size = ((total / 100.0) * 5.0).ceil
      max_size = 1000

      # The upper limit is 1000 to ensure we don't lock too many rows. For
      # example, for "merge_requests" even 1% of the table is around 35 000
      # rows for GitLab.com.
      batch_size = max_size if batch_size > max_size

      start_arel = table.project(table[:id]).order(table[:id].asc).take(1)
      start_arel = yield table, start_arel if block_given?
      first_row = exec_query(start_arel.to_sql).to_ary.first
      # In case there are no rows but we didn't catch it in the estimated size:
      return unless first_row
      start_id = first_row['id'].to_i

      say "Migrating #{table_name}.#{column} (~#{total.to_i} rows)"

      started_time = Time.zone.now
      last_time = Time.zone.now
      migrated = 0
      loop do
        stop_row = nil

        suppress_messages do
          stop_arel = table.project(table[:id])
            .where(table[:id].gteq(start_id))
            .order(table[:id].asc)
            .take(1)
            .skip(batch_size)

          stop_arel = yield table, stop_arel if block_given?
          stop_row = exec_query(stop_arel.to_sql).to_ary.first

          update_arel = Arel::UpdateManager.new
            .table(table)
            .set([[table[column], value]])
            .where(table[:id].gteq(start_id))

          if stop_row
            stop_id = stop_row['id'].to_i
            start_id = stop_id
            update_arel = update_arel.where(table[:id].lt(stop_id))
          end

          update_arel = yield table, update_arel if block_given?

          execute(update_arel.to_sql)
        end

        migrated += batch_size
        if Time.zone.now - last_time > 1
          status = "Migrated #{migrated} rows"

          percentage = 100.0 * migrated / total
          status += " (~#{sprintf('%.2f', percentage)}%, "

          remaining_time = (100.0 - percentage) * (Time.zone.now - started_time) / percentage

          status += "#{(remaining_time / 60).to_i}:"
          status += sprintf('%02d', remaining_time.to_i % 60)
          status += ' remaining, '

          # Tell users not to interrupt if we're almost done.
          if remaining_time > 10
            status += 'safe to interrupt'
          else
            status += 'DO NOT interrupt'
          end

          status += ')'

          say status, true
          last_time = Time.zone.now
        end

        # There are no more rows left to update.
        break unless stop_row
      end
    end

    # Adds a column with a default value without locking an entire table.
    #
    # This method runs the following steps:
    #
    # 1. Add the column with a default value of NULL.
    # 2. Change the default value of the column to the specified value.
    # 3. Update all existing rows in batches.
    # 4. Set a `NOT NULL` constraint on the column if desired (the default).
    #
    # These steps ensure a column can be added to a large and commonly used
    # table without locking the entire table for the duration of the table
    # modification.
    #
    # table - The name of the table to update.
    # column - The name of the column to add.
    # type - The column type (e.g. `:integer`).
    # default - The default value for the column.
    # limit - Sets a column limit. For example, for :integer, the default is
    #         4-bytes. Set `limit: 8` to allow 8-byte integers.
    # allow_null - When set to `true` the column will allow NULL values, the
    #              default is to not allow NULL values.
    #
    # This method can also take a block which is passed directly to the
    # `update_column_in_batches` method.
    def add_column_with_default(table, column, type, default:, limit: nil, allow_null: false, &block)
      if transaction_open?
        raise 'add_column_with_default can not be run inside a transaction, ' \
          'you can disable transactions by calling disable_ddl_transaction! ' \
          'in the body of your migration class'
      end

      disable_statement_timeout

      transaction do
        if limit
          add_column(table, column, type, default: nil, limit: limit)
        else
          add_column(table, column, type, default: nil)
        end

        # Changing the default before the update ensures any newly inserted
        # rows already use the proper default value.
        change_column_default(table, column, default)
      end

      begin
        update_column_in_batches(table, column, default, &block)

        change_column_null(table, column, false) unless allow_null
      # We want to rescue _all_ exceptions here, even those that don't inherit
      # from StandardError.
      rescue Exception => error # rubocop: disable all
        remove_column(table, column)

        raise error
      end
    end

    # Renames a column without requiring downtime.
    #
    # Concurrent renames work by using database triggers to ensure both the
    # old and new column are in sync. However, this method will _not_ remove
    # the triggers or the old column automatically; this needs to be done
    # manually in a post-deployment migration. This can be done using the
    # method `cleanup_concurrent_column_rename`.
    #
    # table - The name of the database table containing the column.
    # old - The old column name.
    # new - The new column name.
    # type - The type of the new column. If no type is given the old column's
    #        type is used.
    def rename_column_concurrently(table, old, new, type: nil)
      if transaction_open?
        raise 'rename_column_concurrently can not be run inside a transaction'
      end

      check_trigger_permissions!(table)
      trigger_name = rename_trigger_name(table, old, new)

      # If we were in the middle of update_column_in_batches, we should remove
      # the old column and start over, as we have no idea where we were.
      if column_for(table, new)
        remove_rename_triggers_for_postgresql(table, trigger_name)

        remove_column(table, new)
      end

      old_col = column_for(table, old)
      new_type = type || old_col.type

      col_opts = {
        precision: old_col.precision,
        scale: old_col.scale,
      }

      # We may be trying to reset the limit on an integer column type, so let
      # Rails handle that.
      unless [:bigint, :integer].include?(new_type)
        col_opts[:limit] = old_col.limit
      end

      add_column(table, new, new_type, **col_opts)

      # We set the default value _after_ adding the column so we don't end up
      # updating any existing data with the default value. This isn't
      # necessary since we copy over old values further down.
      change_column_default(table, new, old_col.default) if old_col.default

      quoted_table = quote_table_name(table)
      quoted_old = quote_column_name(old)
      quoted_new = quote_column_name(new)

      install_rename_triggers_for_postgresql(trigger_name, quoted_table,
                                             quoted_old, quoted_new)

      update_column_in_batches(table, new, Arel::Table.new(table)[old])

      change_column_null(table, new, false) unless old_col.null

      copy_indexes(table, old, new)
      copy_foreign_keys(table, old, new)
    end

    # Changes the type of a column concurrently.
    #
    # table - The table containing the column.
    # column - The name of the column to change.
    # new_type - The new column type.
    def change_column_type_concurrently(table, column, new_type)
      temp_column = rename_column_name(column)

      rename_column_concurrently(table, column, temp_column, type: new_type)

      # Primary keys don't necessarily have an associated index.
      if ActiveRecord::Base.get_primary_key(table) == column.to_s
        old_pk_index_name = "index_#{table}_on_#{column}"
        new_pk_index_name = "index_#{table}_on_#{column}_cm"

        unless indexes_for(table, column).find{|i| i.name == old_pk_index_name}
          add_concurrent_index(table, [temp_column],
            unique: true,
            name: new_pk_index_name
          )
        end
      end
    end

    # Performs cleanup of a concurrent type change.
    #
    # table - The table containing the column.
    # column - The name of the column to change.
    # new_type - The new column type.
    def cleanup_concurrent_column_type_change(table, column)
      temp_column = rename_column_name(column)

      # Wait for the indices to be built
      indexes_for(table, column).each do |index|
        expected_name = index.name + '_cm'

        puts "Waiting for index #{expected_name}"
        sleep 1 until indexes_for(table, temp_column).find {|i| i.name == expected_name }
      end

      was_primary = (ActiveRecord::Base.get_primary_key(table) == column.to_s)
      old_default_fn = column_for(table, column).default_function

      old_fks = []
      if was_primary
        # Get any foreign keys pointing at this column we need to recreate, and
        # remove the old ones.
        # Based on code from:
        # http://errorbank.blogspot.com/2011/03/list-all-foreign-keys-references-for.html
        old_fks_res = execute <<-EOF.strip_heredoc
          select m.relname as src_table,
            (select a.attname
              from pg_attribute a
              where a.attrelid = m.oid
                and a.attnum = o.conkey[1]
                and a.attisdropped = false) as src_col,
            o.conname as name,
            o.confdeltype as on_delete
          from pg_constraint o
          left join pg_class f on f.oid = o.confrelid 
          left join pg_class c on c.oid = o.conrelid
          left join pg_class m on m.oid = o.conrelid
          where o.contype = 'f'
            and o.conrelid in (
              select oid from pg_class c where c.relkind = 'r')
            and f.relname = '#{table}';
          EOF
        old_fks = old_fks_res.to_a
        old_fks.each do |old_fk|
          add_concurrent_foreign_key(
            old_fk['src_table'],
            table,
            column: old_fk['src_col'],
            target_col: temp_column,
            on_delete: extract_foreign_key_action(old_fk['on_delete'])
          )

          remove_foreign_key(old_fk['src_table'], name: old_fk['name'])
        end
      end

      # If there was a sequence owned by the old column, make it owned by the
      # new column, as it will otherwise be deleted when we get rid of the
      # old column.
      if (seq_match = /^nextval\('([^']*)'(::text|::regclass)?\)/.match(old_default_fn))
        seq_name = seq_match[1]
        execute("ALTER SEQUENCE #{seq_name} OWNED BY #{table}.#{temp_column}")
      end

      transaction do
        # This has to be performed in a transaction as otherwise we might have
        # inconsistent data.

        cleanup_concurrent_column_rename(table, column, temp_column)
        rename_column(table, temp_column, column)

        # If there was an old default function, we didn't copy it. Do that now
        # in the transaction, so we don't miss anything.
        change_column_default(table, column, -> { old_default_fn }) if old_default_fn
      end

      # Rename any indices back to what they should be.
      indexes_for(table, column).each do |index|
        next unless index.name.end_with?('_cm')

        real_index_name = index.name.sub(/_cm$/, '')
        rename_index(table, index.name, real_index_name)
      end

      # Rename any foreign keys back to names based on the real column.
      foreign_keys_for(table, column).each do |fk|
        old_fk_name = concurrent_foreign_key_name(fk.from_table, temp_column, 'id')
        new_fk_name = concurrent_foreign_key_name(fk.from_table, column, 'id')
        execute("ALTER TABLE #{fk.from_table} RENAME CONSTRAINT " +
          "#{old_fk_name} TO #{new_fk_name}")
      end

      # Rename any foreign keys from other tables to names based on the real
      # column.
      old_fks.each do |old_fk|
        old_fk_name = concurrent_foreign_key_name(old_fk['src_table'],
          old_fk['src_col'], temp_column)
        new_fk_name = concurrent_foreign_key_name(old_fk['src_table'],
          old_fk['src_col'], column)
        execute("ALTER TABLE #{old_fk['src_table']} RENAME CONSTRAINT " +
          "#{old_fk_name} TO #{new_fk_name}")
      end

      # If the old column was a primary key, mark the new one as a primary key.
      if was_primary
        execute("ALTER TABLE #{table} ADD PRIMARY KEY USING INDEX " +
          "index_#{table}_on_#{column}")
      end
    end

    # Cleans up a concurrent column name.
    #
    # This method takes care of removing previously installed triggers as well
    # as removing the old column.
    #
    # table - The name of the database table.
    # old - The name of the old column.
    # new - The name of the new column.
    def cleanup_concurrent_column_rename(table, old, new)
      trigger_name = rename_trigger_name(table, old, new)

      check_trigger_permissions!(table)

      remove_rename_triggers_for_postgresql(table, trigger_name)

      remove_column(table, old)
    end

    # Performs a concurrent column rename when using PostgreSQL.
    def install_rename_triggers_for_postgresql(trigger, table, old, new)
      execute <<-EOF.strip_heredoc
      CREATE OR REPLACE FUNCTION #{trigger}()
      RETURNS trigger AS
      $BODY$
      BEGIN
        NEW.#{new} := NEW.#{old};
        RETURN NEW;
      END;
      $BODY$
      LANGUAGE 'plpgsql'
      VOLATILE
      EOF

      execute <<-EOF.strip_heredoc
      CREATE TRIGGER #{trigger}
      BEFORE INSERT OR UPDATE
      ON #{table}
      FOR EACH ROW
      EXECUTE PROCEDURE #{trigger}()
      EOF
    end

    # Installs the triggers necessary to perform a concurrent column rename on
    # MySQL.
    def install_rename_triggers_for_mysql(trigger, table, old, new)
      execute <<-EOF.strip_heredoc
      CREATE TRIGGER #{trigger}_insert
      BEFORE INSERT
      ON #{table}
      FOR EACH ROW
      SET NEW.#{new} = NEW.#{old}
      EOF

      execute <<-EOF.strip_heredoc
      CREATE TRIGGER #{trigger}_update
      BEFORE UPDATE
      ON #{table}
      FOR EACH ROW
      SET NEW.#{new} = NEW.#{old}
      EOF
    end

    # Removes the triggers used for renaming a PostgreSQL column concurrently.
    def remove_rename_triggers_for_postgresql(table, trigger)
      execute("DROP TRIGGER IF EXISTS #{trigger} ON #{table}")
      execute("DROP FUNCTION IF EXISTS #{trigger}()")
    end

    # Removes the triggers used for renaming a MySQL column concurrently.
    def remove_rename_triggers_for_mysql(trigger)
      execute("DROP TRIGGER IF EXISTS #{trigger}_insert")
      execute("DROP TRIGGER IF EXISTS #{trigger}_update")
    end

    # Returns the (base) name to use for triggers when renaming columns.
    def rename_trigger_name(table, old, new)
      'trigger_' + Digest::SHA256.hexdigest("#{table}_#{old}_#{new}").first(12)
    end

    # Returns the name to use for temporary rename columns.
    def rename_column_name(base)
      base.to_s + '_cm'
    end

    # Returns an Array containing the indexes for the given column
    def indexes_for(table, column)
      column = column.to_s

      indexes(table).select { |index| index.columns.include?(column) }
    end

    # Returns an Array containing the foreign keys for the given column.
    def foreign_keys_for(table, column)
      column = column.to_s

      foreign_keys(table).select { |fk| fk.column == column }
    end

    # Copies all indexes for the old column to a new column.
    #
    # table - The table containing the columns and indexes.
    # old - The old column.
    # new - The new column.
    def copy_indexes(table, old, new)
      old = old.to_s
      new = new.to_s

      indexes_for(table, old).each do |index|
        new_columns = index.columns.map do |column|
          column == old ? new : column
        end

        # This is necessary as we can't properly rename indexes such as
        # "ci_taggings_idx".
        name = index.name + '_cm'

        # If the order contained the old column, map it to the new one.
        order = index.orders
        if order.key?(old)
          order[new] = order.delete(old)
        end

        options = {
          unique: index.unique,
          name: name,
          length: index.lengths,
          order: order
        }

        # These options are not supported by MySQL, so we only add them if
        # they were previously set.
        options[:using] = index.using if index.using
        options[:where] = index.where if index.where

        add_concurrent_index(table, new_columns, **options)
      end
    end

    # Copies all foreign keys for the old column to the new column.
    #
    # table - The table containing the columns and indexes.
    # old - The old column.
    # new - The new column.
    def copy_foreign_keys(table, old, new)
      foreign_keys_for(table, old).each do |fk|
        add_concurrent_foreign_key(fk.from_table,
                                   fk.to_table,
                                   column: new,
                                   on_delete: fk.on_delete)
      end
    end

    # Returns the column for the given table and column name.
    def column_for(table, name)
      name = name.to_s

      columns(table).find { |column| column.name == name }
    end

    # Update the configuration of an index by creating a new one and then
    # removing the old one
    def update_index(table_name, index_name, columns, **index_options)
      if index_name_exists?(table_name, "#{index_name}_new") && index_name_exists?(table_name, index_name)
        remove_index table_name, name: "#{index_name}_new"
      elsif index_name_exists?(table_name, "#{index_name}_new")
        # Very unlikely case where the script has been interrupted during/after removal but before renaming
        rename_index table_name, "#{index_name}_new", index_name
      end

      begin
        add_index table_name, columns, **index_options.merge(name: "#{index_name}_new", algorithm: :concurrently)
      rescue ActiveRecord::RecordNotUnique
        remove_index table_name, name: "#{index_name}_new"
        raise CorruptionError.new(index_name)
      end

      remove_index table_name, name: index_name if index_name_exists?(table_name, index_name)
      rename_index table_name, "#{index_name}_new", index_name
    end

    # This will replace the first occurrence of a string in a column with
    # the replacement
    # On postgresql we can use `regexp_replace` for that.
    # On mysql we find the location of the pattern, and overwrite it
    # with the replacement
    def replace_sql(column, pattern, replacement)
      quoted_pattern = Arel::Nodes::Quoted.new(pattern.to_s)
      quoted_replacement = Arel::Nodes::Quoted.new(replacement.to_s)

      replace = Arel::Nodes::NamedFunction
        .new("regexp_replace", [column, quoted_pattern, quoted_replacement])
      Arel::Nodes::SqlLiteral.new(replace.to_sql)
    end

    def remove_foreign_key_without_error(*args)
      remove_foreign_key(*args)
    rescue ArgumentError
    end

    def sidekiq_queue_migrate(queue_from, to:)
      while sidekiq_queue_length(queue_from) > 0
        Sidekiq.redis do |conn|
          conn.rpoplpush "queue:#{queue_from}", "queue:#{to}"
        end
      end
    end

    def sidekiq_queue_length(queue_name)
      Sidekiq.redis do |conn|
        conn.llen("queue:#{queue_name}")
      end
    end

    def check_trigger_permissions!(table)
      unless Grant.create_and_execute_trigger?(table)
        dbname = ActiveRecord::Base.configurations[Rails.env]['database']
        user = ActiveRecord::Base.configurations[Rails.env]['username'] || ENV['USER']

        raise <<-EOF
Your database user is not allowed to create, drop, or execute triggers on the
table #{table}.

If you are using PostgreSQL you can solve this by logging in to the Mastodon
database (#{dbname}) using a super user and running:

    ALTER USER #{user} WITH SUPERUSER

The query will grant the user super user permissions, ensuring you don't run
into similar problems in the future (e.g. when new tables are created).
        EOF
      end
    end

    # Bulk queues background migration jobs for an entire table, batched by ID range.
    # "Bulk" meaning many jobs will be pushed at a time for efficiency.
    # If you need a delay interval per job, then use `queue_background_migration_jobs_by_range_at_intervals`.
    #
    # model_class - The table being iterated over
    # job_class_name - The background migration job class as a string
    # batch_size - The maximum number of rows per job
    #
    # Example:
    #
    #     class Route < ActiveRecord::Base
    #       include EachBatch
    #       self.table_name = 'routes'
    #     end
    #
    #     bulk_queue_background_migration_jobs_by_range(Route, 'ProcessRoutes')
    #
    # Where the model_class includes EachBatch, and the background migration exists:
    #
    #     class Gitlab::BackgroundMigration::ProcessRoutes
    #       def perform(start_id, end_id)
    #         # do something
    #       end
    #     end
    def bulk_queue_background_migration_jobs_by_range(model_class, job_class_name, batch_size: BACKGROUND_MIGRATION_BATCH_SIZE)
      raise "#{model_class} does not have an ID to use for batch ranges" unless model_class.column_names.include?('id')

      jobs = []

      model_class.each_batch(of: batch_size) do |relation|
        start_id, end_id = relation.pluck('MIN(id), MAX(id)').first

        if jobs.length >= BACKGROUND_MIGRATION_JOB_BUFFER_SIZE
          # Note: This code path generally only helps with many millions of rows
          # We push multiple jobs at a time to reduce the time spent in
          # Sidekiq/Redis operations. We're using this buffer based approach so we
          # don't need to run additional queries for every range.
          BackgroundMigrationWorker.perform_bulk(jobs)
          jobs.clear
        end

        jobs << [job_class_name, [start_id, end_id]]
      end

      BackgroundMigrationWorker.perform_bulk(jobs) unless jobs.empty?
    end

    # Queues background migration jobs for an entire table, batched by ID range.
    # Each job is scheduled with a `delay_interval` in between.
    # If you use a small interval, then some jobs may run at the same time.
    #
    # model_class - The table being iterated over
    # job_class_name - The background migration job class as a string
    # delay_interval - The duration between each job's scheduled time (must respond to `to_f`)
    # batch_size - The maximum number of rows per job
    #
    # Example:
    #
    #     class Route < ActiveRecord::Base
    #       include EachBatch
    #       self.table_name = 'routes'
    #     end
    #
    #     queue_background_migration_jobs_by_range_at_intervals(Route, 'ProcessRoutes', 1.minute)
    #
    # Where the model_class includes EachBatch, and the background migration exists:
    #
    #     class Gitlab::BackgroundMigration::ProcessRoutes
    #       def perform(start_id, end_id)
    #         # do something
    #       end
    #     end
    def queue_background_migration_jobs_by_range_at_intervals(model_class, job_class_name, delay_interval, batch_size: BACKGROUND_MIGRATION_BATCH_SIZE)
      raise "#{model_class} does not have an ID to use for batch ranges" unless model_class.column_names.include?('id')

      model_class.each_batch(of: batch_size) do |relation, index|
        start_id, end_id = relation.pluck('MIN(id), MAX(id)').first

        # `BackgroundMigrationWorker.bulk_perform_in` schedules all jobs for
        # the same time, which is not helpful in most cases where we wish to
        # spread the work over time.
        BackgroundMigrationWorker.perform_in(delay_interval * index, job_class_name, [start_id, end_id])
      end
    end

    private

    # https://github.com/rails/rails/blob/v5.2.0/activerecord/lib/active_record/connection_adapters/postgresql/schema_statements.rb#L678-L684
    def extract_foreign_key_action(specifier)
      case specifier
      when 'c'; :cascade
      when 'n'; :nullify
      when 'r'; :restrict
      end
    end
  end
end

# rubocop:enable all<|MERGE_RESOLUTION|>--- conflicted
+++ resolved
@@ -42,10 +42,6 @@
 module Mastodon
   module MigrationHelpers
     class CorruptionError < StandardError
-<<<<<<< HEAD
-      def initialize(message = nil)
-        super(message.presence || 'Migration failed because of index corruption, see https://docs.joinmastodon.org/admin/troubleshooting/index-corruption/#fixing')
-=======
       attr_reader :index_name
 
       def initialize(index_name)
@@ -54,7 +50,6 @@
         super "The index `#{index_name}` seems to be corrupted, it contains duplicate rows. " \
           'For information on how to fix this, see our documentation: ' \
           'https://docs.joinmastodon.org/admin/troubleshooting/index-corruption/'
->>>>>>> 2c5862ed
       end
 
       def cause
