--- conflicted
+++ resolved
@@ -104,12 +104,8 @@
 
   delegate :auto_play_gif, :default_sensitive, :unfollow_modal, :boost_modal, :delete_modal,
            :reduce_motion, :system_font_ui, :noindex, :theme, :display_media, :hide_network,
-<<<<<<< HEAD
-           :expand_spoilers, :default_language, :aggregate_reblogs, :show_application,
+           :expand_spoilers, :default_language, :aggregate_reblogs, :home_dms, :show_application,
            :advanced_layout, to: :settings, prefix: :setting, allow_nil: false
-=======
-           :expand_spoilers, :default_language, :aggregate_reblogs, :home_dms, :show_application, to: :settings, prefix: :setting, allow_nil: false
->>>>>>> 8fd32d74
 
   attr_reader :invite_code
   attr_writer :external
