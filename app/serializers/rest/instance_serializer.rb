--- conflicted
+++ resolved
@@ -4,13 +4,8 @@
   include RoutingHelper
 
   attributes :uri, :title, :short_description, :description, :email,
-<<<<<<< HEAD
              :version, :urls, :stats, :thumbnail, :max_toot_chars,
-             :languages, :registrations, :approval_required
-=======
-             :version, :urls, :stats, :thumbnail,
              :languages, :registrations, :approval_required, :invites_enabled
->>>>>>> 6fd1e464
 
   has_one :contact_account, serializer: REST::AccountSerializer
 
