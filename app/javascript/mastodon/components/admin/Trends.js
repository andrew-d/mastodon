--- conflicted
+++ resolved
@@ -50,11 +50,7 @@
             <Hashtag
               key={hashtag.name}
               name={hashtag.name}
-<<<<<<< HEAD
-	      href={`/admin/tags/${hashtag.id}`}
-=======
-              to={hashtag.id === undefined ? undefined : `/admin/tags/${hashtag.id}`}
->>>>>>> 8180f7ba
+              href={hashtag.id === undefined ? undefined : `/admin/tags/${hashtag.id}`}
               people={hashtag.history[0].accounts * 1 + hashtag.history[1].accounts * 1}
               uses={hashtag.history[0].uses * 1 + hashtag.history[1].uses * 1}
               history={hashtag.history.reverse().map(day => day.uses)}
