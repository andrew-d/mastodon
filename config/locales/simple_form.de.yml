---
de:
  simple_form:
    hints:
      account_alias:
        acct: Gib profilname@domain des Kontos an, von dem du umziehen möchtest
      account_migration:
        acct: Gib profilname@domain des Kontos an, zu dem du umziehen möchtest
      account_warning_preset:
        text: Du kannst Beitragssyntax verwenden, wie z. B. URLs, Hashtags und Erwähnungen
        title: Optional. Für den Empfänger nicht sichtbar
      admin_account_action:
        include_statuses: Die Person sieht, welche Beiträge die Moderationsmaßnahme oder Warnung verursacht haben
        send_email_notification: Benutzer*in wird eine Erklärung erhalten, was mit dem Konto geschehen ist
        text_html: Optional. Du kannst Beitragssyntax verwenden. Du kannst <a href="%{path}">Warnvorlagen hinzufügen</a>, um Zeit zu sparen
        type_html: Wähle aus, wie mit <strong>%{acct}</strong> vorgegangen werden soll
        types:
          disable: Benutzer*in daran hindern, das Konto verwenden zu können, aber die Inhalte nicht löschen oder ausblenden.
          none: Verwende dies, um dem Account eine Warnung zu schicken, ohne dabei eine andere Aktion vorzunehmen.
          sensitive: Erzwingen, dass alle Medienanhänge dieses Profils mit einer Inhaltswarnung versehen werden.
          silence: Verhindert, dass dieses Profil öffentlich sichtbare Beiträge verfassen kann, und verbirgt alle Beiträge und Benachrichtigungen vor Personen, die diesem Profil nicht folgen. Alle Meldungen zu diesem Konto werden geschlossen.
          suspend: Verhindert jegliche Interaktion von oder zu diesem Konto und löscht dessen Inhalt. Dies kann innerhalb von 30 Tagen rückgängig gemacht werden. Alle Meldungen zu diesem Konto werden geschlossen.
        warning_preset_id: Optional. Du kannst immer noch eigenen Text an das Ende der Vorlage hinzufügen
      announcement:
        all_day: Falls aktiviert, werden nur der Tag bzw. die Tage innerhalb des Zeitraums angezeigt
        ends_at: Optional. Die Ankündigung wird zu diesem Zeitpunkt automatisch zurückgezogen
        scheduled_at: Leer lassen, um die Ankündigung sofort zu veröffentlichen
        starts_at: Optional. Nur für den Fall, dass deine Ankündigung an einen bestimmten Zeitraum gebunden ist
        text: Du kannst die reguläre Syntax wie für Beiträge verwenden, also auch Profile erwähnen und Hashtags nutzen. Bitte beachte den Platz, den die Ankündigung auf dem Bildschirm der Benutzer*innen einnehmen wird
      appeal:
        text: Du kannst nur einmal Einspruch gegen einen Verstoß einlegen
      defaults:
        autofollow: Personen, die sich über deine Einladung registrieren, folgen automatisch deinem Profil
        avatar: PNG, GIF oder JPG. Höchstens %{size} groß. Wird auf %{dimensions} px verkleinert
        bot: Hinweis an andere Benutzer*innen, dass dieses Konto hauptsächlich automatisierte Aktionen durchführt und möglicherweise nicht persönlich betreut wird
        context: In welchem Bereich soll der Filter aktiv sein?
        current_password: Aus Sicherheitsgründen gib bitte das Passwort des aktuellen Kontos ein
        current_username: Um das zu bestätigen, gib den Profilnamen des aktuellen Kontos ein
        digest: Wenn du eine längere Zeit inaktiv bist oder du in deiner Abwesenheit eine Direktnachricht erhalten hast
        discoverable: Erlaube deinem Konto, durch Empfehlungen, Trends und andere Funktionen von Fremden entdeckt zu werden
        email: Du wirst eine E-Mail zur Verifizierung dieser E-Mail-Adresse erhalten
        fields: Du kannst bis zu vier Metadaten auf deinem Profil anzeigen lassen, die als Tabelle dargestellt werden
        header: PNG, GIF oder JPG. Höchstens %{size} groß. Wird auf %{dimensions} px verkleinert
        inbox_url: Kopiere die URL von der Startseite des gewünschten Relays
        irreversible: Bereinigte Beiträge verschwinden unwiderruflich für dich, auch dann, wenn dieser Filter zu einem späteren wieder entfernt wird
        locale: Die Sprache der Benutzeroberfläche, E-Mails und Push-Benachrichtigungen
        locked: Wer dir folgen und deine Inhalte sehen möchte, muss dein Follower sein und dafür um deine Erlaubnis bitten
        password: Verwende mindestens 8 Zeichen
        phrase: Wird unabhängig von der Groß- und Kleinschreibung im Text oder der Inhaltswarnung eines Beitrags abgeglichen
        scopes: Welche Schnittstellen der Applikation erlaubt sind. Wenn du einen Top-Level-Scope auswählst, dann musst du nicht jeden einzelnen darunter auswählen.
        setting_aggregate_reblogs: Zeige denselben Beitrag nicht nochmal an, wenn er erneut geteilt wurde (dies betrifft nur neulich erhaltene erneut geteilte Beiträge)
        setting_always_send_emails: Normalerweise werden Benachrichtigungen nicht per E-Mail verschickt, wenn du gerade auf Mastodon aktiv bist
<<<<<<< HEAD
        setting_default_federation: <ul><li>Wenn ausgewählt, werden neue Beiträge mit anderen Instanzen geteilt, es sei denn, es wird beim Verfassen in der Weboberfläche manuell überschrieben.</li><li>Wenn diese Option nicht aktiviert ist, bleiben Ihre neuen Beiträge lokal, es sei denn, sie werden beim Verfassen in der Weboberfläche manuell geändert.</li><li>Anwendungen von Drittanbietern werden neue Beiträge erstellen, die diese Einstellung berücksichtigen. <a href="https://github.com/hometown-fork/hometown/wiki/Local-only-posting#note-on-3rd-party-apps">Weitere for more info on third-party apps</a></li></ul>
        setting_default_sensitive: Medien, die mit einer Inhaltswarnung (NSFW) versehen worden sind, werden – je nach Einstellung – erst nach einem zusätzlichen Klick angezeigt
        setting_display_media_default: Alle Medien verbergen, die mit einer Inhaltswarnung (NSFW) versehen sind
        setting_display_media_hide_all: Alle Medien immer verbergen
        setting_display_media_show_all: Alle Medien immer anzeigen
=======
        setting_default_sensitive: Medien, die mit einer Inhaltswarnung versehen worden sind, werden erst nach einem zusätzlichen Klick angezeigt
        setting_display_media_default: Medien mit Inhaltswarnung verbergen
        setting_display_media_hide_all: Medien immer verbergen
        setting_display_media_show_all: Medien mit Inhaltswarnung immer anzeigen
>>>>>>> 8180f7ba
        setting_hide_network: Wem du folgst und wer dir folgt, wird in deinem Profil nicht angezeigt
        setting_noindex: Betrifft alle öffentlichen Daten deines Profils, z. B. deine Beiträge, Account-Empfehlungen und „Über mich“
        setting_show_application: Die Anwendung die du nutzt wird in der detaillierten Ansicht deiner Beiträge angezeigt
        setting_use_blurhash: Die Farbverläufe basieren auf den Farben der verborgenen Medien, verschleiern aber jegliche Details
        setting_use_pending_items: Neue Beiträge hinter einem Klick verstecken, anstatt des automatischen Bildlaufs
        username: Dein Profilname wird auf %{domain} einmalig sein
        whole_word: Wenn das Wort oder die Formulierung nur aus Buchstaben oder Zahlen besteht, tritt der Filter nur dann in Kraft, wenn er exakt dieser Zeichenfolge entspricht
      domain_allow:
        domain: Diese Domain kann Daten von diesem Server abrufen, und eingehende Daten werden verarbeitet und gespeichert
      email_domain_block:
        domain: Das kann die Domain aus einer E-Mail-Adresse oder einem MX-Eintrag sein. Bei der Registrierung eines neuen Profils wird beides überprüft.
        with_dns_records: Ein Versuch, die DNS-Einträge der Domain aufzulösen, wurde unternommen, und diese Ergebnisse werden unter anderem auch blockiert
      featured_tag:
        name: 'Hier sind ein paar Hashtags, die du in letzter Zeit am häufigsten genutzt hast:'
      filters:
        action: Gib an, welche Aktion ausgeführt werden soll, wenn ein Beitrag dem Filter entspricht
        actions:
          hide: Den gefilterten Beitrag vollständig ausblenden, als hätte er nie existiert
          warn: Den gefilterten Beitrag hinter einer Warnung, die den Filtertitel beinhaltet, ausblenden
      form_admin_settings:
        activity_api_enabled: Anzahl der lokal veröffentlichten Beiträge, der aktiven Benutzer*innen und neuen Registrierungen in wöchentlichen Abständen
        backups_retention_period: Behalte die Archive, die von den Benutzer*innen erstellt worden sind, für die angegebene Anzahl an Tagen.
        bootstrap_timeline_accounts: Diese Profile werden bei den Follower-Empfehlungen für neu registrierte Nutzer*innen oben angeheftet.
        closed_registrations_message: Wird angezeigt, wenn Registrierungen deaktiviert sind
        content_cache_retention_period: Beiträge von anderen Servern werden nach der angegebenen Anzahl von Tagen, wenn sie auf einen positiven Wert gesetzt werden, gelöscht. Dies kann eventuell nicht rückgängig gemacht werden.
        custom_css: Du kannst benutzerdefinierte Stile auf die Web-Version von Mastodon anwenden.
        mascot: Überschreibt die Abbildung in der erweiterten Weboberfläche.
        media_cache_retention_period: Von anderen Instanzen übertragene Mediendateien werden nach der angegebenen Anzahl an Tagen – sofern das Feld eine positive Zahl enthält – aus dem Cache gelöscht und bei Bedarf erneut heruntergeladen.
        peers_api_enabled: Eine Liste von Domainnamen, die diesem Server im Fediverse begegnet sind. Hier werden keine Angaben darüber gemacht, ob du mit einem bestimmten Server föderierst, sondern nur, dass dein Server davon weiß. Dies wird von Diensten verwendet, die Statistiken über Föderation im allgemeinen Sinne sammeln.
        profile_directory: Das Profilverzeichnis zeigt alle Benutzer*innen an, die sich dafür entschieden haben, entdeckt zu werden.
        require_invite_text: Wenn Registrierungen eine manuelle Genehmigung erfordern, dann werden Nutzer einen Grund für ihre Registrierung angeben müssen
        site_contact_email: Wie man dich bei rechtlichen oder Support-Anfragen erreichen kann.
        site_contact_username: Wie man dich auf Mastodon erreichen kann.
        site_extended_description: Alle zusätzlichen Informationen, die für Besucher*innen und deine Benutzer*innen nützlich sein könnten. Kann mit der Markdown-Syntax formatiert werden.
        site_short_description: Eine kurze Beschreibung zur eindeutigen Identifizierung des Servers. Wer betreibt ihn, für wen ist er bestimmt?
        site_terms: Verwende eine eigene Datenschutzerklärung oder lasse das Feld leer, um die allgemeine Vorlage zu verwenden. Kann mit der Markdown-Syntax formatiert werden.
        site_title: Wie Personen neben dem Domainnamen auf deinen Server verweisen können.
        theme: Das Design, das abgemeldete Besucher und neue Benutzer sehen.
        thumbnail: Ein Bild ungefähr im 2:1-Format, das neben den Server-Informationen angezeigt wird.
        timeline_preview: Besucher*innen und ausgeloggte Benutzer*innen können die neuesten öffentlichen Beiträge dieses Servers aufrufen.
        trendable_by_default: Manuelles Überprüfen angesagter Inhalte überspringen. Einzelne Elemente können später noch aus den Trends entfernt werden.
        trends: Trends zeigen, welche Beiträge, Hashtags und Nachrichten auf deinem Server immer beliebter werden.
      form_challenge:
        current_password: Du betrittst einen gesicherten Bereich
      imports:
        data: CSV-Datei, exportiert von einem anderen Mastodon-Server
      invite_request:
        text: Dies wird uns bei der Überprüfung deiner Anmeldung behilflich sein
      ip_block:
        comment: Optional. Zur Erinnerung, weshalb du diese Regel eingeführt hast.
        expires_in: IP-Adressen sind eine begrenzte Ressource. Sie können außerdem auf viele Computer aufgeteilt sein und auch die Zuordnungen ändern sich. Deshalb werden unbestimmte IP-Blöcke nicht empfohlen.
        ip: Gib eine IPv4- oder IPv6-Adresse an. Du kannst ganze Bereiche mit der CIDR-Syntax blockieren. Achte darauf, dass du dich nicht selbst aussperrst!
        severities:
          no_access: Blockiere Zugriff auf alle Ressourcen
          sign_up_block: Neue Registrierungen werden nicht möglich sein
          sign_up_requires_approval: Neue Registrierungen müssen genehmigt werden
        severity: Wähle aus, was mit Anfragen von dieser IP-Adresse geschehen soll
      rule:
        text: Führe eine Regel oder Bedingung für Benutzer*innen auf diesem Server ein. Bleib dabei kurz und knapp
      sessions:
        otp: 'Gib den Zwei-Faktor-Code von deinem Telefon ein oder benutze einen deiner Wiederherstellungscodes:'
        webauthn: Wenn es sich um einen USB-Schlüssel handelt, vergewissere dich, dass du ihn einsteckst und ihn, wenn notwendig, antippst.
      tag:
        name: Du kannst zum Beispiel nur die Groß- und Kleinschreibung der Buchstaben ändern, um es lesbarer zu machen
      user:
        chosen_languages: Wenn du hier eine oder mehrere Sprachen auswählst, werden ausschließlich Beiträge in diesen Sprachen in deinen öffentlichen Timelines angezeigt
        role: Die Rolle legt fest, welche Berechtigungen das Konto hat
      user_role:
        color: Farbe, die für diese Rolle in der gesamten Benutzerschnittstelle verwendet wird, als RGB im Hexadezimalsystem
        highlighted: Dies macht die Rolle öffentlich im Profil sichtbar
        name: Name der Rolle, der auch öffentlich als Badge angezeigt wird, sofern dies unten aktiviert ist
        permissions_as_keys: Benutzer*innen mit dieser Rolle haben Zugriff auf...
        position: Höhere Rollen entscheiden über Konfliktlösungen zu gewissen Situationen. Bestimmte Aktionen können nur mit geringfügigeren Rollen durchgeführt werden
      webhook:
        events: Wähle die zu sendenden Termine
        url: Wo Ereignisse hingesendet werden
    labels:
      account:
        fields:
          name: Bezeichnung
          value: Inhalt
      account_alias:
        acct: Betreiber des alten Kontos
      account_migration:
        acct: Betreiber des neuen Kontos
      account_warning_preset:
        text: Vorlagentext
        title: Titel
      admin_account_action:
        include_statuses: Beitragsmeldungen in die E-Mail mit anfügen
        send_email_notification: Nutzer*in per E-Mail benachrichtigen
        text: Benutzerdefinierte Warnung
        type: Aktion
        types:
          disable: Einfrieren
          none: Warnung senden
          sensitive: Inhaltswarnung
          silence: Einschränkung
          suspend: Sperren
        warning_preset_id: Warnungsvorlage verwenden
      announcement:
        all_day: Ganztägiges Ereignis
        ends_at: Ende der Ankündigung
        scheduled_at: Veröffentlichung planen
        starts_at: Beginn der Ankündigung
        text: Ankündigung
      appeal:
        text: Teile mit, warum diese Entscheidung zurückgenommen werden soll
      defaults:
        autofollow: Lade ein, um deinem Konto zu folgen
        avatar: Profilbild
        bot: Dies ist ein Bot-Konto
        chosen_languages: Sprachen einschränken
        confirm_new_password: Neues Passwort bestätigen
        confirm_password: Passwort bestätigen
        context: Filter nach Bereichen
        current_password: Derzeitiges Passwort
        data: Daten
        discoverable: Konto für andere empfehlen
        display_name: Anzeigename
        email: E-Mail-Adresse
        expires_in: Läuft ab
        fields: Metadaten
        header: Titelbild
        honeypot: "%{label} (nicht ausfüllen)"
        inbox_url: Inbox-URL des Relais
        irreversible: Endgültig, nicht nur temporär ausblenden
        locale: Sprache des Webinterface
        locked: Geschütztes Profil
        max_uses: Maximale Anzahl der Nutzer
        new_password: Neues Passwort
        note: Über mich
        otp_attempt: Zwei-Faktor-Authentisierung
        password: Passwort
        phrase: Wort oder Formulierung
        setting_advanced_layout: Erweitertes Webinterface verwenden
        setting_aggregate_reblogs: Boosts in der Timeline gruppieren
        setting_always_send_emails: Benachrichtigungen immer senden
        setting_auto_play_gif: Animierte GIFs automatisch abspielen
        setting_boost_modal: Bestätigung vor dem Teilen einholen
        setting_crop_images: Bilder in nicht ausgeklappten Beiträgen auf 16:9 zuschneiden
        setting_default_federation: Erlaube meinen Beiträgen, andere Instanzen standardmäßig zu erreichen
        setting_default_language: Beitragssprache
        setting_default_privacy: Beitragssichtbarkeit
        setting_default_sensitive: Eigene Medien immer mit einer Inhaltswarnung versehen
        setting_delete_modal: Bestätigung anzeigen, bevor ein Beitrag gelöscht wird
        setting_disable_swiping: Wischgesten deaktivieren
        setting_display_media: Medien-Anzeige
        setting_display_media_default: Standard
        setting_display_media_hide_all: Alle Medien verstecken
        setting_display_media_show_all: Alle Medien anzeigen
        setting_expand_spoilers: Beiträge mit Inhaltswarnung immer ausklappen
        setting_hide_network: Deine Follower und „Folge ich“ nicht anzeigen
        setting_noindex: Suchmaschinen-Indexierung verhindern
        setting_reduce_motion: Bewegung in Animationen verringern
        setting_show_application: Den Namen der App offenlegen, mit der du deine Beiträge veröffentlichst
        setting_system_font_ui: Standardschriftart des Browsers verwenden
        setting_theme: Design
        setting_trends: Heutige Trends anzeigen
        setting_unfollow_modal: Bestätigungsdialog anzeigen, bevor jemandem entfolgt wird
        setting_use_blurhash: Farbverlauf für verborgene Medien anzeigen
        setting_use_pending_items: Langsamer Modus
        severity: Schweregrad
        sign_in_token_attempt: Sicherheitscode
        title: Titel
        type: Art des Imports
        username: Profilname
        username_or_email: Profilname oder E-Mail
        whole_word: Phrasensuche mit exakter Zeichenfolge erzwingen
      email_domain_block:
        with_dns_records: MX-Einträge und IP-Adressen der Domain einbeziehen
      featured_tag:
        name: Hashtag
      filters:
        actions:
          hide: Komplett ausblenden
          warn: Mit einer Warnung ausblenden
      form_admin_settings:
        activity_api_enabled: Veröffentlichung von Gesamtstatistiken über Nutzeraktivitäten in der API
        backups_retention_period: Aufbewahrungsfrist für Archive
        bootstrap_timeline_accounts: Neuen Nutzern immer diese Konten empfehlen
        closed_registrations_message: Nachricht, falls Registrierungen deaktiviert sind
        content_cache_retention_period: Aufbewahrungsfrist für Inhalte im Cache
        custom_css: Eigenes CSS
        mascot: Benutzerdefiniertes Maskottchen (Legacy)
        media_cache_retention_period: Aufbewahrungsfrist für den Medien-Cache
        peers_api_enabled: Veröffentliche Liste bekannter Server in der API
        profile_directory: Profilverzeichnis aktivieren
        registrations_mode: Wer darf ein neues Konto registrieren?
        require_invite_text: Grund für den Beitritt verlangen
        show_domain_blocks: Anzeigen, welche Domains gesperrt wurden
        show_domain_blocks_rationale: Anzeigen, weshalb Domains gesperrt wurden
        site_contact_email: E-Mail-Adresse
        site_contact_username: Profilname
        site_extended_description: Detaillierte Beschreibung
        site_short_description: Serverbeschreibung
        site_terms: Datenschutzerklärung
        site_title: Servername
        theme: Standard-Design
        thumbnail: Vorschaubild des Servers
        timeline_preview: Nicht-authentifizierten Zugriff auf die öffentliche Timeline gestatten
        trendable_by_default: Trends ohne vorherige Überprüfung erlauben
        trends: Trends aktivieren
      interactions:
        must_be_follower: Benachrichtigungen von Profilen verbergen, die mir nicht folgen
        must_be_following: Benachrichtigungen von Profilen verbergen, denen ich nicht folge
        must_be_following_dm: Direktnachrichten von Profilen, denen ich nicht folge, ablehnen
      invite:
        comment: Kommentar
      invite_request:
        text: Warum möchtest du beitreten?
      ip_block:
        comment: Kommentar
        ip: IP-Adresse
        severities:
          no_access: Zugriff sperren
          sign_up_block: Registrierung sperren
          sign_up_requires_approval: Registrierungen begrenzen
        severity: Regel
      notification_emails:
        appeal: wenn jemand einer Moderationsentscheidung widerspricht
        digest: Zusammenfassung senden
        favourite: wenn jemand meinen Beitrag favorisiert
        follow: wenn mir jemand folgt
        follow_request: wenn mir jemand folgen möchte
        mention: wenn mich jemand erwähnt
        pending_account: wenn ein neues Konto überprüft werden muss
        reblog: wenn jemand meinen Beitrag teilt
        report: wenn eine neue Meldung vorliegt
        trending_tag: wenn ein neuer Trend überprüft werden soll
      rule:
        text: Regel
      tag:
        listable: Erlaube diesem Hashtag, im Profilverzeichnis zu erscheinen
        name: Hashtag
        trendable: Erlaube es, diesen Hashtag in den Trends erscheinen zu lassen
        usable: Beiträgen erlauben, diesen Hashtag zu verwenden
      user:
        role: Rolle
      user_role:
        color: Badge-Farbe
        highlighted: Rolle als Badge im Profil anzeigen
        name: Name
        permissions_as_keys: Berechtigungen
        position: Priorität
      webhook:
        events: Aktivierte Ereignisse
        url: Endpunkt-URL
    'no': Nein
    not_recommended: Nicht empfohlen
    recommended: Empfohlen
    required:
      mark: "*"
      text: Pflichtfeld
    title:
      sessions:
        webauthn: Verwende einen deiner Sicherheitsschlüssel zum Anmelden
    'yes': Ja<|MERGE_RESOLUTION|>--- conflicted
+++ resolved
@@ -50,18 +50,11 @@
         scopes: Welche Schnittstellen der Applikation erlaubt sind. Wenn du einen Top-Level-Scope auswählst, dann musst du nicht jeden einzelnen darunter auswählen.
         setting_aggregate_reblogs: Zeige denselben Beitrag nicht nochmal an, wenn er erneut geteilt wurde (dies betrifft nur neulich erhaltene erneut geteilte Beiträge)
         setting_always_send_emails: Normalerweise werden Benachrichtigungen nicht per E-Mail verschickt, wenn du gerade auf Mastodon aktiv bist
-<<<<<<< HEAD
         setting_default_federation: <ul><li>Wenn ausgewählt, werden neue Beiträge mit anderen Instanzen geteilt, es sei denn, es wird beim Verfassen in der Weboberfläche manuell überschrieben.</li><li>Wenn diese Option nicht aktiviert ist, bleiben Ihre neuen Beiträge lokal, es sei denn, sie werden beim Verfassen in der Weboberfläche manuell geändert.</li><li>Anwendungen von Drittanbietern werden neue Beiträge erstellen, die diese Einstellung berücksichtigen. <a href="https://github.com/hometown-fork/hometown/wiki/Local-only-posting#note-on-3rd-party-apps">Weitere for more info on third-party apps</a></li></ul>
-        setting_default_sensitive: Medien, die mit einer Inhaltswarnung (NSFW) versehen worden sind, werden – je nach Einstellung – erst nach einem zusätzlichen Klick angezeigt
-        setting_display_media_default: Alle Medien verbergen, die mit einer Inhaltswarnung (NSFW) versehen sind
-        setting_display_media_hide_all: Alle Medien immer verbergen
-        setting_display_media_show_all: Alle Medien immer anzeigen
-=======
         setting_default_sensitive: Medien, die mit einer Inhaltswarnung versehen worden sind, werden erst nach einem zusätzlichen Klick angezeigt
         setting_display_media_default: Medien mit Inhaltswarnung verbergen
         setting_display_media_hide_all: Medien immer verbergen
         setting_display_media_show_all: Medien mit Inhaltswarnung immer anzeigen
->>>>>>> 8180f7ba
         setting_hide_network: Wem du folgst und wer dir folgt, wird in deinem Profil nicht angezeigt
         setting_noindex: Betrifft alle öffentlichen Daten deines Profils, z. B. deine Beiträge, Account-Empfehlungen und „Über mich“
         setting_show_application: Die Anwendung die du nutzt wird in der detaillierten Ansicht deiner Beiträge angezeigt
