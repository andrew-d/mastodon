---
zh-CN:
  about:
    about_hashtag_html: 这里展示的是带有话题标签 <strong>#%{hashtag}</strong> 的公开嘟文。如果你想与他们互动，你需要在任意一个 Mastodon 站点或与其兼容的网站上拥有一个帐户。
    about_mastodon_html: Mastodon 是一个建立在开放式网络协议和自由、开源软件之上的社交网络，有着类似于电子邮件的分布式设计。
    about_this: 关于本站
    active_count_after: 活跃用户
    active_footnote: 每月活跃用户（MAU）
    administered_by: 本站管理员：
    api: API
    apps: 移动应用
    apps_platforms: 在 iOS、Android 和其他平台上使用 Mastodon
    browse_directory: 浏览用户目录并按兴趣筛选
    browse_local_posts: 浏览此服务器上实时公开嘟文
    browse_public_posts: 浏览 Mastodon 上公共嘟文的实时信息流
    contact: 联系方式
    contact_missing: 未设定
    contact_unavailable: 未公开
    continue_to_web: 继续前往网页应用
    discover_users: 发现用户
    documentation: 文档
    federation_hint_html: 在 %{instance} 上拥有账号后，你可以关注任何兼容Mastodon的服务器上的人。
    get_apps: 尝试移动应用
    hosted_on: 运行在 %{domain} 上的 Mastodon 站点
    instance_actor_flash: '这个账号是个虚拟账号，不代表任何用户，只用来代表服务器本身。它用于和其它服务器互通，所以不应该被封禁，除非你想封禁整个实例。但是想封禁整个实例的时候，你应该用域名封禁。

      '
    learn_more: 了解详情
    logged_in_as_html: 您当前以 %{username} 登录。
    logout_before_registering: 您已登录。
    privacy_policy: 隐私政策
<<<<<<< HEAD
    rules: 服务器规则
    rules_html: 如果你想要在此Mastodon服务器上拥有一个账户，你必须遵守相应的规则，摘要如下：
    see_whats_happening: 看一看现在在发生什么
=======
    rules: 实例规则
    rules_html: 如果你想要在此Mastodon服务器上拥有一个账户，你必须遵守相应的规则，摘要如下：
    see_whats_happening: 看看有什么新鲜事
>>>>>>> 2c5862ed
    server_stats: 服务器统计数据：
    source_code: 源码
    status_count_after:
      other: 条嘟文
    status_count_before: 他们共嘟出了
    tagline: 关注并发现新朋友
    terms: 使用条款
    unavailable_content: 被限制的服务器
    unavailable_content_description:
      domain: 服务器
      reason: 原因
      rejecting_media: 来自这些服务器的媒体文件将不会被处理或存储，缩略图也不会显示，需要手动点击打开原始文件。
      rejecting_media_title: 被过滤的媒体文件
      silenced: 来自这些服务器上的帖子将不会出现在公共时间轴和会话中，通知功能也不会提醒这些用户的动态；只有你关注了这些用户，才会收到用户互动的通知消息。
      silenced_title: 已限制的服务器
      suspended: 这些服务器的数据将不会被处理、存储或者交换，本站也将无法和来自这些服务器的用户互动或者交流。
      suspended_title: 已被封禁的服务器
    unavailable_content_html: 通常来说，在 Mastodon 上，你可以浏览联邦宇宙中任何一台服务器上的内容，并且和上面的用户互动。但是某些站点上不排除会有例外。
    user_count_after:
      other: 位用户
    user_count_before: 这里共注册有
    what_is_mastodon: Mastodon 是什么？
  accounts:
    choices_html: "%{name} 的推荐："
<<<<<<< HEAD
    endorsements_hint: 你可以在web界面上推荐你关注的人，他们会显示在这里。
=======
    endorsements_hint: 你可以在 web 界面上推荐你关注的人，他们会显示在这里。
>>>>>>> 2c5862ed
    featured_tags_hint: 你可以精选一些话题标签展示在这里。
    follow: 关注
    followers:
      other: 关注者
    following: 正在关注
    instance_actor_flash: 这个账户是一个虚拟账户，用来代表服务器自身，不代表任何实际用户。它用于互通功能，不应该被封禁。
    joined: 加入于 %{date}
    last_active: 最近活动
    link_verified_on: 此链接的所有权已在 %{date} 检查
    media: 媒体
    moved_html: "%{name} 已经迁移到 %{new_profile_link}："
    network_hidden: 此信息不可用
    nothing_here: 这里什么都没有！
    people_followed_by: "%{name} 关注的人"
    people_who_follow: 关注 %{name} 的人
    pin_errors:
      following: 你必须关注你要推荐的人
    posts:
      other: 嘟文
    posts_tab_heading: 嘟文
    posts_with_replies: 嘟文和回复
    roles:
      admin: 管理员
      bot: 机器人
      group: 群组
      moderator: 监察员
    unavailable: 个人资料不可用
    unfollow: 取消关注
  admin:
    account_actions:
      action: 执行操作
      title: 在 %{acct} 上执行管理操作
    account_moderation_notes:
      create: 新增记录
      created_msg: 管理记录已创建！
      destroyed_msg: 管理记录删除成功！
    accounts:
      add_email_domain_block: 封禁电子邮箱域名
      approve: 批准
      approved_msg: 已批准 %{username} 的注册申请
      are_you_sure: 你确定吗？
      avatar: 头像
      by_domain: 域名
      change_email:
        changed_msg: 已成功更改账号的电子邮箱！
        current_email: 当前的电子邮箱
        label: 更改电子邮箱
        new_email: 新的电子邮箱
        submit: 更改电子邮件地址
        title: 为 %{username} 更改电子邮箱
      confirm: 确认
      confirmed: 已确认
      confirming: 等待确认
      custom: 自定义
      delete: 删除数据
      deleted: 已删除
      demote: 降任
      destroyed_msg: "%{username} 的数据已被安排至删除队列"
      disable: 冻结
      disable_sign_in_token_auth: 禁用电子邮件令牌认证
      disable_two_factor_authentication: 停用两步认证
      disabled: 已冻结
      display_name: 昵称
      domain: 域名
      edit: 编辑
      email: 电子邮件地址
      email_status: 电子邮件地址状态
      enable: 解冻
      enable_sign_in_token_auth: 启用电子邮件令牌认证
      enabled: 已启用
      enabled_msg: 成功解冻 %{username} 的账号
      followers: 关注者
      follows: 正在关注
      header: 个人资料页横幅图片
      inbox_url: 收件箱（Inbox）URL
      invite_request_text: 加入理由
      invited_by: 邀请者为
      ip: IP 地址
      joined: 加入于
      location:
        all: 全部
        local: 本站
        remote: 远端实例
        title: 位置
      login_status: 登录状态
      media_attachments: 媒体文件
      memorialize: 设置为追悼帐户
      memorialized: 被悼念
      memorialized_msg: 成功将 %{username} 转换为悼念账号
      moderation:
        active: 活跃
        all: 全部
        pending: 待审核
        suspended: 已封禁
        title: 管理
      moderation_notes: 管理员备注
      most_recent_activity: 最后一次活跃的时间
      most_recent_ip: 最后一次活跃的 IP 地址
      no_account_selected: 因为没有选中任何账号，所以没有更改
      no_limits_imposed: 无限制
      not_subscribed: 未订阅
      pending: 待审核
      perform_full_suspension: 封禁
      previous_strikes: 既往处罚
      previous_strikes_description_html:
        other: 此账号已有<strong>%{count}</strong>次处罚。
      promote: 升任
      protocol: 协议
      public: 公开页面
      push_subscription_expires: PuSH 订阅过期时间
      redownload: 刷新个人资料
      redownloaded_msg: 成功从来源处刷新 %{username} 的用户资料
      reject: 拒绝
      rejected_msg: 已拒绝 %{username} 的注册申请
      remove_avatar: 删除头像
      remove_header: 删除横幅图片
      removed_avatar_msg: 成功删除 %{username} 的头像
      removed_header_msg: 成功删除了 %{username} 的横幅图片
      resend_confirmation:
        already_confirmed: 该用户已被确认
        send: 重发确认邮件
        success: 确认邮件发送成功！
      reset: 重置
      reset_password: 重置密码
      resubscribe: 重新订阅
      role: 用户组
      roles:
        admin: 管理员
        moderator: 监察员
        staff: 站务人员
        user: 普通用户
      search: 搜索
      search_same_email_domain: 其他具有相同电子邮箱域名的用户
      search_same_ip: 具有相同IP的其他用户
      security_measures:
        only_password: 仅密码
        password_and_2fa: 密码和双重认证
      sensitive: 敏感内容
      sensitized: 已标记为敏感内容
      shared_inbox_url: 公用收件箱（Shared Inbox）URL
      show:
        created_reports: 这个帐户提交的举报
        targeted_reports: 针对这个帐户的举报
      silence: 隐藏
      silenced: 已隐藏
      statuses: 嘟文
      strikes: 既往处罚
      subscribe: 订阅
      suspend: 封禁
      suspended: 已封禁
      suspension_irreversible: 该账号的数据已被不可逆转地删除。你可以取消暂停该账号以使其可用，但它不会恢复以前拥有的任何数据。
      suspension_reversible_hint_html: 账号已封禁，数据将在 %{date} 完全删除。 在此之前，账号仍可恢复，并且没有任何不良影响。 如果你想立即移除该账号的所有数据，可以在下面进行。
      title: 用户
      unblock_email: 取消屏蔽邮件地址
      unblocked_email_msg: 成功取消屏蔽了 %{username} 的邮件地址
      unconfirmed_email: 待验证的电子邮件地址
      undo_sensitized: 去除敏感内容标记
      undo_silenced: 解除隐藏
      undo_suspension: 解除封禁
      unsilenced_msg: 成功解除 %{username} 的账号限制
      unsubscribe: 取消订阅
      unsuspended_msg: 已成功取消封禁 %{username} 的账号
      username: 用户名
      view_domain: 查看域名摘要
      warn: 警告
      web: 站内页面
      whitelisted: 允许跨站交互
    action_logs:
      action_types:
<<<<<<< HEAD
=======
        approve_appeal: 批准申诉
        approve_user: 批准用户
>>>>>>> 2c5862ed
        assigned_to_self_report: 指派举报
        change_email_user: 为用户修改邮箱地址
        confirm_user: 确认用户
        create_account_warning: 创建警告
        create_announcement: 创建公告
        create_custom_emoji: 创建自定义表情符号
        create_domain_allow: 允许新域名
        create_domain_block: 封禁新域名
        create_email_domain_block: 封禁电子邮箱域名
        create_ip_block: 新建 IP 规则
        create_unavailable_domain: 创建不可用域名
        demote_user: 给用户降职
        destroy_announcement: 删除公告
        destroy_custom_emoji: 删除自定义表情符号
        destroy_domain_allow: 解除域名允许
        destroy_domain_block: 解除域名封禁
        destroy_email_domain_block: 解除电子邮箱域名封禁
        destroy_instance: 删除实例
        destroy_ip_block: 删除 IP 规则
        destroy_status: 删除嘟文
        destroy_unavailable_domain: 删除不可用域名
        disable_2fa_user: 停用双重认证
        disable_custom_emoji: 禁用自定义表情符号
        disable_sign_in_token_auth_user: 为用户禁用电子邮件令牌认证
        disable_user: 禁用用户
        enable_custom_emoji: 启用自定义表情符号
        enable_sign_in_token_auth_user: 为用户启用电子邮件令牌认证
        enable_user: 启用用户
        memorialize_account: 将账户设为追悼模式
        promote_user: 给用户升任
        reject_appeal: 驳回申诉
        reject_user: 拒绝用户
        remove_avatar_user: 移除头像
        reopen_report: 重开举报
        reset_password_user: 重置密码
        resolve_report: 处理举报
<<<<<<< HEAD
        sensitive_account: 将你帐号中的媒体标记为敏感内容
        silence_account: 隐藏用户
        suspend_account: 封禁用户
        unassigned_report: 取消举报的指派
        unsensitive_account: 去除你帐号中媒体的敏感内容标记
=======
        sensitive_account: 将你账号中的媒体标记为敏感内容
        silence_account: 隐藏用户
        suspend_account: 封禁用户
        unassigned_report: 取消举报的指派
        unblock_email_account: 取消屏蔽邮件地址
        unsensitive_account: 去除你账号中媒体的敏感内容标记
>>>>>>> 2c5862ed
        unsilence_account: 解除账号隐藏
        unsuspend_account: 解除账号封禁
        update_announcement: 更新公告
        update_custom_emoji: 更新自定义表情符号
        update_domain_block: 更新域名屏蔽
        update_status: 更新嘟文
      actions:
<<<<<<< HEAD
=======
        approve_appeal_html: "%{name} 批准了 %{target} 对审核结果的申诉"
        approve_user_html: "%{name} 批准了用户 %{target} 的注册"
>>>>>>> 2c5862ed
        assigned_to_self_report_html: "%{name} 接管了举报 %{target}"
        change_email_user_html: "%{name} 更改了用户 %{target} 的电子邮件地址"
        confirm_user_html: "%{name} 确认了用户 %{target} 的电子邮件地址"
        create_account_warning_html: "%{name} 向 %{target} 发送了警告"
        create_announcement_html: "%{name} 创建了新公告 %{target}"
        create_custom_emoji_html: "%{name} 添加了新的自定义表情 %{target}"
        create_domain_allow_html: "%{name} 允许了和域名 %{target} 的跨站交互"
        create_domain_block_html: "%{name} 屏蔽了域名 %{target}"
        create_email_domain_block_html: "%{name} 屏蔽了电子邮件域名 %{target}"
        create_ip_block_html: "%{name} 为 IP %{target} 创建了规则"
        create_unavailable_domain_html: "%{name} 停止了向域名 %{target} 的投递"
        demote_user_html: "%{name} 对用户 %{target} 进行了降任操作"
        destroy_announcement_html: "%{name} 删除了公告 %{target}"
        destroy_custom_emoji_html: "%{name} 销毁了自定义表情 %{target}"
        destroy_domain_allow_html: "%{name} 拒绝了和 %{target} 跨站交互"
        destroy_domain_block_html: "%{name} 解除了对域名 %{target} 的屏蔽"
        destroy_email_domain_block_html: "%{name} 解除了对电子邮件域名 %{target} 的屏蔽"
        destroy_instance_html: "%{name} 删除了实例 %{target}"
        destroy_ip_block_html: "%{name} 删除了 IP %{target} 的规则"
        destroy_status_html: "%{name} 删除了 %{target} 的嘟文"
        destroy_unavailable_domain_html: "%{name} 恢复了向域名 %{target} 的投递"
        disable_2fa_user_html: "%{name} 停用了用户 %{target} 的双重认证"
        disable_custom_emoji_html: "%{name} 停用了自定义表情 %{target}"
        disable_sign_in_token_auth_user_html: "%{name} 已为 %{target} 禁用电子邮件令牌认证"
        disable_user_html: "%{name} 将用户 %{target} 设置为禁止登录"
        enable_custom_emoji_html: "%{name} 启用了自定义表情 %{target}"
        enable_sign_in_token_auth_user_html: "%{name} 已为 %{target} 启用电子邮件令牌认证"
        enable_user_html: "%{name} 将用户 %{target} 设置为允许登录"
        memorialize_account_html: "%{name} 将 %{target} 设置为追悼帐户"
        promote_user_html: "%{name} 对用户 %{target} 进行了升任操作"
        reject_appeal_html: "%{name} 驳回了 %{target} 对审核结果的申诉"
        reject_user_html: "%{name} 拒绝了用户 %{target} 的注册"
        remove_avatar_user_html: "%{name} 删除了 %{target} 的头像"
        reopen_report_html: "%{name} 重开了举报 %{target}"
        reset_password_user_html: "%{name} 重置了用户 %{target} 的密码"
        resolve_report_html: "%{name} 处理了举报 %{target}"
        sensitive_account_html: "%{name} 将 %{target} 的媒体标记为敏感内容"
        silence_account_html: "%{name} 隐藏了用户 %{target}"
        suspend_account_html: "%{name} 封禁了用户 %{target}"
        unassigned_report_html: "%{name} 放弃接管举报 %{target}"
<<<<<<< HEAD
=======
        unblock_email_account_html: "%{name} 取消屏蔽了 %{target} 的邮件地址"
>>>>>>> 2c5862ed
        unsensitive_account_html: "%{name} 去除了 %{target} 的媒体的敏感内容标记"
        unsilence_account_html: "%{name} 解除了用户 %{target} 的隐藏状态"
        unsuspend_account_html: "%{name} 解封了用户 %{target}"
        update_announcement_html: "%{name} 更新了公告 %{target}"
        update_custom_emoji_html: "%{name} 更新了自定义表情 %{target}"
        update_domain_block_html: "%{name} 更新了对 %{target} 的域名屏蔽"
        update_status_html: "%{name} 刷新了 %{target} 的嘟文"
      deleted_status: "（嘟文已删除）"
      empty: 没有找到日志
      filter_by_action: 根据行为过滤
      filter_by_user: 根据用户过滤
      title: 运营日志
    announcements:
      destroyed_msg: 公告已删除！
      edit:
        title: 编辑公告
      empty: 尚未发布任何公告。
      live: 当前
      new:
        create: 创建公告
        title: 新公告
      publish: 发布
      published_msg: 公告已发布！
      scheduled_for: 定时在 %{time}
      scheduled_msg: 定时公告已创建！
      title: 公告
      unpublish: 取消发布
      unpublished_msg: 公告已取消发布！
      updated_msg: 公告已成功更新！
    custom_emojis:
      assign_category: 指定分类
      by_domain: 域名
      copied_msg: 已成功将表情复制到本站
      copy: 复制
      copy_failed_msg: 无法将表情复制到本站
      create_new_category: 新建分类
      created_msg: 表情添加成功！
      delete: 删除
      destroyed_msg: 表情删除成功！
      disable: 停用
      disabled: 已停用
      disabled_msg: 表情停用成功
      emoji: 表情
      enable: 启用
      enabled: 已启用
      enabled_msg: 表情启用成功
      image_hint: 最大 %{size} 的 PNG 或 GIF
      list: 列表
      listed: 已显示
      new:
        title: 添加新的自定义表情
      not_permitted: 你没有权限进行此操作
      overwrite: 覆盖
      shortcode: 短代码
      shortcode_hint: 至少 2 个字符，只能使用字母、数字和下划线
      title: 自定义表情
      uncategorized: 未分类
      unlist: 不公开
      unlisted: 已隐藏
      update_failed_msg: 表情更新失败
      updated_msg: 表情更新成功！
      upload: 上传新表情
    dashboard:
<<<<<<< HEAD
      authorized_fetch_mode: 安全模式
      backlog: 未处理任务数
      config: 服务器配置
      feature_deletions: 帐户删除
      feature_invites: 邀请链接
      feature_profile_directory: 用户目录
      feature_registrations: 公开注册
      feature_relay: 联邦中继站
      feature_timeline_preview: 时间轴预览
      features: 功能
      hidden_service: 匿名服务连通性
      open_reports: 待处理举报数
      pending_tags: 等待审核的标签
      pending_users: 等待审核的用户
      recent_users: 新用户
      search: 全文搜索
      single_user_mode: 单用户模式
=======
      active_users: 活跃用户
      interactions: 互动数
      media_storage: 媒体存储
      new_users: 新用户
      opened_reports: 收到的举报
      pending_appeals_html:
        other: "<strong>%{count}</strong> 个待处理申诉"
      pending_reports_html:
        other: "<strong>%{count}</strong> 个待处理举报"
      pending_tags_html:
        other: "<strong>%{count}</strong> 个待处理话题标签"
      pending_users_html:
        other: "<strong>%{count}</strong> 个待处理用户"
      resolved_reports: 已解决的举报
>>>>>>> 2c5862ed
      software: 软件
      sources: 注册来源
      space: 存储使用情况
      title: 信息面板
      top_languages: 最活跃的语言
      top_servers: 最活跃的服务器
      website: 网页端
    disputes:
      appeals:
        empty: 没有发现申诉。
        title: 申诉
    domain_allows:
      add_new: 允许和域名跨站交互
      created_msg: 域名已被允许跨站交互
      destroyed_msg: 域名已被禁止跨站交互
      undo: 不允许和该域名跨站交互
    domain_blocks:
      add_new: 添加新屏蔽域名
      created_msg: 正在进行域名屏蔽
      destroyed_msg: 域名屏蔽已撤销
      domain: 域名
      edit: 编辑域名屏蔽
      existing_domain_block_html: 你已经对 %{name} 施加了更严格的限制，你需要先 <a href="%{unblock_url}">解封</a>。
      new:
        create: 添加屏蔽
        hint: 域名屏蔽不会阻止该域名下的帐户进入本站的数据库，但是会对来自这个域名的帐户自动进行预先设置的管理操作。
        severity:
          desc_html: 选择<strong>隐藏</strong>会将该域名下帐户发送的嘟文设置为仅关注者可见；选择<strong>封禁</strong>会将该域名下帐户发送的嘟文、媒体文件以及个人资料数据从本实例上删除；如果你只是想拒绝接收来自该域名的任何媒体文件，请选择<strong>无</strong>。
          noop: 无
          silence: 隐藏
          suspend: 封禁
        title: 新增域名屏蔽
      obfuscate: 混淆域名
      obfuscate_hint: 如果启用了域名列表公开限制，就部分混淆列表中的域名
      private_comment: 私密评论
      private_comment_hint: 给这一域名限制添加备注，供监察员内部使用
      public_comment: 公开评论
      public_comment_hint: 给这一域名限制添加公开的评论，如果你推广你的域名限制列表的话，这些评论就会显示出来。
      reject_media: 拒绝接收媒体文件
      reject_media_hint: 删除本站已缓存的媒体文件，并且不再接收来自该域名的任何媒体文件。此选项不影响封禁
      reject_reports: 拒绝接收举报
      reject_reports_hint: 忽略来自此域名的所有举报。这和封禁无关。
<<<<<<< HEAD
      rejecting_media: 拒绝接收媒体文件
      rejecting_reports: 拒绝接收举报
      severity:
        silence: 已隐藏
        suspend: 已封禁
      show:
        affected_accounts:
          other: 将会影响到数据库中的 %{count} 个帐户
        retroactive:
          silence: 对此域名的所有帐户解除隐藏
          suspend: 对此域名的所有帐户解除封禁
        title: 撤销对 %{domain} 的域名屏蔽
        undo: 撤销
=======
>>>>>>> 2c5862ed
      undo: 撤销屏蔽域名
      view: 查看域名屏蔽
    email_domain_blocks:
      add_new: 添加新条目
      attempts_over_week:
        other: 上周有 %{count} 次注册尝试
      created_msg: 成功屏蔽电子邮件域名
      delete: 删除
      dns:
        types:
          mx: MX 记录
      domain: 域名
      new:
        create: 添加域名
        resolve: 解析域名
        title: 添加电子邮件域名屏蔽
      no_email_domain_block_selected: 没有任何项目被选中，因此未能更改电子邮件域名屏蔽列表
      resolved_dns_records_hint_html: 该域名解析的 MX 记录所指向的域名如下，这些域名被用于接收电子邮件。 即使电子邮件地址域名与 MX 域名不同，屏蔽一个 MX 域名意味着阻止任何使用相同 MX 域名的电子邮件地址注册本站账户。 <strong>请小心不要误屏蔽主要的电子邮件提供商。</strong>
      resolved_through_html: 通过 %{domain} 解析
      title: 电子邮件域名屏蔽
    follow_recommendations:
      description_html: "<strong>“关注推荐”可帮助新用户快速找到有趣的内容</strong>。 当用户与他人的互动不足以形成个性化的建议时，就会推荐关注这些账户。推荐会每日更新，基于选定语言的近期最高互动数和最多本站关注者数综合评估得出。"
      language: 选择语言
      status: 嘟文
      suppress: 禁用推荐关注
      suppressed: 已禁用
      title: 关注推荐
      unsuppress: 恢复推荐关注
    instances:
      availability:
        description_html:
          other: 如果连续 <strong>%{count} 天</strong> 均无法成功向该域名投递消息，则将不再尝试向其投递，直至收到<em>来自</em>该域名的消息。
        failure_threshold_reached: 于 %{date} 达到失败阈值。
        failures_recorded:
          other: 在 %{count} 天中尝试失败。
        no_failures_recorded: 没有失败记录。
        title: 可用性
        warning: 上一次尝试连接此服务器失败
      back_to_all: 全部
      back_to_limited: 受限
      back_to_warning: 警告
      by_domain: 域名
      confirm_purge: 你确认要从这个实例中永久地删除数据吗？
      content_policies:
        comment: 内部备注
        description_html: 你可以设置应用于此域名所有账号和其所有子域名的内容策略。
        policies:
          reject_media: 拒收媒体
          reject_reports: 拒收举报
          silence: 隐藏
          suspend: 封禁
        policy: 策略
        reason: 公开理由
        title: 本站点内容发布规则
      dashboard:
        instance_accounts_dimension: 被关注最多的账号
        instance_accounts_measure: 存储的账号
        instance_followers_measure: 本站关注者
        instance_follows_measure: 对方关注者
        instance_languages_dimension: 语言排行
        instance_media_attachments_measure: 存储的媒体文件
        instance_reports_measure: 关于对方的举报
        instance_statuses_measure: 存储的嘟文
      delivery:
        all: 全部
        clear: 清理投递错误
<<<<<<< HEAD
=======
        failing: 发送失败
>>>>>>> 2c5862ed
        restart: 重新投递
        stop: 停止投递
        unavailable: 不可用
      delivery_available: 可投递
      delivery_error_days: 投递错误天数
      delivery_error_hint: 如果投递已不可用 %{count} 天，它将被自动标记为无法投递。
      destroyed_msg: "%{domain} 中的数据现在正在排队等待被立刻删除。"
      empty: 暂无域名。
      known_accounts:
        other: "%{count} 个已知账号"
      moderation:
        all: 全部
        limited: 受限的
        title: 运营
      private_comment: 私密评论
      public_comment: 公开评论
      purge: 删除
      purge_description_html: 如果你确认此域名已永久离线，可以从存储中删除此域名的所有账号记录和相关数据。这将会需要一段时间。
      title: 已知实例
      total_blocked_by_us: 被我站屏蔽的
      total_followed_by_them: 被对方关注的
      total_followed_by_us: 被我站关注的
      total_reported: 关于对方的举报
      total_storage: 媒体文件
      totals_time_period_hint_html: 下方显示的总数来自全部历史数据。
    invites:
      deactivate_all: 撤销所有邀请链接
      filter:
        all: 全部
        available: 可用
        expired: 已失效
        title: 筛选
      title: 邀请用户
    ip_blocks:
      add_new: 新建规则
      created_msg: 成功添加新 IP 规则
      delete: 删除
      expires_in:
        '1209600': 两周
        '15778476': 6个月
        '2629746': 1个月
        '31556952': 1年
        '86400': 1天
        '94670856': 3年
      new:
        title: 创建新 IP 规则
      no_ip_block_selected: 因为没有 IP 规则被选中，所以没有更改
      title: IP 规则
    relationships:
      title: "%{acct} 的关系"
    relays:
      add_new: 订阅新的中继站
      delete: 删除
      description_html: "<strong>中继服务器</strong>是一个信息统合服务器，各服务器可以通过订阅中继服务器和向中继服务器推送信息来交换大量公开嘟文。<strong>它可以帮助中小型服务器发现联邦宇宙中的其他服务器的内容</strong>，而无需本站用户手动关注其他远程服务器上的用户。"
      disable: 禁用
      disabled: 已禁用
      enable: 启用
      enable_hint: 启用此功能后，你的实例会订阅此中继站的所有公开嘟文，并同时向其推送本服务器的公开嘟文。
      enabled: 已启用
      inbox_url: 中继站 URL
      pending: 等待中继站的确认
      save_and_enable: 保存并启用
      setup: 设置中继连接
      signatures_not_enabled: 安全模式或限联模式启用时，中继将不会正常工作
      status: 状态
      title: 中继站
    report_notes:
      created_msg: 举报记录建立成功！
      destroyed_msg: 举报记录删除成功！
<<<<<<< HEAD
=======
      today_at: 今天 %{time}
>>>>>>> 2c5862ed
    reports:
      account:
        notes:
          other: "%{count} 条笔记"
      action_log: 审计日志
      action_taken_by: 操作执行者
      actions:
        delete_description_html: 被举报的嘟文将被删除，同时该账号将被标记一次处罚，以供未来同一账号再次违规时参考。
        mark_as_sensitive_description_html: 被举报的嘟文将被标记为敏感，同时该账号将被标记一次处罚，以供未来同一账号再次违规时参考。
        other_description_html: 查看更多控制该账号行为的选项，并自定义编写与被举报账号的通信。
        resolve_description_html: 不会对被举报账号采取任何动作，举报将被关闭，也不会留下处罚记录。
        silence_description_html: 只有关注或手工搜索此账号才能查看其资料，将严重限制其触达范围。可随时撤销。
        suspend_description_html: 此账号及其内容将无法访问，并最终被删除。也无法与该账号交互。可在30天内撤销。
      actions_description_html: 决定采取何种措施处理此举报。如果对被举报账号采取惩罚性措施，将向其发送一封电子邮件通知。但若选中<strong>垃圾信息</strong>类别则不会发送通知。
      add_to_report: 增加更多举报内容
      are_you_sure: 你确定吗？
      assign_to_self: 接管
      assigned: 已接管的监察员
      by_target_domain: 被举报账户的域名
<<<<<<< HEAD
      comment:
        none: 没有
      created_at: 举报时间
=======
      category: 类别
      category_description_html: 在与被举报账户的通信时，将引用该账号和/或内容被举报的原因
      comment:
        none: 没有
      comment_description_html: "%{name} 补充道："
      created_at: 举报时间
      delete_and_resolve: 删除嘟文
>>>>>>> 2c5862ed
      forwarded: 已转发
      forwarded_to: 转发举报至 %{domain}
      mark_as_resolved: 标记为“已处理”
      mark_as_sensitive: 标记为敏感内容
      mark_as_unresolved: 标记为“未处理”
      no_one_assigned: 未分派
      notes:
        create: 添加记录
        create_and_resolve: 添加记录并标记为“已处理”
        create_and_unresolve: 添加记录并重开
        delete: 删除
        placeholder: 描述已经执行的操作，或其他任何相关的跟进情况…
<<<<<<< HEAD
=======
        title: 备注
      notes_description_html: 查看备注或向其他监察员留言
      quick_actions_description_html: 快捷选择操作或向下滚动以查看举报内容：
      remote_user_placeholder: 来自 %{instance} 的远程实例用户
>>>>>>> 2c5862ed
      reopen: 重开举报
      report: '举报 #%{id}'
      reported_account: 举报用户
      reported_by: 举报人
      resolved: 已处理
      resolved_msg: 举报处理成功！
<<<<<<< HEAD
      status: 状态
=======
      skip_to_actions: 跳转到操作
      status: 状态
      statuses: 被举报内容
      statuses_description_html: 在与该账号的通信中将引用违规内容
      target_origin: 被举报账号的来源
>>>>>>> 2c5862ed
      title: 举报
      unassign: 取消接管
      unresolved: 未处理
      updated_at: 更新时间
      view_profile: 查看资料
    rules:
      add_new: 添加规则
      delete: 删除
      description_html: 虽然大多数人都声称已经阅读并同意服务条款，但通常人们只有在出现问题后才会阅读。<strong>所以写一个简单的要点列表吧，能让大家一目了然。</strong>试着让每条规则尽量简单明了，但也别分出太多条目来。
      edit: 编辑规则
      empty: 尚未定义服务器规则。
      title: 实例规则
    settings:
      activity_api_enabled:
        desc_html: 本站一周内的嘟文数、活跃用户数以及新用户数
        title: 公开用户活跃度的统计数据
      bootstrap_timeline_accounts:
        desc_html: 用半角逗号分隔多个用户名。只能添加来自本站且未开启保护的帐户。如果留空，则默认关注本站所有的管理员。
        title: 新用户默认关注
      contact_information:
        email: 用于联系的公开电子邮件地址
        username: 用于联系的公开用户名
      custom_css:
        desc_html: 通过 CSS 代码调整所有页面的显示效果
        title: 自定义 CSS
      default_noindex:
        desc_html: 影响所有尚未更改此设置的用户
        title: 默认不让用户被搜索引擎索引
      domain_blocks:
        all: 对所有人
        disabled: 不对任何人
        title: 查看域名屏蔽
        users: 对本地已登录用户
      domain_blocks_rationale:
        title: 显示理由
      hero:
        desc_html: 将用于在首页展示。推荐使用分辨率 600×100px 以上的图片。如未设置，将默认使用本站缩略图。
        title: 主题图片
      mascot:
        desc_html: 用于在首页展示。推荐分辨率 293×205px 以上。未指定的情况下将使用默认吉祥物。
        title: 吉祥物图像
      peers_api_enabled:
        desc_html: 截至目前本服务器在联邦宇宙中已发现的域名
        title: 公开已知实例的列表
      preview_sensitive_media:
        desc_html: 无论媒体文件是否标记为敏感内容，站外链接预览始终呈现为缩略图。
        title: 在 OpenGraph 预览中显示敏感媒体内容
      profile_directory:
        desc_html: 允许用户被发现
        title: 启用用户目录
      registrations:
        closed_message:
          desc_html: 本站关闭注册期间的提示信息。可以使用 HTML 标签
          title: 关闭注册时的提示信息
        deletion:
          desc_html: 允许所有人删除自己的帐户
          title: 开放删除帐户权限
        min_invite_role:
          disabled: 没有人
          title: 允许发送邀请的用户组
        require_invite_text:
          desc_html: 当注册需要手动批准时，将“你为什么想要加入？”设为必填项
          title: 要求新用户填写申请注册的原因
      registrations_mode:
        modes:
          approved: 注册时需要批准
          none: 关闭注册
          open: 开放注册
        title: 注册模式
      show_known_fediverse_at_about_page:
        desc_html: 如果开启，就会在时间轴预览显示其他站点嘟文，否则就只会只显示本站嘟文。
        title: 在时间轴预览中显示其他站点嘟文
      show_staff_badge:
        desc_html: 在个人资料页上显示管理人员标志
        title: 显示管理人员标志
      site_description:
        desc_html: 首页上的介绍文字。 描述一下本 Mastodon 实例的特殊之处以及其他重要信息。可以使用 HTML 标签，包括 <code>&lt;a&gt;</code> 和 <code>&lt;em&gt;</code> 。
        title: 本站简介
      site_description_extended:
        desc_html: 可以填写行为守则、规定、指南或其他本站特有的内容。可以使用 HTML 标签
        title: 本站详细介绍
      site_short_description:
        desc_html: 会在在侧栏和元数据标签中显示。可以用一小段话描述 Mastodon 是什么，以及本服务器的特点。
        title: 服务器一句话介绍
      site_terms:
        desc_html: 可以填写自己的隐私权政策、使用条款或其他法律文本。可以使用 HTML 标签
        title: 自定义使用条款
      site_title: 本站名称
      thumbnail:
        desc_html: 用于在 OpenGraph 和 API 中显示预览图。推荐分辨率 1200×630px
        title: 本站缩略图
      timeline_preview:
        desc_html: 在主页显示公共时间轴
        title: 时间轴预览
      title: 网站设置
      trendable_by_default:
        desc_html: 影响以前未禁止的话题标签
        title: 允许在未审查的情况下将话题置为热门
      trends:
        desc_html: 公开显示先前已通过审核的当前热门话题
        title: 热门标签
    site_uploads:
      delete: 删除已上传的文件
      destroyed_msg: 站点上传的文件已经成功删除！
    statuses:
      back_to_account: 返回帐户信息页
      back_to_report: 返回举报页
      batch:
        remove_from_report: 从报告中移除
        report: 举报
      deleted: 已删除
      media:
        title: 媒体文件
      no_status_selected: 因为没有嘟文被选中，所以没有更改
      title: 帐户嘟文
      with_media: 含有媒体文件
    strikes:
      actions:
        delete_statuses: "%{name} 刪除了 %{target} 的嘟文"
        disable: "%{name} 冻结了用户 %{target}"
        mark_statuses_as_sensitive: "%{name} 已将 %{target} 的嘟文标记为敏感内容"
        none: "%{name} 向 %{target} 发送了警告"
        sensitive: "%{name} 将 %{target} 的账号标记为敏感内容"
        silence: "%{name} 限制了用户 %{target}"
        suspend: "%{name} 封禁了用户 %{target}"
      appeal_approved: 已申诉
      appeal_pending: 申诉待处理
    system_checks:
      database_schema_check:
        message_html: 有待处理的数据库迁移。请运行它们以确保应用程序正常运行。
      elasticsearch_running_check:
        message_html: 无法连接到 Elasticsearch。请检查它是否正在运行，或禁用全文搜索
      elasticsearch_version_check:
        message_html: '不兼容的 Elasticsearch 版本: %{value}'
        version_comparison: Elasticsearch 最低版本要求 %{required_version}，正在运行的版本是 %{running_version}
      rules_check:
        action: 管理服务器规则
        message_html: 你没有定义任何服务器规则。
      sidekiq_process_check:
        message_html: "%{value} 队列未运行任何 Sidekiq 进程。请检查你的 Sidekiq 配置"
    tags:
      review: 审核状态
      updated_msg: 话题标签设置更新成功
    title: 管理
    trends:
      allow: 允许
      approved: 已批准
      disallow: 不允许
      links:
        allow: 允许链接
        allow_provider: 允许发布者
        description_html: 这些是当前此服务器可见账号的嘟文中被大量分享的链接。它可以帮助用户了解正在发生的事情。发布者获得批准前不会公开显示任何链接。你也可以批准或拒绝单个链接。
        disallow: 不允许链接
        disallow_provider: 不允许发布者
        shared_by_over_week:
          other: 过去一周内被 %{count} 个人分享过
        title: 热门链接
        usage_comparison: 今日被分享 %{today} 次，前一日为 %{yesterday} 次
      only_allowed: 仅显示已允许的内容
      pending_review: 待审核
      preview_card_providers:
        allowed: 来自此发布者的链接可进入流行列表
        description_html: 这些域名所属的链接经常在此服务器上被分享。在对应域名获得批准前链接不会公开显示在热门中。批准和拒绝操作也会对子域名生效。
        rejected: 来自此发布者的链接不会进入热门列表
        title: 发布者
      rejected: 已拒绝
      statuses:
        allow: 允许嘟文
        allow_account: 允许发布者
        description_html: 这些是当前此服务器可见的被大量分享和喜欢的嘟文。这些嘟文可以帮助新老用户找到更多可关注的账号。批准发布者且发布者允许将其账号推荐给其他用户前，不会公开显示任何嘟文。你也可以批准或拒绝单条嘟文。
        disallow: 禁止嘟文
        disallow_account: 禁止发布者
        not_discoverable: 发布者选择不被发现
        shared_by:
          other: 被分享和喜欢%{friendly_count}次
        title: 热门嘟文
      tags:
        current_score: 当前 %{score} 分
        dashboard:
          tag_accounts_measure: 独立使用
          tag_languages_dimension: 语言排行
          tag_servers_dimension: 服务器排行
          tag_servers_measure: 不同服务器
          tag_uses_measure: 总使用
        description_html: 这些是当前此服务器可见嘟文中大量出现的标签。它可以帮助用户发现其他人正关注的话题。在获得批准前不会公开显示任何标签。
        listable: 可被推荐
        not_listable: 不会被推荐
        not_trendable: 不会出现在热门列表中
        not_usable: 不可使用
        peaked_on_and_decaying: 在 %{date} 达到峰值，下降中
        title: 热门标签
        trendable: 可显示在热门列表中
        trending_rank: '热门 #%{rank}'
        usable: 可以使用
        usage_comparison: 今日被使用 %{today} 次，前一日为 %{yesterday} 次
        used_by_over_week:
          other: 过去一周内被 %{count} 个人使用过
      title: 流行趋势
      trending: 当前热门
    warning_presets:
      add_new: 添加新条目
      delete: 删除
      edit_preset: 编辑预置警告
      empty: 你尚未定义任何警告预设。
      title: 管理预设警告
  admin_mailer:
    new_appeal:
      actions:
        delete_statuses: 删除其嘟文
        disable: 冻结其账号
        mark_statuses_as_sensitive: 标记其嘟文为敏感内容
        none: 警告
        sensitive: 标记其账号为敏感内容
        silence: 限制其账号
        suspend: 停用其账号
      body: "%{target} 对 %{action_taken_by} 于 %{date} 做出的 %{type} 审核结果提出申诉，写道："
      next_steps: 你可以批准此申诉并撤销该审核结果，也可以忽略此申诉。
      subject: "%{username} 对 %{instance} 的审核结果提出了申诉"
    new_pending_account:
      body: 新帐户的详细信息如下。你可以批准或拒绝此申请。
      subject: 在 %{instance} 上有新账号 (%{username}) 需要审核
    new_report:
      body: "%{reporter} 举报了用户 %{target}"
      body_remote: 来自 %{domain} 的用户举报了用户 %{target}
      subject: 来自 %{instance} 的用户举报（#%{id}）
<<<<<<< HEAD
    new_trending_tag:
      body: '今日的热门话题 #%{name} 之前未经审核。直到你允许之前这个话题将不会公开显示，或者就保持原样让它石沉大海。'
      subject: 在 %{instance} 有新话题 (#%{name}) 待审核
=======
    new_trends:
      body: 以下项目需要审核才能公开显示：
      new_trending_links:
        no_approved_links: 当前没有经过批准的热门链接。
        requirements: '以下候选均可超过 #%{rank} 已批准热门链接，当前为 "%{lowest_link_title}"，分数为 %{lowest_link_score}。'
        title: 热门链接
      new_trending_statuses:
        no_approved_statuses: 当前没有经过批准的热门链接。
        requirements: '以下候选均可超过 #%{rank} 已批准热门嘟文，当前为 %{lowest_status_url} 分数为 %{lowest_status_score}。'
        title: 热门嘟文
      new_trending_tags:
        no_approved_tags: 目前没有经批准的热门标签。
        requirements: '这些候选人都可能会超过#%{rank} 批准的热门标签，目前是 #%{lowest_tag_name} ，分数为 %{lowest_tag_score}。'
        title: 热门标签
      subject: "%{instance} 上有新热门等待审核"
>>>>>>> 2c5862ed
  aliases:
    add_new: 创建别名
    created_msg: 成功创建了一个新别名。你现在可以从旧账户开始迁移了。
    deleted_msg: 成功移除别名。已经无法从该帐户移动到此帐户了。
    empty: 你没有设置别名
    hint_html: 如果你想从另一个账号迁移到这里，可以先在这里创建一个别名。要把旧账号的关注者迁移过来，这一步是必须的。设置别名的操作是<strong>无害且可撤销的</strong>。<strong>账号迁移的操作会从旧账号发起</strong>。
    remove: 取消关联别名
  appearance:
<<<<<<< HEAD
    advanced_web_interface: 高级web界面
=======
    advanced_web_interface: 高级 Web 界面
>>>>>>> 2c5862ed
    advanced_web_interface_hint: 如果你想使用整个屏幕宽度，高级 web 界面允许您配置多个不同的栏目，可以同时看到更多的信息：主页、通知、跨站时间轴、任意数量的列表和话题标签。
    animations_and_accessibility: 动画和访问选项
    confirmation_dialogs: 确认对话框
    discovery: 发现
    localization:
      body: Mastodon 由志愿者翻译。
      guide_link: https://crowdin.com/project/mastodon
      guide_link_text: 每个人都可以参与翻译。
    sensitive_content: 敏感内容
    toot_layout: 嘟文布局
  application_mailer:
    notification_preferences: 更改电子邮件首选项
    salutation: "%{name}："
    settings: 使用此链接更改你的电子邮件首选项：%{link}
    view: 点此链接查看详情：
    view_profile: 查看个人资料页
    view_status: 查看嘟文
  applications:
    created: 应用创建成功
    destroyed: 应用删除成功
    invalid_url: URL 无效
    regenerate_token: 重置访问令牌
    token_regenerated: 访问令牌重置成功
    warning: 一定小心，千万不要把它分享给任何人！
    your_token: 你的访问令牌
  auth:
    apply_for_account: 请求邀请
    change_password: 密码
    checkbox_agreement_html: 我同意 <a href="%{rules_path}" target="_blank">实例规则</a> 和 <a href="%{terms_path}" target="_blank">服务条款</a>
    checkbox_agreement_without_rules_html: 我同意 <a href="%{terms_path}" target="_blank">服务条款</a>
    delete_account: 删除帐户
    delete_account_html: 如果你想删除你的帐户，请<a href="%{path}">点击这里继续</a>。你需要确认你的操作。
    description:
      prefix_invited_by_user: "@%{name} 邀请你加入这个Mastodon服务器！"
      prefix_sign_up: 现在就注册 Mastodon！
      suffix: 注册一个账号，你就可以关注他人、发布嘟文、并和其它任何 Mastodon 服务器上的用户交流，而且还有其它更多功能！
    didnt_get_confirmation: 没有收到确认邮件？
    dont_have_your_security_key: 没有你的安全密钥？
    forgot_password: 忘记密码？
    invalid_reset_password_token: 密码重置令牌无效或已过期。请重新发起重置密码请求。
    link_to_otp: 输入从手机中获得的两步验证代码或恢复代码
    link_to_webauth: 使用你的安全密钥设备
    log_in_with: 通过外部服务登录
    login: 登录
    logout: 登出
    migrate_account: 迁移到另一个帐户
    migrate_account_html: 如果你希望引导他人关注另一个账号，请<a href="%{path}">点击这里进行设置</a>。
    or_log_in_with: 或通过外部服务登录
    providers:
      cas: CAS
      saml: SAML
    register: 注册
    registration_closed: "%{instance} 目前不接收新成员"
    resend_confirmation: 重新发送确认邮件
    reset_password: 重置密码
    security: 账户安全
    set_new_password: 设置新密码
    setup:
      email_below_hint_html: 如果下面的电子邮箱地址是错误的，你可以在这里修改并重新发送新的确认邮件。
      email_settings_hint_html: 确认邮件已经发送到%{email}。如果该邮箱地址不对，你可以在账号设置里面修改。
      title: 初始设置
    status:
      account_status: 帐户状态
      confirming: 等待电子邮件确认完成。
      functional: 你的账号可以正常使用了。
      pending: 工作人员正在审核你的申请。这需要花点时间。在申请被批准后，你将收到一封电子邮件。
      redirecting_to: 你的帐户无效，因为它已被设置为跳转到 %{acct}
      view_strikes: 查看针对你账号的记录
    too_fast: 表单提交过快，请重试。
    trouble_logging_in: 登录有问题？
    use_security_key: 使用安全密钥
  authorize_follow:
    already_following: 你已经在关注此用户了
    already_requested: 你已经向那个账户发送过关注请求了
    error: 对不起，寻找这个跨站用户时出错
    follow: 关注
    follow_request: 关注请求已发送给：
    following: 成功！你正在关注：
    post_follow:
      close: 你也可以直接关闭这个窗口。
      return: 查看用户个人资料
      web: 返回本站
    title: 关注 %{acct}
  challenge:
    confirm: 继续
    hint_html: "<strong>注意：</strong>接下来一小时内我们不会再次要求你输入密码。"
    invalid_password: 无效密码
    prompt: 确认密码以继续
  crypto:
    errors:
      invalid_key: 不是有效的 Ed25519 或者 Curve25519 密钥
      invalid_signature: 不是有效的 Ed25519 签名
  date:
    formats:
      default: "%Y年%m月%d日"
      with_month_name: "%Y年%m月%d日"
  datetime:
    distance_in_words:
      about_x_hours: "%{count}时"
      about_x_months: "%{count}个月"
      about_x_years: "%{count}年"
      almost_x_years: "%{count}年"
      half_a_minute: 刚刚
      less_than_x_minutes: "%{count}分"
      less_than_x_seconds: 刚刚
      over_x_years: "%{count}年"
      x_days: "%{count}天"
      x_minutes: "%{count}分"
      x_months: "%{count}个月"
      x_seconds: "%{count}秒"
  deletes:
    challenge_not_passed: 你输入的信息不正确
    confirm_password: 输入你当前的密码来验证身份
    confirm_username: 输入你的用户名以继续
    proceed: 删除帐户
    success_msg: 你的帐户已经成功删除
    warning:
      before: 在删除前，请仔细阅读下列说明：
      caches: 已被其他服务器缓存的内容可能还会保留
      data_removal: 你的嘟文和其他数据将被永久删除
      email_change_html: 你可以 <a href="%{path}">更换邮箱地址</a> 无需删除账号
      email_contact_html: 如果它还没送到，你可以发邮件给 <a href="mailto:%{email}">%{email}</a> 寻求帮助。
      email_reconfirmation_html: 如果你没有收到确认邮件，请点击 <a href="%{path}">重新发送</a> 。
      irreversible: 你将无法恢复或重新激活你的帐户
      more_details_html: 更多细节，请查看 <a href="%{terms_path}">隐私政策</a> 。
      username_available: 你的用户名现在又可以使用了
      username_unavailable: 你的用户名仍将无法使用
  directories:
    directory: 用户目录
    explanation: 根据兴趣发现用户
    explore_mastodon: 探索 %{title}
  disputes:
    strikes:
      action_taken: 采取的措施
      appeal: 申诉
      appeal_approved: 此次处罚已申诉成功并不再生效
      appeal_rejected: 此次申诉已被驳回
      appeal_submitted_at: 申诉已提交
      appealed_msg: 你的申诉已经提交。如果申诉通过，你将收到通知。
      appeals:
        submit: 提交申诉
      associated_report: 相关举报
      created_at: 日期
      description_html: 这些是针对您的帐户采取的行动和警告，已经由 %{instance} 的工作人员发送给您。
      recipient: 发送至
      status: '嘟文 #%{id}'
      status_removed: 嘟文已从系统中删除
      title: "%{action} 于 %{date}"
      title_actions:
        delete_statuses: 嘟文删除
        disable: 账号冻结
        mark_statuses_as_sensitive: 标记嘟文有敏感内容
        none: 警告
        sensitive: 标记账号有敏感内容
        silence: 账号限制
        suspend: 账号封禁
      your_appeal_approved: 你的申诉已被批准
      your_appeal_pending: 你已提交申诉
      your_appeal_rejected: 你的申诉已被驳回
  domain_validator:
    invalid_domain: 不是一个有效的域名
  errors:
    '400': 你提交的请求无效或格式不正确。
    '403': 你没有访问这个页面的权限。
    '404': 无法找到你所要访问的页面。
    '406': 页面无法处理请求。
    '410': 你所要访问的页面此处已不存在。
    '422':
      content: 无法确认登录信息。你是不是屏蔽了 Cookie？
      title: 无法确认登录信息
    '429': 请求被限制
    '500':
      content: 抱歉，我们的后台出错了。
      title: 这个页面有问题
    '503': 服务暂时不可用，无法请求该页面。
    noscript_html: 使用 Mastodon 网页版应用需要启用 JavaScript。你也可以选择适用于你的平台的 <a href="%{apps_path}">Mastodon 应用</a>。
  existing_username_validator:
    not_found: 在本站找不到此用户
    not_found_multiple: 找不到 %{usernames}
  exports:
    archive_takeout:
      date: 日期
      download: 下载你的存档
      hint_html: 你可以请求一份帐户数据存档，其中包含你的<strong>嘟文和已上传的媒体文件</strong>。导出的数据为 ActivityPub 格式，因而可以被兼容的软件读取。每次允许请求存档的间隔至少为 7 天。
      in_progress: 正在准备你的存档……
      request: 请求你的存档
      size: 大小
    blocks: 屏蔽的用户
    bookmarks: 书签
    csv: CSV
    domain_blocks: 域名屏蔽
    lists: 列表
    mutes: 你隐藏的用户
    storage: 媒体文件存储
  featured_tags:
    add_new: 添加新条目
    errors:
      limit: 你所推荐的话题标签数已达上限
    hint_html: "<strong>什么是精选话题标签？</strong> 它们被显示在你的公开个人资料中的突出位置，人们可以在这些标签下浏览你的公共嘟文。 它们是跟踪创作或长期项目的进度的重要工具。"
  filters:
    contexts:
      account: 个人资料
      home: 主页时间轴
      notifications: 通知
      public: 公共时间轴
      thread: 对话
    edit:
      title: 编辑过滤器
    errors:
      invalid_context: 过滤器场景没有或无效
      invalid_irreversible: 此功能只适用于主页时间轴或通知
    index:
      delete: 删除
      empty: 你没有过滤器。
      title: 过滤器
    new:
      title: 添加新的过滤器
  footer:
    developers: 开发者
    more: 更多…
    resources: 资源
    trending_now: 现在流行
  generic:
    all: 全部
    changes_saved_msg: 更改保存成功！
    copy: 复制
    delete: 删除
    none: 无
    order_by: 排序方式
    save_changes: 保存更改
    today: 今天
    validation_errors:
      other: 出错啦！检查一下下面 %{count} 处出错的地方吧
  html_validator:
    invalid_markup: '包含无效的 HTML 标记: %{error}'
  imports:
    errors:
      over_rows_processing_limit: 包含行数超过了 %{count}
    modes:
      merge: 合并
      merge_long: 保留现有记录并添加新的记录
      overwrite: 覆盖
      overwrite_long: 将当前记录替换为新记录
    preface: 你可以在此导入你在其他实例导出的数据，比如你所关注或屏蔽的用户列表。
    success: 数据上传成功，正在处理中
    types:
      blocking: 屏蔽列表
      bookmarks: 书签
      domain_blocking: 域名屏蔽列表
      following: 关注列表
      muting: 隐藏列表
    upload: 上传
  in_memoriam_html: 谨此悼念。
  invites:
    delete: 停用
    expired: 已失效
    expires_in:
      '1800': 30 分钟后
      '21600': 6 小时后
      '3600': 1 小时后
      '43200': 12 小时后
      '604800': 1 周后
      '86400': 1 天后
    expires_in_prompt: 永不过期
    generate: 生成邀请链接
    invited_by: 你的邀请人是：
    max_uses:
      other: "%{count} 次"
    max_uses_prompt: 无限制
    prompt: 生成分享链接，邀请他人在本服务器注册
    table:
      expires_at: 失效时间
      uses: 已使用次数
    title: 邀请用户
  lists:
    errors:
      limit: 你所建立的列表数量已经达到上限
  login_activities:
    authentication_methods:
      otp: 双因素认证应用
      password: 密码
      sign_in_token: 电子邮件安全代码
      webauthn: 安全密钥
    description_html: 如有您无法识别的活动，请考虑更改密码并启用双因素认证。
    empty: 没有可用的认证记录
    failed_sign_in_html: 失败的 %{method} 登录尝试，来自 %{ip} (%{browser})
    successful_sign_in_html: 通过 %{method} 成功登录，来自 %{ip} (%{browser})
    title: 认证历史
  media_attachments:
    validations:
      images_and_video: 无法在嘟文中同时插入视频和图片
      not_ready: 不能附加还在处理中的文件。请稍后再试！
      too_many: 最多只能添加 4 张图片
  migrations:
    acct: 新帐户的 用户名@域名
    cancel: 取消跳转
    cancel_explanation: 取消跳转将会重新激活你当前的账号，但是已经迁移到新账号的关注者不会回来。
    cancelled_msg: 成功取消跳转
    errors:
      already_moved: 和你已经迁移过的账号相同
      missing_also_known_as: 没有引用此账号
      move_to_self: 不能是当前帐户
      not_found: 找不到
      on_cooldown: 你正处于冷却状态
    followers_count: 迁移时的关注者
    incoming_migrations: 从其它账号迁移
    incoming_migrations_html: 要把另一个账号移动到本账号，首先你需要<a href="%{path}">创建一个账号别名</a> 。
    moved_msg: 你的账号现在会跳转到 %{acct} ，同时关注者也会一并迁移 。
    not_redirecting: 你的账号当前未跳转到其它账号。
    on_cooldown: 你最近已经迁移过你的账号。此功能将在%{count} 天后再次可用。
    past_migrations: 迁移记录
    proceed_with_move: 移动关注者
    redirected_msg: 你的账号现在会跳转至 %{acct}
    redirecting_to: 你的帐户被跳转到了 %{acct}。
    set_redirect: 设置跳转
    warning:
      backreference_required: 新账号必须先引用当前账号
      before: 在继续前，请仔细阅读下列说明：
      cooldown: 移动后会有一个冷却期，在此期间你将无法再次移动
      disabled_account: 此后，你的当前帐户将无法使用。但是，你仍然有权导出数据或者重新激活。
      followers: 这步操作将把所有关注者从当前账户移动到新账户
      only_redirect_html: 或者，你可以<a href="%{path}">只在你的账号资料上设置一个跳转</a>。
      other_data: 不会自动移动其它数据
      redirect: 在收到一个跳转通知后，你当前的账号资料将会更新，并被排除在搜索范围外
  moderation:
    title: 运营
  move_handler:
    carry_blocks_over_text: 这个用户迁移自你屏蔽过的 %{acct}
    carry_mutes_over_text: 这个用户迁移自你隐藏过的 %{acct}
    copy_account_note_text: 这个用户迁移自 %{acct}，你曾为其添加备注：
  notification_mailer:
    admin:
      sign_up:
        subject: "%{name} 注册了"
    digest:
      action: 查看所有通知
      body: 以下是自%{since}你最后一次登录以来错过的消息的摘要
      mention: "%{name} 在嘟文中提到了你："
      new_followers_summary:
        other: 而且，你不在的时候，有 %{count} 个人关注了你！好棒！
      subject:
        other: "自上次访问以来，收到 %{count} 条新通知 🐘"
      title: 在你不在的这段时间……
    favourite:
      body: 你的嘟文被 %{name} 喜欢了：
      subject: "%{name} 喜欢了你的嘟文"
      title: 新的喜欢
    follow:
      body: "%{name} 关注了你！"
      subject: "%{name} 关注了你"
      title: 新的关注者
    follow_request:
      action: 处理关注请求
      body: "%{name} 向你发送了关注请求"
      subject: 来自 %{name} 的关注请求
      title: 新的关注请求
    mention:
      action: 回复
      body: "%{name} 在嘟文中提到了你："
      subject: "%{name} 提到了你"
      title: 新的提及
    poll:
      subject: "%{name} 创建的一个投票已经结束"
    reblog:
      body: 你的嘟文被 %{name} 转嘟了：
      subject: "%{name} 转嘟了你的嘟文"
      title: 新的转嘟
    status:
      subject: "%{name} 刚刚发嘟"
    update:
      subject: "%{name} 编辑了嘟文"
  notifications:
    email_events: 电子邮件通知事件
    email_events_hint: 选择你想要收到通知的事件：
    other_settings: 其它通知设置
  number:
    human:
      decimal_units:
        format: "%n%u"
        units:
          billion: B
          million: M
          quadrillion: Q
          thousand: K
          trillion: T
  otp_authentication:
    code_hint: 输入认证应用生成的代码以确认操作
    description_html: 如果你使用身份验证应用启用了 <strong>双重身份验证</strong>， 登录将需要用到你的手机，它将生成你需要的令牌。
    enable: 启用
    instructions_html: "<strong>请使用 Google 身份验证器或其他的TOTP双重认证手机应用扫描此处的二维码</strong>。启用双重认证后，在登录时，你需要输入该应用生成的代码。"
    manual_instructions: 如果你无法扫描二维码，请手动输入下列文本：
    setup: 设置
    wrong_code: 输入的认证码无效！请确认服务器时间与设备时间是否正确？
  pagination:
    newer: 更新
    next: 下一页
    older: 更早
    prev: 上一页
    truncate: "&hellip;"
  polls:
    errors:
      already_voted: 你已经在这里投过票了
      duplicate_options: 包含重复的项目
      duration_too_long: 持续时间过长
      duration_too_short: 持续时间过短
      expired: 投票已经结束
      invalid_choice: 被选中的投票选项不存在
      over_character_limit: 每条不能超过 %{max} 个字符
      too_few_options: 至少需要两个选项
      too_many_options: 不能超过 %{max} 项
  preferences:
    other: 其他
    posting_defaults: 发布默认值
    public_timelines: 公共时间轴
  reactions:
    errors:
      limit_reached: 互动种类的限制
      unrecognized_emoji: 不是一个可识别的表情
  relationships:
    activity: 账号活动
    dormant: 休眠
    follow_selected_followers: 关注选中的关注者
    followers: 关注者
    following: 正在关注
    invited: 已邀请
    last_active: 最近活动
    most_recent: 最近的
    moved: 已迁移
    mutual: 互相关注
    primary: 主要
    relationship: 关系
    remove_selected_domains: 从选定的域名中删除所有关注者
    remove_selected_followers: 移除选中的关注者
    remove_selected_follows: 取消关注所选用户
    status: 帐户状态
  remote_follow:
    acct: 请输入你的“用户名@实例域名”
    missing_resource: 无法确定你的帐户的跳转 URL
    no_account_html: 还没有账号？你可以<a href='%{sign_up_path}' target='_blank'>注册一个</a>
    proceed: 确认关注
    prompt: 你正准备关注：
    reason_html: "<strong>为什么需要这个步骤？</strong> <code>%{instance}</code> 可能不是你所注册的服务器，所以我们需要先跳转到你所在的服务器。"
  remote_interaction:
    favourite:
      proceed: 确认标记为喜欢
      prompt: 你想要标记此嘟文为喜欢：
    reblog:
      proceed: 确认转嘟
      prompt: 你想要转嘟此条：
    reply:
      proceed: 确认回复
      prompt: 你想要回复此嘟文：
  reports:
    errors:
      invalid_rules: 没有引用有效的规则
  scheduled_statuses:
    over_daily_limit: 你已超出每日定时嘟文的上限（%{limit} 条）
    over_total_limit: 你已超出定时嘟文的上限（%{limit} 条）
    too_soon: 所定的时间必须在未来
  sessions:
    activity: 最后一次活跃的时间
    browser: 浏览器
    browsers:
      alipay: 支付宝
      blackberry: 黑莓
      chrome: Chrome
      edge: 微软 Edge
      electron: Electron
      firefox: 火狐
      generic: 未知浏览器
      ie: IE 浏览器
      micro_messenger: 微信
      nokia: Nokia S40 Ovi 浏览器
      opera: 欧朋浏览器
      otter: Otter
      phantom_js: PhantomJS
      qq: QQ浏览器
      safari: Safari
      uc_browser: UC浏览器
      weibo: 新浪微博
    current_session: 当前会话
    description: "%{platform} 上的 %{browser}"
    explanation: 你的 Mastodon 帐户目前已在这些浏览器上登录。
    ip: IP 地址
    platforms:
      adobe_air: Adobe Air
      android: Android
      blackberry: 黑莓
      chrome_os: Chrome OS
      firefox_os: Firefox OS
      ios: iOS
      linux: Linux
      mac: Mac
      other: 未知平台
      windows: Windows
      windows_mobile: Windows Mobile
      windows_phone: Windows Phone
    revoke: 注销
    revoke_success: 会话注销成功
    title: 会话
    view_authentication_history: 查看账户的认证历史
  settings:
    account: 账号
    account_settings: 帐户设置
    aliases: 账号别名
    appearance: 外观
    authorized_apps: 已授权的应用
    back: 返回 Mastodon
    delete: 删除帐户
    development: 开发
    edit_profile: 更改个人资料
    export: 导出
    featured_tags: 精选的话题标签
    import: 导入
    import_and_export: 导入和导出
    migrate: 帐户迁移
    notifications: 通知
    preferences: 首选项
    profile: 个人资料
    relationships: 关注管理
    statuses_cleanup: 自动删除嘟文
    strikes: 操作记录
    two_factor_authentication: 双重认证
    webauthn_authentication: 安全密钥
  statuses:
    attached:
      audio:
        other: "%{count} 条音频"
      description: 附加媒体：%{attached}
      image:
        other: "%{count} 张图片"
      video:
        other: "%{count} 段视频"
    boosted_from_html: 转嘟自 %{acct_link}
    content_warning: 内容警告：%{warning}
    default_language: 与界面显示语言相同
    disallowed_hashtags:
      other: 包含了这些禁止的话题标签：%{tags}
    edited_at_html: 编辑于 %{date}
    errors:
      in_reply_not_found: 你回复的嘟文似乎不存在
    open_in_web: 在站内打开
    over_character_limit: 超过了 %{max} 字的限制
    pin_errors:
      direct: 仅对被提及的用户可见的帖子不能被置顶
      limit: 你所置顶的嘟文数量已经达到上限
      ownership: 不能置顶他人的嘟文
      reblog: 不能置顶转嘟
    poll:
      total_people:
        other: "%{count} 人"
      total_votes:
        other: "%{count} 票"
      vote: 投票
    show_more: 显示更多
    show_newer: 显示更新内容
    show_older: 显示更早内容
    show_thread: 显示全部对话
    sign_in_to_participate: 登录以加入对话
    title: "%{name}：“%{quote}”"
    visibilities:
      direct: 私信
      private: 仅关注者
      private_long: 只有关注你的用户能看到
      public: 公开
      public_long: 所有人可见，并会出现在公共时间轴上
      unlisted: 不公开
      unlisted_long: 所有人可见，但不会出现在公共时间轴上
  statuses_cleanup:
    enabled: 自动删除旧嘟文
    enabled_hint: 当您的嘟文达到指定的过期时间后自动删除，除非它们与下面的例外之一相匹配
    exceptions: 例外
    explanation: 删除嘟文是一个消耗系统资源的耗时操作，所以这个操作会在服务器空闲时完成。因此，您的嘟文可能会在达到过期阈值之后一段时间才会被删除。
    ignore_favs: 取消喜欢
    ignore_reblogs: 忽略转嘟
    interaction_exceptions: 基于互动的例外
    interaction_exceptions_explanation: 请注意，如果嘟文超出转嘟和喜欢的阈值之后，又降到阈值以下，则可能不会被删除。
    keep_direct: 保留私信
    keep_direct_hint: 不会删除你的任何私信
    keep_media: 保留带媒体附件的嘟文
    keep_media_hint: 不会删除任何包含媒体附件的嘟文
    keep_pinned: 保留置顶嘟文
    keep_pinned_hint: 不会删除你的任何置顶嘟文
    keep_polls: 保留投票
    keep_polls_hint: 不会删除你的任何投票
    keep_self_bookmark: 保存被你加入书签的嘟文
    keep_self_bookmark_hint: 如果你已将自己的嘟文添加书签，就不会删除这些嘟文
    keep_self_fav: 保留你喜欢的嘟文
    keep_self_fav_hint: 如果你喜欢了自己的嘟文，则不会删除这些嘟文
    min_age:
      '1209600': 2周
      '15778476': 6个月
      '2629746': 1个月
      '31556952': 1年
      '5259492': 2个月
      '604800': 一周
      '63113904': 两年
      '7889238': 3个月
    min_age_label: 过期阈值
    min_favs: 保留如下嘟文：喜欢数超过
    min_favs_hint: 喜欢数超过该阈值的的嘟文不会被删除。如果留空，则无论嘟文获得多少喜欢，都将被删除。
    min_reblogs: 保留如下嘟文：转嘟数超过
    min_reblogs_hint: 转嘟数超过该阈值的的嘟文不会被删除。如果留空，则无论嘟文获得多少转嘟，都将被删除。
  stream_entries:
    pinned: 置顶嘟文
    reblogged: 转嘟
    sensitive_content: 敏感内容
  tags:
    does_not_match_previous_name: 和之前的名称不匹配
  terms:
    body_html: |
      <h2>隐私政策</h2>
      <h3 id="collect">我们收集什么信息？</h3>

      <ul>
      <li><em>基本帐户信息</em>:如果你在此服务器上注册，可能会要求你输入用户名，电子邮件地址和密码。 你还可以输入其他个人资料信息，例如显示名称和传记，并上传个人资料照片和标题图像。 用户名，显示名称，传记，个人资料图片和标题图片始终公开列出。</li>
      <li><em>帖子，关注和其他公共信息</em>: 你关注的人员列表会公开列出，你的粉丝也是如此。 提交邮件时，会存储日期和时间以及你提交邮件的应用程序。 消息可能包含媒体附件，例如图片和视频。 公开和非上市帖子可公开获取。 当你在个人资料中添加帖子时，这也是公开信息。 你的帖子会发送给你的关注者，在某些情况下，这意味着他们会将其发送到不同的服务器，并将副本存储在那里。 当你删除帖子时，同样会将其发送给你的关注者。 重新记录或赞成其他职位的行为始终是公开的。</li>
      <li><em>直接和关注者的帖子</em>: 所有帖子都在服务器上存储和处理。 仅限关注者的帖子会发送给你的关注者和用户，并且直接帖子仅会发送给他们中提到的用户。 在某些情况下，这意味着它们被传送到不同的服务器并且副本存储在那里。 我们善意努力限制只有授权人员访问这些帖子，但其他服务器可能无法这样做。 因此，查看你的关注者所属的服务器非常重要。 你可以在设置中切换选项以手动批准和拒绝新关注者。 <em>请记住，服务器和任何接收服务器的操作员可能会查看此类消息</em>, 并且收件人可以截图，复制或以其他方式重新共享它们。 <em> 不要在 Mastodon 上分享任何危险信息。</em></li>
      <li><em>IP和其他元数据</em>: 登录时，我们会记录你登录的IP地址以及浏览器应用程序的名称。 所有登录的会话都可供你在设置中查看和撤销。 使用的最新IP地址最长可存储12个月。 我们还可以保留服务器日志，其中包括我们服务器的每个请求的IP地址。</li>
      </ul>

      <hr class="spacer" />

      <h3 id="use">我们将你的信息用于什么？</h3>

      <p>我们向你收集的任何信息均可通过以下方式使用：</p>

      <ul>
      <li>提供Mastodon的核心功能。 你只能在登录时与其他人的内容进行互动并发布你自己的内容。例如，你可以关注其他人在你自己的个性化家庭时间轴中查看他们的组合帖子。</li>
      <li>为了帮助社区适度，例如将你的IP地址与其他已知的IP地址进行比较，以确定禁止逃税或其他违规行为。</li>
      <li>你提供的电子邮件地址可能用于向你发送信息，有关其他人与你的内容交互或向你发送消息的通知，以及回复查询和/或其他请求或问题。</li>
      </ul>

      <hr class="spacer" />

      <h3 id="protect">我们如何保护你的信息？</h3>

      <p>当你输入，提交或访问你的个人信息时，我们会实施各种安全措施以维护你的个人信息的安全。 除此之外，你的浏览器会话以及应用程序和API之间的流量都使用SSL进行保护，你的密码使用强大的单向算法进行哈希处理。 你可以启用双因素身份验证，以进一步保护对你帐户的访问。</p>

      <hr class="spacer" />

      <h3 id="data-retention">我们的数据保留政策是什么？</h3>

      <p>我们真诚的努力：</p>

      <ul>
      <li>保留包含此服务器的所有请求的IP地址的服务器日志，只要保留此类日志，不超过90天。</li>
      <li>保留与注册用户关联的IP地址不超过12个月。</li>
      </ul>

      <p>你可以请求并下载我们内容的存档，包括你的帖子，媒体附件，个人资料图片和标题图片。</p>

      <p>你可以随时不可逆转地删除你的帐户。</p>

      <hr class="spacer"/>

      <h3 id="cookies">我们使用 cookies 吗？</h3>

      <p>是。 Cookie是网站或其服务提供商通过Web浏览器传输到计算机硬盘的小文件（如果允许）。 这些cookie使网站能够识别你的浏览器，如果你有注册帐户，则将其与你的注册帐户相关联。</p>

      <p>我们使用Cookie来了解并保存你对未来访问的偏好。</p>

      <hr class="spacer" />

      <h3 id="disclose">我们是否透露任何信息给其他方？</h3>

      <p>我们不会将你的个人身份信息出售，交易或以其他方式转让给外方。 这不包括协助我们操作我们的网站，开展业务或为你服务的受信任的第三方，只要这些方同意保密这些信息。 当我们认为发布适合遵守法律，执行我们的网站政策或保护我们或他人的权利，财产或安全时，我们也可能会发布你的信息。</p>

      <p>你的公共内容可能会被网络中的其他服务器下载。 你的公开帖子和关注者帖子会发送到关注者所在的服务器，并且直接邮件会传递到收件人的服务器，只要这些关注者或收件人位于与此不同的服务器上。</p>

      <p>当你授权应用程序使用你的帐户时，根据你批准的权限范围，它可能会访问你的公开个人资料信息，以下列表，你的关注者，你的列表，所有帖子和你的收藏夹。 应用程序永远不能访问你的电子邮件地址或密码。</p>

      <hr class="spacer" />

      <h3 id="children">儿童使用网站</h3>

      <p>如果此服务器位于欧盟或欧洲经济区：我们的网站，产品和服务都是针对至少16岁的人。 如果你未满16岁，则符合GDPR的要求(<a href="https://en.wikipedia.org/wiki/General_Data_Protection_Regulation">General Data Protection Regulation</a>) 不要使用这个网站。</p>

      <p>如果此服务器位于美国：我们的网站，产品和服务均面向至少13岁的人。 如果你未满13岁，则符合COPPA的要求 (<a href="https://en.wikipedia.org/wiki/Children%27s_Online_Privacy_Protection_Act">Children's Online Privacy Protection Act</a>) 不要使用这个网站。</p>

      <p>如果此服务器位于另一个辖区，则法律要求可能不同。</p>

      <hr class="spacer" />

      <h3 id="changes">我们隐私政策的变更</h3>

      <p>如果我们决定更改我们的隐私政策，我们会在此页面上发布这些更改。</p>

      <p>本文件为CC-BY-SA。 它最后更新于2018年3月7日。</p>

      <p>最初改编自 <a href="https://github.com/discourse/discourse">Discourse 隐私政策</a>.</p>
    title: "%{instance} 使用条款和隐私权政策"
  themes:
    contrast: Mastodon（高对比度）
    default: Mastodon（暗色主题）
    mastodon-light: Mastodon（亮色主题）
  time:
    formats:
      default: "%Y年%m月%d日 %H:%M"
      month: "%Y年%m月"
      time: "%H:%M"
  two_factor_authentication:
    add: 添加
    disable: 停用双重认证
    disabled_success: 双重身份验证成功禁用
    edit: 编辑
    enabled: 双重认证已启用
    enabled_success: 双重认证启用成功
    generate_recovery_codes: 生成恢复代码
    lost_recovery_codes: 如果你的手机不慎丢失，你可以使用恢复代码来重新获得对帐户的访问权。如果你遗失了恢复代码，可以在此处重新生成。之前使用的恢复代码将会失效。
    methods: 双重认证
    otp: 身份验证应用
    recovery_codes: 备份恢复代码
    recovery_codes_regenerated: 恢复代码重新生成成功
    recovery_instructions_html: 如果你的手机无法使用，你可以使用下列任意一个恢复代码来重新获得对帐户的访问权。<strong>请妥善保管好你的恢复代码</strong>（例如，你可以将它们打印出来，然后和其他重要的文件放在一起）。
    webauthn: 安全密钥
  user_mailer:
    appeal_approved:
      action: 前往你的账号
      explanation: 你于 %{appeal_date} 对 %{strike_date} 在你账号上做出的处罚提出的申诉已被批准，你的账号已回到正常状态。
      subject: 你于 %{date} 提出的申诉已被批准
      title: 申诉已批准
    appeal_rejected:
      explanation: 你于 %{appeal_date} 对 %{strike_date} 在你账号上做出的处罚提出的申诉已被驳回。
      subject: 你于 %{date} 提出的申诉已被驳回
      title: 申诉已驳回
    backup_ready:
      explanation: 你请求了一份 Mastodon 帐户的完整备份。现在你可以下载了！
      subject: 你的存档已经准备完毕
      title: 存档导出
    suspicious_sign_in:
      change_password: 更改密码
      details: 以下是该次登录的详细信息：
      explanation: 我们检测到有新 IP 地址登录了您的账号。
      further_actions_html: 如果不是您自己的操作，我们建议您立即 %{action} 并启用双重验证，确保账号安全。
      subject: 已有新 IP 地址访问了您的账号
      title: 新登录
    warning:
      appeal: 提交申诉
      appeal_description: 如果你认为此结果有误，可以向 %{instance} 的工作人员提交申诉。
      categories:
        spam: 垃圾信息
        violation: 内容违反了以下社区准则
      explanation:
        delete_statuses: 你的一些嘟文被发现违反了一条或多条社区准则，并已被 %{instance} 的监察员删除。
        disable: 你不能再使用你的帐户，但你的个人资料和其他数据保持不变。你可以请求数据备份，更改账户设置或删除账户。
        mark_statuses_as_sensitive: 你的一些嘟文已经被 %{instance} 检察员标记为敏感内容。这意味着人们需要在嘟文中点击媒体，才能显示媒体预览。你可以在今后发嘟时自行将媒体标记为敏感内容。
        sensitive: 即刻起，你上传的所有媒体文件都将被标记为敏感内容并隐藏，在点击警告后才能查看。
        silence: 你可以继续使用你的账号，但只有已关注你的人才能在看到你在此服务器上的嘟文，并且你会被排除在各类公共列表之外。其他用户仍可以手动关注你。
        suspend: 你不能再使用你的帐户，并且你的个人资料和其他数据都将无法访问。在大约30天内，你仍可以登录并请求数据备份，之后相关数据将被完全删除。我们会保留一些基础数据以避免封禁失效。
      reason: 理由：
      statuses: 被引用的嘟文：
      subject:
        delete_statuses: 你在 %{acct} 的嘟文已被删除
        disable: 你的帐户 %{acct} 已被冻结
        mark_statuses_as_sensitive: 你在 %{acct} 的嘟文已被标记为敏感内容
        none: 对 %{acct} 的警告
        sensitive: 你在 %{acct} 的嘟文将从此被标记为敏感内容
        silence: 你的帐户 %{acct} 已被隐藏
        suspend: 你的帐户 %{acct} 已被封禁。
      title:
        delete_statuses: 嘟文已删除
        disable: 账号已冻结
        mark_statuses_as_sensitive: 嘟文已被标记为敏感内容
        none: 警示
        sensitive: 账户已被标记为敏感内容
        silence: 帐户被隐藏
        suspend: 账号被挂起
    welcome:
      edit_profile_action: 设置个人资料
      edit_profile_step: 你可以自定义你的个人资料，包括上传头像、横幅图片、更改昵称等等。如果你想在新的关注者关注你之前对他们进行审核，你也可以选择为你的帐户开启保护。
      explanation: 下面是几个小贴士，希望它们能帮到你
      final_action: 开始嘟嘟
      final_step: '开始嘟嘟吧！即便你现在没有关注者，其他人仍然能在本站时间轴或者话题标签等地方看到你的公开嘟文。试着用 #自我介绍 这个话题标签介绍一下自己吧。'
      full_handle: 你的完整用户地址
      full_handle_hint: 你需要把这个告诉你的朋友们，这样他们就能从另一台服务器向你发送信息或者关注你。
      review_preferences_action: 更改首选项
      review_preferences_step: 记得调整你的偏好设置，比如你想接收什么类型的邮件，或者你想把你的嘟文可见范围默认设置为什么级别。如果你没有晕动病的话，考虑一下启用“自动播放 GIF 动画”这个选项吧。
      subject: 欢迎来到 Mastodon
      tip_federated_timeline: 跨站公共时间轴可以让你一窥更广阔的 Mastodon 网络。不过，由于它只显示你的邻居们所订阅的内容，所以并不是全部。
      tip_following: 默认情况下，你会自动关注你所在服务器的管理员。想结交更多有趣的人的话，记得多逛逛本站时间轴和跨站公共时间轴哦。
      tip_local_timeline: 本站时间轴可以让你一窥 %{instance} 上的用户。他们就是离你最近的邻居！
      tip_mobile_webapp: 如果你的移动设备浏览器允许你将 Mastodon 添加到主屏幕，你就能够接收推送消息。它就像本地应用一样好使！
      tips: 小贴士
      title: "%{name}，欢迎你的加入！"
  users:
    follow_limit_reached: 你不能关注超过 %{limit} 个人
    invalid_otp_token: 输入的双重认证代码无效
    otp_lost_help_html: 如果你不慎丢失了所有的代码，请联系 %{email} 寻求帮助
    seamless_external_login: 因为你是通过外部服务登录的，所以密码和电子邮件地址设置都不可用。
    signed_in_as: 当前登录的帐户：
  verification:
    explanation_html: 你可以 <strong>验证自己是个人资料元数据中的某个链接的所有者</strong>。 为此，被链接网站必须包含一个到你的 Mastodon 主页的链接。链接中 <strong>必须</strong> 包括 <code>rel="me"</code> 属性。链接的文本内容可以随意填写。例如：
    verification: 验证
  webauthn_credentials:
    add: 添加新的安全密钥
    create:
      error: 添加你的安全密钥时出错。请重试。
      success: 你的安全密钥已成功添加。
    delete: 删除
    delete_confirmation: 你确认要删除这个安全密钥吗？
    description_html: 如果你启用 <strong>安全密钥身份验证</strong>，登录将需要你使用你的安全密钥。
    destroy:
      error: 删除你的安全密钥时出错。请重试。
      success: 你的安全密钥已成功删除。
    invalid_credential: 无效的安全密钥
    nickname_hint: 输入你的新安全密钥的昵称
    not_enabled: 你尚未启用WebAuthn
    not_supported: 此浏览器不支持安全密钥
    otp_required: 要使用安全密钥，请先启用两步验证。
    registered_on: 注册于 %{date}<|MERGE_RESOLUTION|>--- conflicted
+++ resolved
@@ -29,15 +29,9 @@
     logged_in_as_html: 您当前以 %{username} 登录。
     logout_before_registering: 您已登录。
     privacy_policy: 隐私政策
-<<<<<<< HEAD
-    rules: 服务器规则
-    rules_html: 如果你想要在此Mastodon服务器上拥有一个账户，你必须遵守相应的规则，摘要如下：
-    see_whats_happening: 看一看现在在发生什么
-=======
     rules: 实例规则
     rules_html: 如果你想要在此Mastodon服务器上拥有一个账户，你必须遵守相应的规则，摘要如下：
     see_whats_happening: 看看有什么新鲜事
->>>>>>> 2c5862ed
     server_stats: 服务器统计数据：
     source_code: 源码
     status_count_after:
@@ -62,11 +56,7 @@
     what_is_mastodon: Mastodon 是什么？
   accounts:
     choices_html: "%{name} 的推荐："
-<<<<<<< HEAD
-    endorsements_hint: 你可以在web界面上推荐你关注的人，他们会显示在这里。
-=======
     endorsements_hint: 你可以在 web 界面上推荐你关注的人，他们会显示在这里。
->>>>>>> 2c5862ed
     featured_tags_hint: 你可以精选一些话题标签展示在这里。
     follow: 关注
     followers:
@@ -236,11 +226,8 @@
       whitelisted: 允许跨站交互
     action_logs:
       action_types:
-<<<<<<< HEAD
-=======
         approve_appeal: 批准申诉
         approve_user: 批准用户
->>>>>>> 2c5862ed
         assigned_to_self_report: 指派举报
         change_email_user: 为用户修改邮箱地址
         confirm_user: 确认用户
@@ -277,20 +264,12 @@
         reopen_report: 重开举报
         reset_password_user: 重置密码
         resolve_report: 处理举报
-<<<<<<< HEAD
-        sensitive_account: 将你帐号中的媒体标记为敏感内容
-        silence_account: 隐藏用户
-        suspend_account: 封禁用户
-        unassigned_report: 取消举报的指派
-        unsensitive_account: 去除你帐号中媒体的敏感内容标记
-=======
         sensitive_account: 将你账号中的媒体标记为敏感内容
         silence_account: 隐藏用户
         suspend_account: 封禁用户
         unassigned_report: 取消举报的指派
         unblock_email_account: 取消屏蔽邮件地址
         unsensitive_account: 去除你账号中媒体的敏感内容标记
->>>>>>> 2c5862ed
         unsilence_account: 解除账号隐藏
         unsuspend_account: 解除账号封禁
         update_announcement: 更新公告
@@ -298,11 +277,8 @@
         update_domain_block: 更新域名屏蔽
         update_status: 更新嘟文
       actions:
-<<<<<<< HEAD
-=======
         approve_appeal_html: "%{name} 批准了 %{target} 对审核结果的申诉"
         approve_user_html: "%{name} 批准了用户 %{target} 的注册"
->>>>>>> 2c5862ed
         assigned_to_self_report_html: "%{name} 接管了举报 %{target}"
         change_email_user_html: "%{name} 更改了用户 %{target} 的电子邮件地址"
         confirm_user_html: "%{name} 确认了用户 %{target} 的电子邮件地址"
@@ -343,10 +319,7 @@
         silence_account_html: "%{name} 隐藏了用户 %{target}"
         suspend_account_html: "%{name} 封禁了用户 %{target}"
         unassigned_report_html: "%{name} 放弃接管举报 %{target}"
-<<<<<<< HEAD
-=======
         unblock_email_account_html: "%{name} 取消屏蔽了 %{target} 的邮件地址"
->>>>>>> 2c5862ed
         unsensitive_account_html: "%{name} 去除了 %{target} 的媒体的敏感内容标记"
         unsilence_account_html: "%{name} 解除了用户 %{target} 的隐藏状态"
         unsuspend_account_html: "%{name} 解封了用户 %{target}"
@@ -410,25 +383,6 @@
       updated_msg: 表情更新成功！
       upload: 上传新表情
     dashboard:
-<<<<<<< HEAD
-      authorized_fetch_mode: 安全模式
-      backlog: 未处理任务数
-      config: 服务器配置
-      feature_deletions: 帐户删除
-      feature_invites: 邀请链接
-      feature_profile_directory: 用户目录
-      feature_registrations: 公开注册
-      feature_relay: 联邦中继站
-      feature_timeline_preview: 时间轴预览
-      features: 功能
-      hidden_service: 匿名服务连通性
-      open_reports: 待处理举报数
-      pending_tags: 等待审核的标签
-      pending_users: 等待审核的用户
-      recent_users: 新用户
-      search: 全文搜索
-      single_user_mode: 单用户模式
-=======
       active_users: 活跃用户
       interactions: 互动数
       media_storage: 媒体存储
@@ -443,7 +397,6 @@
       pending_users_html:
         other: "<strong>%{count}</strong> 个待处理用户"
       resolved_reports: 已解决的举报
->>>>>>> 2c5862ed
       software: 软件
       sources: 注册来源
       space: 存储使用情况
@@ -486,22 +439,6 @@
       reject_media_hint: 删除本站已缓存的媒体文件，并且不再接收来自该域名的任何媒体文件。此选项不影响封禁
       reject_reports: 拒绝接收举报
       reject_reports_hint: 忽略来自此域名的所有举报。这和封禁无关。
-<<<<<<< HEAD
-      rejecting_media: 拒绝接收媒体文件
-      rejecting_reports: 拒绝接收举报
-      severity:
-        silence: 已隐藏
-        suspend: 已封禁
-      show:
-        affected_accounts:
-          other: 将会影响到数据库中的 %{count} 个帐户
-        retroactive:
-          silence: 对此域名的所有帐户解除隐藏
-          suspend: 对此域名的所有帐户解除封禁
-        title: 撤销对 %{domain} 的域名屏蔽
-        undo: 撤销
-=======
->>>>>>> 2c5862ed
       undo: 撤销屏蔽域名
       view: 查看域名屏蔽
     email_domain_blocks:
@@ -568,10 +505,7 @@
       delivery:
         all: 全部
         clear: 清理投递错误
-<<<<<<< HEAD
-=======
         failing: 发送失败
->>>>>>> 2c5862ed
         restart: 重新投递
         stop: 停止投递
         unavailable: 不可用
@@ -641,10 +575,7 @@
     report_notes:
       created_msg: 举报记录建立成功！
       destroyed_msg: 举报记录删除成功！
-<<<<<<< HEAD
-=======
       today_at: 今天 %{time}
->>>>>>> 2c5862ed
     reports:
       account:
         notes:
@@ -664,11 +595,6 @@
       assign_to_self: 接管
       assigned: 已接管的监察员
       by_target_domain: 被举报账户的域名
-<<<<<<< HEAD
-      comment:
-        none: 没有
-      created_at: 举报时间
-=======
       category: 类别
       category_description_html: 在与被举报账户的通信时，将引用该账号和/或内容被举报的原因
       comment:
@@ -676,7 +602,6 @@
       comment_description_html: "%{name} 补充道："
       created_at: 举报时间
       delete_and_resolve: 删除嘟文
->>>>>>> 2c5862ed
       forwarded: 已转发
       forwarded_to: 转发举报至 %{domain}
       mark_as_resolved: 标记为“已处理”
@@ -689,28 +614,21 @@
         create_and_unresolve: 添加记录并重开
         delete: 删除
         placeholder: 描述已经执行的操作，或其他任何相关的跟进情况…
-<<<<<<< HEAD
-=======
         title: 备注
       notes_description_html: 查看备注或向其他监察员留言
       quick_actions_description_html: 快捷选择操作或向下滚动以查看举报内容：
       remote_user_placeholder: 来自 %{instance} 的远程实例用户
->>>>>>> 2c5862ed
       reopen: 重开举报
       report: '举报 #%{id}'
       reported_account: 举报用户
       reported_by: 举报人
       resolved: 已处理
       resolved_msg: 举报处理成功！
-<<<<<<< HEAD
-      status: 状态
-=======
       skip_to_actions: 跳转到操作
       status: 状态
       statuses: 被举报内容
       statuses_description_html: 在与该账号的通信中将引用违规内容
       target_origin: 被举报账号的来源
->>>>>>> 2c5862ed
       title: 举报
       unassign: 取消接管
       unresolved: 未处理
@@ -936,11 +854,6 @@
       body: "%{reporter} 举报了用户 %{target}"
       body_remote: 来自 %{domain} 的用户举报了用户 %{target}
       subject: 来自 %{instance} 的用户举报（#%{id}）
-<<<<<<< HEAD
-    new_trending_tag:
-      body: '今日的热门话题 #%{name} 之前未经审核。直到你允许之前这个话题将不会公开显示，或者就保持原样让它石沉大海。'
-      subject: 在 %{instance} 有新话题 (#%{name}) 待审核
-=======
     new_trends:
       body: 以下项目需要审核才能公开显示：
       new_trending_links:
@@ -956,7 +869,6 @@
         requirements: '这些候选人都可能会超过#%{rank} 批准的热门标签，目前是 #%{lowest_tag_name} ，分数为 %{lowest_tag_score}。'
         title: 热门标签
       subject: "%{instance} 上有新热门等待审核"
->>>>>>> 2c5862ed
   aliases:
     add_new: 创建别名
     created_msg: 成功创建了一个新别名。你现在可以从旧账户开始迁移了。
@@ -965,11 +877,7 @@
     hint_html: 如果你想从另一个账号迁移到这里，可以先在这里创建一个别名。要把旧账号的关注者迁移过来，这一步是必须的。设置别名的操作是<strong>无害且可撤销的</strong>。<strong>账号迁移的操作会从旧账号发起</strong>。
     remove: 取消关联别名
   appearance:
-<<<<<<< HEAD
-    advanced_web_interface: 高级web界面
-=======
     advanced_web_interface: 高级 Web 界面
->>>>>>> 2c5862ed
     advanced_web_interface_hint: 如果你想使用整个屏幕宽度，高级 web 界面允许您配置多个不同的栏目，可以同时看到更多的信息：主页、通知、跨站时间轴、任意数量的列表和话题标签。
     animations_and_accessibility: 动画和访问选项
     confirmation_dialogs: 确认对话框
