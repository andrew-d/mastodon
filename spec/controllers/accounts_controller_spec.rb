require 'rails_helper'

RSpec.describe AccountsController, type: :controller do
  render_views

  let(:account) { Fabricate(:account) }

  shared_examples 'cacheable response' do
    it 'does not set cookies' do
      expect(response.cookies).to be_empty
      expect(response.headers['Set-Cookies']).to be nil
    end

    it 'does not set sessions' do
      expect(session).to be_empty
    end

    it 'returns public Cache-Control header' do
      expect(response.headers['Cache-Control']).to include 'public'
    end
  end

  describe 'GET #show' do
    let(:format) { 'html' }

    let!(:status) { Fabricate(:status, account: account) }
    let!(:status_reply) { Fabricate(:status, account: account, thread: Fabricate(:status)) }
    let!(:status_self_reply) { Fabricate(:status, account: account, thread: status) }
    let!(:status_media) { Fabricate(:status, account: account) }
    let!(:status_pinned) { Fabricate(:status, account: account) }
    let!(:status_private) { Fabricate(:status, account: account, visibility: :private) }
    let!(:status_direct) { Fabricate(:status, account: account, visibility: :direct) }
    let!(:status_reblog) { Fabricate(:status, account: account, reblog: Fabricate(:status)) }

    before do
      status_media.media_attachments << Fabricate(:media_attachment, account: account, type: :image)
      account.pinned_statuses << status_pinned
      account.pinned_statuses << status_private
    end

    shared_examples 'preliminary checks' do
      context 'when account is not approved' do
        before do
          account.user.update(approved: false)
        end

        it 'returns http not found' do
          get :show, params: { username: account.username, format: format }
          expect(response).to have_http_status(404)
        end
      end
    end

    context 'as HTML' do
      let(:format) { 'html' }

      it_behaves_like 'preliminary checks'

      context 'when account is permanently suspended' do
        before do
          account.suspend!
          account.deletion_request.destroy
        end

        it 'returns http gone' do
          get :show, params: { username: account.username, format: format }
          expect(response).to have_http_status(410)
        end
      end

      context 'when account is temporarily suspended' do
        before do
          account.suspend!
        end

        it 'returns http forbidden' do
          get :show, params: { username: account.username, format: format }
          expect(response).to have_http_status(403)
        end
      end

      shared_examples 'common response characteristics' do
        it 'returns http success' do
          expect(response).to have_http_status(200)
        end

        it 'returns Link header' do
          expect(response.headers['Link'].to_s).to include ActivityPub::TagManager.instance.uri_for(account)
        end

        it 'renders show template' do
          expect(response).to render_template(:show)
        end
      end

      context do
        before do
          get :show, params: { username: account.username, format: format }
        end

        it_behaves_like 'common response characteristics'
<<<<<<< HEAD

        it 'renders public status' do
          expect(response.body).to include(ActivityPub::TagManager.instance.url_for(status))
        end

        it 'renders self-reply' do
          expect(response.body).to include(ActivityPub::TagManager.instance.url_for(status_self_reply))
        end

        it 'renders status with media' do
          expect(response.body).to include(ActivityPub::TagManager.instance.url_for(status_media))
        end

        it 'renders reblog' do
          expect(response.body).to include(ActivityPub::TagManager.instance.url_for(status_reblog.reblog))
        end

        it 'renders pinned status' do
          expect(response.body).to include(I18n.t('stream_entries.pinned'))
        end

        it 'does not render private pinned status' do
          account.pinned_statuses << status_private
          expect(response.body).to_not include(ActivityPub::TagManager.instance.url_for(status_private))
        end

        it 'does not render private status' do
          expect(response.body).to_not include(ActivityPub::TagManager.instance.url_for(status_private))
        end

        it 'does not render direct status' do
          expect(response.body).to_not include(ActivityPub::TagManager.instance.url_for(status_direct))
        end

        it 'does not render reply to someone else' do
          expect(response.body).to_not include(ActivityPub::TagManager.instance.url_for(status_reply))
        end
      end

      context 'when signed-in' do
        let(:user) { Fabricate(:user) }

        before do
          sign_in(user)
        end

        context 'when user follows account' do
          before do
            user.account.follow!(account)
            get :show, params: { username: account.username, format: format }
          end

          it 'does not render private status' do
            expect(response.body).to_not include(ActivityPub::TagManager.instance.url_for(status_private))
          end
        end

        context 'when user is blocked' do
          before do
            account.block!(user.account)
            get :show, params: { username: account.username, format: format }
          end

          it 'renders unavailable message' do
            expect(response.body).to include(I18n.t('accounts.unavailable'))
          end

          it 'does not render public status' do
            expect(response.body).to_not include(ActivityPub::TagManager.instance.url_for(status))
          end

          it 'does not render self-reply' do
            expect(response.body).to_not include(ActivityPub::TagManager.instance.url_for(status_self_reply))
          end

          it 'does not render status with media' do
            expect(response.body).to_not include(ActivityPub::TagManager.instance.url_for(status_media))
          end

          it 'does not render reblog' do
            expect(response.body).to_not include(ActivityPub::TagManager.instance.url_for(status_reblog.reblog))
          end

          it 'does not render pinned status' do
            expect(response.body).to_not include(I18n.t('stream_entries.pinned'))
          end

          it 'does not render private status' do
            expect(response.body).to_not include(ActivityPub::TagManager.instance.url_for(status_private))
          end

          it 'does not render direct status' do
            expect(response.body).to_not include(ActivityPub::TagManager.instance.url_for(status_direct))
          end

          it 'does not render reply to someone else' do
            expect(response.body).to_not include(ActivityPub::TagManager.instance.url_for(status_reply))
          end
        end
=======
>>>>>>> fb389bd7
      end

      context 'with replies' do
        before do
          allow(controller).to receive(:replies_requested?).and_return(true)
          get :show, params: { username: account.username, format: format }
        end

        it_behaves_like 'common response characteristics'
      end

      context 'with media' do
        before do
          allow(controller).to receive(:media_requested?).and_return(true)
          get :show, params: { username: account.username, format: format }
        end

        it_behaves_like 'common response characteristics'
      end

      context 'with tag' do
        let(:tag) { Fabricate(:tag) }

        let!(:status_tag) { Fabricate(:status, account: account) }

        before do
          allow(controller).to receive(:tag_requested?).and_return(true)
          status_tag.tags << tag
          get :show, params: { username: account.username, format: format, tag: tag.to_param }
        end

        it_behaves_like 'common response characteristics'
      end
    end

    context 'as JSON' do
      let(:authorized_fetch_mode) { false }
      let(:format) { 'json' }

      before do
        allow(controller).to receive(:authorized_fetch_mode?).and_return(authorized_fetch_mode)
      end

      it_behaves_like 'preliminary checks'

      context 'when account is suspended permanently' do
        before do
          account.suspend!
          account.deletion_request.destroy
        end

        it 'returns http gone' do
          get :show, params: { username: account.username, format: format }
          expect(response).to have_http_status(410)
        end
      end

      context 'when account is suspended temporarily' do
        before do
          account.suspend!
        end

        it 'returns http success' do
          get :show, params: { username: account.username, format: format }
          expect(response).to have_http_status(200)
        end
      end

      context do
        before do
          get :show, params: { username: account.username, format: format }
        end

        it 'returns http success' do
          expect(response).to have_http_status(200)
        end

        it 'returns application/activity+json' do
          expect(response.media_type).to eq 'application/activity+json'
        end

        it_behaves_like 'cacheable response'

        it 'renders account' do
          json = body_as_json
          expect(json).to include(:id, :type, :preferredUsername, :inbox, :publicKey, :name, :summary)
        end

        context 'in authorized fetch mode' do
          let(:authorized_fetch_mode) { true }

          it 'returns http unauthorized' do
            expect(response).to have_http_status(401)
          end
        end
      end

      context 'when signed in' do
        let(:user) { Fabricate(:user) }

        before do
          sign_in(user)
          get :show, params: { username: account.username, format: format }
        end

        it 'returns http success' do
          expect(response).to have_http_status(200)
        end

        it 'returns application/activity+json' do
          expect(response.media_type).to eq 'application/activity+json'
        end

        it 'returns public Cache-Control header' do
          expect(response.headers['Cache-Control']).to include 'public'
        end

        it 'renders account' do
          json = body_as_json
          expect(json).to include(:id, :type, :preferredUsername, :inbox, :publicKey, :name, :summary)
        end
      end

      context 'with signature' do
        let(:remote_account) { Fabricate(:account, domain: 'example.com') }

        before do
          allow(controller).to receive(:signed_request_actor).and_return(remote_account)
          get :show, params: { username: account.username, format: format }
        end

        it 'returns http success' do
          expect(response).to have_http_status(200)
        end

        it 'returns application/activity+json' do
          expect(response.media_type).to eq 'application/activity+json'
        end

        it_behaves_like 'cacheable response'

        it 'renders account' do
          json = body_as_json
          expect(json).to include(:id, :type, :preferredUsername, :inbox, :publicKey, :name, :summary)
        end

        context 'in authorized fetch mode' do
          let(:authorized_fetch_mode) { true }

          it 'returns http success' do
            expect(response).to have_http_status(200)
          end

          it 'returns application/activity+json' do
            expect(response.media_type).to eq 'application/activity+json'
          end

          it 'returns private Cache-Control header' do
            expect(response.headers['Cache-Control']).to include 'private'
          end

          it 'returns Vary header with Signature' do
            expect(response.headers['Vary']).to include 'Signature'
          end

          it 'renders account' do
            json = body_as_json
            expect(json).to include(:id, :type, :preferredUsername, :inbox, :publicKey, :name, :summary)
          end
        end
      end
    end

    context 'as RSS' do
      let(:format) { 'rss' }

      it_behaves_like 'preliminary checks'

      context 'when account is permanently suspended' do
        before do
          account.suspend!
          account.deletion_request.destroy
        end

        it 'returns http gone' do
          get :show, params: { username: account.username, format: format }
          expect(response).to have_http_status(410)
        end
      end

      context 'when account is temporarily suspended' do
        before do
          account.suspend!
        end

        it 'returns http forbidden' do
          get :show, params: { username: account.username, format: format }
          expect(response).to have_http_status(403)
        end
      end

      shared_examples 'common response characteristics' do
        it 'returns http success' do
          expect(response).to have_http_status(200)
        end

        it_behaves_like 'cacheable response'
      end

      context do
        before do
          get :show, params: { username: account.username, format: format }
        end

        it_behaves_like 'common response characteristics'

        it 'renders public status' do
          expect(response.body).to include(ActivityPub::TagManager.instance.url_for(status))
        end

        it 'renders self-reply' do
          expect(response.body).to include(ActivityPub::TagManager.instance.url_for(status_self_reply))
        end

        it 'renders status with media' do
          expect(response.body).to include(ActivityPub::TagManager.instance.url_for(status_media))
        end

        it 'does not render reblog' do
          expect(response.body).to_not include(ActivityPub::TagManager.instance.url_for(status_reblog.reblog))
        end

        it 'does not render private status' do
          expect(response.body).to_not include(ActivityPub::TagManager.instance.url_for(status_private))
        end

        it 'does not render direct status' do
          expect(response.body).to_not include(ActivityPub::TagManager.instance.url_for(status_direct))
        end

        it 'does not render reply to someone else' do
          expect(response.body).to_not include(ActivityPub::TagManager.instance.url_for(status_reply))
        end
      end

      context 'with replies' do
        before do
          allow(controller).to receive(:replies_requested?).and_return(true)
          get :show, params: { username: account.username, format: format }
        end

        it_behaves_like 'common response characteristics'

        it 'renders public status' do
          expect(response.body).to include(ActivityPub::TagManager.instance.url_for(status))
        end

        it 'renders self-reply' do
          expect(response.body).to include(ActivityPub::TagManager.instance.url_for(status_self_reply))
        end

        it 'renders status with media' do
          expect(response.body).to include(ActivityPub::TagManager.instance.url_for(status_media))
        end

        it 'does not render reblog' do
          expect(response.body).to_not include(ActivityPub::TagManager.instance.url_for(status_reblog.reblog))
        end

        it 'does not render private status' do
          expect(response.body).to_not include(ActivityPub::TagManager.instance.url_for(status_private))
        end

        it 'does not render direct status' do
          expect(response.body).to_not include(ActivityPub::TagManager.instance.url_for(status_direct))
        end

        it 'renders reply to someone else' do
          expect(response.body).to include(ActivityPub::TagManager.instance.url_for(status_reply))
        end
      end

      context 'with media' do
        before do
          allow(controller).to receive(:media_requested?).and_return(true)
          get :show, params: { username: account.username, format: format }
        end

        it_behaves_like 'common response characteristics'

        it 'does not render public status' do
          expect(response.body).to_not include(ActivityPub::TagManager.instance.url_for(status))
        end

        it 'does not render self-reply' do
          expect(response.body).to_not include(ActivityPub::TagManager.instance.url_for(status_self_reply))
        end

        it 'renders status with media' do
          expect(response.body).to include(ActivityPub::TagManager.instance.url_for(status_media))
        end

        it 'does not render reblog' do
          expect(response.body).to_not include(ActivityPub::TagManager.instance.url_for(status_reblog.reblog))
        end

        it 'does not render private status' do
          expect(response.body).to_not include(ActivityPub::TagManager.instance.url_for(status_private))
        end

        it 'does not render direct status' do
          expect(response.body).to_not include(ActivityPub::TagManager.instance.url_for(status_direct))
        end

        it 'does not render reply to someone else' do
          expect(response.body).to_not include(ActivityPub::TagManager.instance.url_for(status_reply))
        end
      end

      context 'with tag' do
        let(:tag) { Fabricate(:tag) }

        let!(:status_tag) { Fabricate(:status, account: account) }

        before do
          allow(controller).to receive(:tag_requested?).and_return(true)
          status_tag.tags << tag
          get :show, params: { username: account.username, format: format, tag: tag.to_param }
        end

        it_behaves_like 'common response characteristics'

        it 'does not render public status' do
          expect(response.body).to_not include(ActivityPub::TagManager.instance.url_for(status))
        end

        it 'does not render self-reply' do
          expect(response.body).to_not include(ActivityPub::TagManager.instance.url_for(status_self_reply))
        end

        it 'does not render status with media' do
          expect(response.body).to_not include(ActivityPub::TagManager.instance.url_for(status_media))
        end

        it 'does not render reblog' do
          expect(response.body).to_not include(ActivityPub::TagManager.instance.url_for(status_reblog.reblog))
        end

        it 'does not render private status' do
          expect(response.body).to_not include(ActivityPub::TagManager.instance.url_for(status_private))
        end

        it 'does not render direct status' do
          expect(response.body).to_not include(ActivityPub::TagManager.instance.url_for(status_direct))
        end

        it 'does not render reply to someone else' do
          expect(response.body).to_not include(ActivityPub::TagManager.instance.url_for(status_reply))
        end

        it 'renders status with tag' do
          expect(response.body).to include(ActivityPub::TagManager.instance.url_for(status_tag))
        end
      end
    end
  end
end<|MERGE_RESOLUTION|>--- conflicted
+++ resolved
@@ -99,108 +99,6 @@
         end
 
         it_behaves_like 'common response characteristics'
-<<<<<<< HEAD
-
-        it 'renders public status' do
-          expect(response.body).to include(ActivityPub::TagManager.instance.url_for(status))
-        end
-
-        it 'renders self-reply' do
-          expect(response.body).to include(ActivityPub::TagManager.instance.url_for(status_self_reply))
-        end
-
-        it 'renders status with media' do
-          expect(response.body).to include(ActivityPub::TagManager.instance.url_for(status_media))
-        end
-
-        it 'renders reblog' do
-          expect(response.body).to include(ActivityPub::TagManager.instance.url_for(status_reblog.reblog))
-        end
-
-        it 'renders pinned status' do
-          expect(response.body).to include(I18n.t('stream_entries.pinned'))
-        end
-
-        it 'does not render private pinned status' do
-          account.pinned_statuses << status_private
-          expect(response.body).to_not include(ActivityPub::TagManager.instance.url_for(status_private))
-        end
-
-        it 'does not render private status' do
-          expect(response.body).to_not include(ActivityPub::TagManager.instance.url_for(status_private))
-        end
-
-        it 'does not render direct status' do
-          expect(response.body).to_not include(ActivityPub::TagManager.instance.url_for(status_direct))
-        end
-
-        it 'does not render reply to someone else' do
-          expect(response.body).to_not include(ActivityPub::TagManager.instance.url_for(status_reply))
-        end
-      end
-
-      context 'when signed-in' do
-        let(:user) { Fabricate(:user) }
-
-        before do
-          sign_in(user)
-        end
-
-        context 'when user follows account' do
-          before do
-            user.account.follow!(account)
-            get :show, params: { username: account.username, format: format }
-          end
-
-          it 'does not render private status' do
-            expect(response.body).to_not include(ActivityPub::TagManager.instance.url_for(status_private))
-          end
-        end
-
-        context 'when user is blocked' do
-          before do
-            account.block!(user.account)
-            get :show, params: { username: account.username, format: format }
-          end
-
-          it 'renders unavailable message' do
-            expect(response.body).to include(I18n.t('accounts.unavailable'))
-          end
-
-          it 'does not render public status' do
-            expect(response.body).to_not include(ActivityPub::TagManager.instance.url_for(status))
-          end
-
-          it 'does not render self-reply' do
-            expect(response.body).to_not include(ActivityPub::TagManager.instance.url_for(status_self_reply))
-          end
-
-          it 'does not render status with media' do
-            expect(response.body).to_not include(ActivityPub::TagManager.instance.url_for(status_media))
-          end
-
-          it 'does not render reblog' do
-            expect(response.body).to_not include(ActivityPub::TagManager.instance.url_for(status_reblog.reblog))
-          end
-
-          it 'does not render pinned status' do
-            expect(response.body).to_not include(I18n.t('stream_entries.pinned'))
-          end
-
-          it 'does not render private status' do
-            expect(response.body).to_not include(ActivityPub::TagManager.instance.url_for(status_private))
-          end
-
-          it 'does not render direct status' do
-            expect(response.body).to_not include(ActivityPub::TagManager.instance.url_for(status_direct))
-          end
-
-          it 'does not render reply to someone else' do
-            expect(response.body).to_not include(ActivityPub::TagManager.instance.url_for(status_reply))
-          end
-        end
-=======
->>>>>>> fb389bd7
       end
 
       context 'with replies' do
