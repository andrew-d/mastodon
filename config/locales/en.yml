---
en:
  about:
    about_hashtag_html: These are public toots tagged with <strong>#%{hashtag}</strong>. You can interact with them if you have an account anywhere in the fediverse.
    about_mastodon_html: 'Hometown is adapted from Mastodon, a decentralized social network with no ads, no corporate surveillance, and ethical design.'
    about_this: About
    active_count_after: active
    active_footnote: Monthly Active Users (MAU)
    administered_by: 'Administered by:'
    api: API
    apps: Mobile apps
    apps_platforms: Use %{title} from iOS, Android and other platforms
    browse_directory: Browse a profile directory and filter by interests
<<<<<<< HEAD
    browse_public_posts: Browse a live stream of public posts on %{title}
=======
    browse_local_posts: Browse a live stream of public posts from this server
    browse_public_posts: Browse a live stream of public posts on Mastodon
>>>>>>> e0f3a458
    contact: Contact
    contact_missing: Not set
    contact_unavailable: N/A
    discover_users: Discover users
    documentation: Documentation
    federation_hint_html: With an account on %{instance} you'll be able to follow people on any Hometown or Mastodon server and beyond.
    get_apps: Try a mobile app
    hosted_on: Hometown hosted on %{domain}
    instance_actor_flash: |
      This account is a virtual actor used to represent the server itself and not any individual user.
      It is used for federation purposes and should not be blocked unless you want to block the whole instance, in which case you should use a domain block.
    learn_more: Learn more
    privacy_policy: Privacy policy
    see_whats_happening: See what's happening
    server_stats: 'Server stats:'
    source_code: Source code
    status_count_after:
      one: status
      other: statuses
    status_count_before: Who authored
    tagline: Follow friends and discover new ones
    terms: Terms of service
    unavailable_content: Unavailable content
    unavailable_content_description:
      domain: Server
      reason: Reason
      rejecting_media: 'Media files from these servers will not be processed or stored, and no thumbnails will be displayed, requiring manual click-through to the original file:'
      silenced: 'Posts from these servers will be hidden in public timelines and conversations, and no notifications will be generated from their users'' interactions, unless you are following them:'
      suspended: 'No data from these servers will be processed, stored or exchanged, making any interaction or communication with users from these servers impossible:'
    unavailable_content_html: Mastodon generally allows you to view content from and interact with users from any other server in the fediverse. These are the exceptions that have been made on this particular server.
    user_count_after:
      one: user
      other: users
    user_count_before: Home to
    what_is_mastodon: What is Hometown/Mastodon?
  accounts:
    choices_html: "%{name}'s choices:"
    endorsements_hint: You can endorse people you follow from the web interface, and they will show up here.
    featured_tags_hint: You can feature specific hashtags that will be displayed here.
    follow: Follow
    followers:
      one: Follower
      other: Followers
    following: Following
    joined: Joined %{date}
    last_active: last active
    link_verified_on: Ownership of this link was checked on %{date}
    media: Media
    moved_html: "%{name} has moved to %{new_profile_link}:"
    network_hidden: This information is not available
    never_active: Never
    nothing_here: There is nothing here!
    people_followed_by: People whom %{name} follows
    people_who_follow: People who follow %{name}
    pin_errors:
      following: You must be already following the person you want to endorse
    posts:
      one: Post
      other: Posts
    posts_tab_heading: Posts
    posts_with_replies: Posts and replies
    reserved_username: The username is reserved
    roles:
      admin: Admin
      bot: Bot
      group: Group
      moderator: Mod
    unavailable: Profile unavailable
    unfollow: Unfollow
  admin:
    account_actions:
      action: Perform action
      title: Perform moderation action on %{acct}
    account_moderation_notes:
      create: Leave note
      created_msg: Moderation note successfully created!
      delete: Delete
      destroyed_msg: Moderation note successfully destroyed!
    accounts:
      approve: Approve
      approve_all: Approve all
      are_you_sure: Are you sure?
      avatar: Avatar
      by_domain: Domain
      change_email:
        changed_msg: Account email successfully changed!
        current_email: Current email
        label: Change email
        new_email: New email
        submit: Change email
        title: Change email for %{username}
      confirm: Confirm
      confirmed: Confirmed
      confirming: Confirming
      deleted: Deleted
      demote: Demote
      disable: Disable
      disable_two_factor_authentication: Disable 2FA
      disabled: Disabled
      display_name: Display name
      domain: Domain
      edit: Edit
      email: Email
      email_status: Email status
      enable: Enable
      enabled: Enabled
      followers: Followers
      follows: Follows
      header: Header
      inbox_url: Inbox URL
      invited_by: Invited by
      ip: IP
      joined: Joined
      location:
        all: All
        local: Local
        remote: Remote
        title: Location
      login_status: Login status
      media_attachments: Media attachments
      memorialize: Turn into memoriam
      moderation:
        active: Active
        all: All
        pending: Pending
        silenced: Silenced
        suspended: Suspended
        title: Moderation
      moderation_notes: Moderation notes
      most_recent_activity: Most recent activity
      most_recent_ip: Most recent IP
      no_account_selected: No accounts were changed as none were selected
      no_limits_imposed: No limits imposed
      not_subscribed: Not subscribed
      pending: Pending review
      perform_full_suspension: Suspend
      promote: Promote
      protocol: Protocol
      public: Public
      push_subscription_expires: PuSH subscription expires
      redownload: Refresh profile
      reject: Reject
      reject_all: Reject all
      remove_avatar: Remove avatar
      remove_header: Remove header
      resend_confirmation:
        already_confirmed: This user is already confirmed
        send: Resend confirmation email
        success: Confirmation email successfully sent!
      reset: Reset
      reset_password: Reset password
      resubscribe: Resubscribe
      role: Permissions
      roles:
        admin: Administrator
        moderator: Moderator
        staff: Staff
        user: User
      search: Search
      search_same_ip: Other users with the same IP
      shared_inbox_url: Shared inbox URL
      show:
        created_reports: Made reports
        targeted_reports: Reported by others
      silence: Silence
      silenced: Silenced
      statuses: Statuses
      subscribe: Subscribe
      suspended: Suspended
      time_in_queue: Waiting in queue %{time}
      title: Accounts
      unconfirmed_email: Unconfirmed email
      undo_silenced: Undo silence
      undo_suspension: Undo suspension
      unsubscribe: Unsubscribe
      username: Username
      warn: Warn
      web: Web
      whitelisted: Whitelisted
    action_logs:
      actions:
        assigned_to_self_report: "%{name} assigned report %{target} to themselves"
        change_email_user: "%{name} changed the e-mail address of user %{target}"
        confirm_user: "%{name} confirmed e-mail address of user %{target}"
        create_account_warning: "%{name} sent a warning to %{target}"
        create_announcement: "%{name} created new announcement %{target}"
        create_custom_emoji: "%{name} uploaded new emoji %{target}"
        create_domain_allow: "%{name} whitelisted domain %{target}"
        create_domain_block: "%{name} blocked domain %{target}"
        create_email_domain_block: "%{name} blacklisted e-mail domain %{target}"
        demote_user: "%{name} demoted user %{target}"
        destroy_announcement: "%{name} deleted announcement %{target}"
        destroy_custom_emoji: "%{name} destroyed emoji %{target}"
        destroy_domain_allow: "%{name} removed domain %{target} from whitelist"
        destroy_domain_block: "%{name} unblocked domain %{target}"
        destroy_email_domain_block: "%{name} whitelisted e-mail domain %{target}"
        destroy_status: "%{name} removed status by %{target}"
        disable_2fa_user: "%{name} disabled two factor requirement for user %{target}"
        disable_custom_emoji: "%{name} disabled emoji %{target}"
        disable_user: "%{name} disabled login for user %{target}"
        enable_custom_emoji: "%{name} enabled emoji %{target}"
        enable_user: "%{name} enabled login for user %{target}"
        memorialize_account: "%{name} turned %{target}'s account into a memoriam page"
        promote_user: "%{name} promoted user %{target}"
        remove_avatar_user: "%{name} removed %{target}'s avatar"
        reopen_report: "%{name} reopened report %{target}"
        reset_password_user: "%{name} reset password of user %{target}"
        resolve_report: "%{name} resolved report %{target}"
        silence_account: "%{name} silenced %{target}'s account"
        suspend_account: "%{name} suspended %{target}'s account"
        unassigned_report: "%{name} unassigned report %{target}"
        unsilence_account: "%{name} unsilenced %{target}'s account"
        unsuspend_account: "%{name} unsuspended %{target}'s account"
        update_announcement: "%{name} updated announcement %{target}"
        update_custom_emoji: "%{name} updated emoji %{target}"
        update_status: "%{name} updated status by %{target}"
      deleted_status: "(deleted status)"
      title: Audit log
    announcements:
      destroyed_msg: Announcement successfully deleted!
      edit:
        title: Edit announcement
      empty: No announcements found.
      live: Live
      new:
        create: Create announcement
        title: New announcement
      published_msg: Announcement successfully published!
      scheduled_for: Scheduled for %{time}
      scheduled_msg: Announcement scheduled for publication!
      title: Announcements
      unpublished_msg: Announcement successfully unpublished!
      updated_msg: Announcement successfully updated!
    custom_emojis:
      assign_category: Assign category
      by_domain: Domain
      copied_msg: Successfully created local copy of the emoji
      copy: Copy
      copy_failed_msg: Could not make a local copy of that emoji
      create_new_category: Create new category
      created_msg: Emoji successfully created!
      delete: Delete
      destroyed_msg: Emojo successfully destroyed!
      disable: Disable
      disabled: Disabled
      disabled_msg: Successfully disabled that emoji
      emoji: Emoji
      enable: Enable
      enabled: Enabled
      enabled_msg: Successfully enabled that emoji
      image_hint: PNG up to 50KB
      list: List
      listed: Listed
      new:
        title: Add new custom emoji
      overwrite: Overwrite
      shortcode: Shortcode
      shortcode_hint: At least 2 characters, only alphanumeric characters and underscores
      title: Custom emojis
      uncategorized: Uncategorized
      unlist: Unlist
      unlisted: Unlisted
      update_failed_msg: Could not update that emoji
      updated_msg: Emoji successfully updated!
      upload: Upload
    dashboard:
      authorized_fetch_mode: Secure mode
      backlog: backlogged jobs
      config: Configuration
      feature_deletions: Account deletions
      feature_invites: Invite links
      feature_profile_directory: Profile directory
      feature_registrations: Registrations
      feature_relay: Federation relay
      feature_spam_check: Anti-spam
      feature_timeline_preview: Timeline preview
      features: Features
      hidden_service: Federation with hidden services
      open_reports: open reports
      pending_tags: hashtags waiting for review
      pending_users: users waiting for review
      recent_users: Recent users
      search: Full-text search
      single_user_mode: Single user mode
      software: Software
      space: Space usage
      title: Dashboard
      total_users: users in total
      trends: Trends
      week_interactions: interactions this week
      week_users_active: active this week
      week_users_new: users this week
      whitelist_mode: Whitelist mode
    domain_allows:
      add_new: Whitelist domain
      created_msg: Domain has been successfully whitelisted
      destroyed_msg: Domain has been removed from the whitelist
      undo: Remove from whitelist
    domain_blocks:
      add_new: Add new domain block
      created_msg: Domain block is now being processed
      destroyed_msg: Domain block has been undone
      domain: Domain
      edit: Edit domain block
      existing_domain_block_html: You have already imposed stricter limits on %{name}, you need to <a href="%{unblock_url}">unblock it</a> first.
      new:
        create: Create block
        hint: The domain block will not prevent creation of account entries in the database, but will retroactively and automatically apply specific moderation methods on those accounts.
        severity:
          desc_html: "<strong>Silence</strong> will make the account's posts invisible to anyone who isn't following them. <strong>Suspend</strong> will remove all of the account's content, media, and profile data. Use <strong>None</strong> if you just want to reject media files."
          noop: None
          silence: Silence
          suspend: Suspend
        title: New domain block
      private_comment: Private comment
      private_comment_hint: Comment about this domain limitation for internal use by the moderators.
      public_comment: Public comment
      public_comment_hint: Comment about this domain limitation for the general public, if advertising the list of domain limitations is enabled.
      reject_media: Reject media files
      reject_media_hint: Removes locally stored media files and refuses to download any in the future. Irrelevant for suspensions
      reject_reports: Reject reports
      reject_reports_hint: Ignore all reports coming from this domain. Irrelevant for suspensions
      rejecting_media: rejecting media files
      rejecting_reports: rejecting reports
      severity:
        silence: silenced
        suspend: suspended
      show:
        affected_accounts:
          one: One account in the database affected
          other: "%{count} accounts in the database affected"
        retroactive:
          silence: Unsilence existing affected accounts from this domain
          suspend: Unsuspend existing affected accounts from this domain
        title: Undo domain block for %{domain}
        undo: Undo
      undo: Undo domain block
      view: View domain block
    email_domain_blocks:
      add_new: Add new
      created_msg: Successfully added e-mail domain to blacklist
      delete: Delete
      destroyed_msg: Successfully deleted e-mail domain from blacklist
      domain: Domain
      empty: No e-mail domains currently blacklisted.
      new:
        create: Add domain
        title: New e-mail blacklist entry
      title: E-mail blacklist
    instances:
      by_domain: Domain
      delivery_available: Delivery is available
      known_accounts:
        one: "%{count} known account"
        other: "%{count} known accounts"
      moderation:
        all: All
        limited: Limited
        title: Moderation
      private_comment: Private comment
      public_comment: Public comment
      title: Federation
      total_blocked_by_us: Blocked by us
      total_followed_by_them: Followed by them
      total_followed_by_us: Followed by us
      total_reported: Reports about them
      total_storage: Media attachments
    invites:
      deactivate_all: Deactivate all
      filter:
        all: All
        available: Available
        expired: Expired
        title: Filter
      title: Invites
    pending_accounts:
      title: Pending accounts (%{count})
    relationships:
      title: "%{acct}'s relationships"
    relays:
      add_new: Add new relay
      delete: Delete
      description_html: A <strong>federation relay</strong> is an intermediary server that exchanges large volumes of public posts between servers that subscribe and publish to it. <strong>It can help small and medium servers discover content from the fediverse</strong>, which would otherwise require local users manually following other people on remote servers.
      disable: Disable
      disabled: Disabled
      enable: Enable
      enable_hint: Once enabled, your server will subscribe to all public posts from this relay, and will begin sending this server's public posts to it.
      enabled: Enabled
      inbox_url: Relay URL
      pending: Waiting for relay's approval
      save_and_enable: Save and enable
      setup: Setup a relay connection
      signatures_not_enabled: Relays will not work correctly while secure mode or whitelist mode is enabled
      status: Status
      title: Relays
    report_notes:
      created_msg: Report note successfully created!
      destroyed_msg: Report note successfully deleted!
    reports:
      account:
        notes:
          one: "%{count} note"
          other: "%{count} notes"
        reports:
          one: "%{count} report"
          other: "%{count} reports"
      action_taken_by: Action taken by
      are_you_sure: Are you sure?
      assign_to_self: Assign to me
      assigned: Assigned moderator
      by_target_domain: Domain of reported account
      comment:
        none: None
      created_at: Reported
      mark_as_resolved: Mark as resolved
      mark_as_unresolved: Mark as unresolved
      notes:
        create: Add note
        create_and_resolve: Resolve with note
        create_and_unresolve: Reopen with note
        delete: Delete
        placeholder: Describe what actions have been taken, or any other related updates...
      reopen: Reopen report
      report: 'Report #%{id}'
      reported_account: Reported account
      reported_by: Reported by
      resolved: Resolved
      resolved_msg: Report successfully resolved!
      status: Status
      title: Reports
      unassign: Unassign
      unresolved: Unresolved
      updated_at: Updated
    settings:
      activity_api_enabled:
        desc_html: Counts of locally posted statuses, active users, and new registrations in weekly buckets
        title: Publish aggregate statistics about user activity
      bootstrap_timeline_accounts:
        desc_html: Separate multiple usernames by comma. Only local and unlocked accounts will work. Default when empty is all local admins.
        title: Default follows for new users
      contact_information:
        email: Business e-mail
        username: Contact username
      custom_css:
        desc_html: Modify the look with CSS loaded on every page
        title: Custom CSS
      default_noindex:
        desc_html: Affects all users who have not changed this setting themselves
        title: Opt users out of search engine indexing by default
      domain_blocks:
        all: To everyone
        disabled: To no one
        title: Show domain blocks
        users: To logged-in local users
      domain_blocks_rationale:
        title: Show rationale
      enable_bootstrap_timeline_accounts:
        title: Enable default follows for new users
      hero:
        desc_html: Displayed on the frontpage. At least 600x100px recommended. When not set, falls back to server thumbnail
        title: Hero image
      mascot:
        desc_html: Displayed on multiple pages. At least 293×205px recommended. When not set, falls back to default mascot
        title: Mascot image
      peers_api_enabled:
        desc_html: Domain names this server has encountered in the fediverse
        title: Publish list of discovered servers
      preview_sensitive_media:
        desc_html: Link previews on other websites will display a thumbnail even if the media is marked as sensitive
        title: Show sensitive media in OpenGraph previews
      profile_directory:
        desc_html: Allow users to be discoverable
        title: Enable profile directory
      registrations:
        closed_message:
          desc_html: Displayed on frontpage when registrations are closed. You can use HTML tags
          title: Closed registration message
        deletion:
          desc_html: Allow anyone to delete their account
          title: Open account deletion
        min_invite_role:
          disabled: No one
          title: Allow invitations by
      registrations_mode:
        modes:
          approved: Approval required for sign up
          none: Nobody can sign up
          open: Anyone can sign up
        title: Registrations mode
      show_known_fediverse_at_about_page:
        desc_html: When disabled, restricts the public timeline linked from the landing page to showing only local content
        title: Include federated content on unauthenticated public timeline page
      show_staff_badge:
        desc_html: Show a staff badge on a user page
        title: Show staff badge
      site_description:
        desc_html: Introductory paragraph on the API. Describe what makes this Hometown server special and anything else important. You can use HTML tags, in particular <code>&lt;a&gt;</code> and <code>&lt;em&gt;</code>.
        title: Server description
      site_description_extended:
        desc_html: A good place for your code of conduct, rules, guidelines and other things that set your server apart. You can use HTML tags
        title: Custom extended information
      site_short_description:
        desc_html: Displayed in sidebar and meta tags. Describe what Hometown is and what makes this server special in a single paragraph.
        title: Short server description
      site_terms:
        desc_html: You can write your own privacy policy, terms of service or other legalese. You can use HTML tags
        title: Custom terms of service
      site_title: Server name
      spam_check_enabled:
        desc_html: Mastodon can auto-report accounts that send repeated unsolicited messages. There may be false positives.
        title: Anti-spam automation
      thumbnail:
        desc_html: Used for previews via OpenGraph and API. 1200x630px recommended
        title: Server thumbnail
      timeline_preview:
        desc_html: Display link to public timeline on landing page and allow API access to the public timeline without authentication
        title: Allow unauthenticated access to public timeline
      title: Site settings
      trendable_by_default:
        desc_html: Affects hashtags that have not been previously disallowed
        title: Allow hashtags to trend without prior review
      trends:
        desc_html: Publicly display previously reviewed hashtags that are currently trending
        title: Trending hashtags
    statuses:
      back_to_account: Back to account page
      batch:
        delete: Delete
        nsfw_off: Mark as not sensitive
        nsfw_on: Mark as sensitive
      deleted: Deleted
      failed_to_execute: Failed to execute
      media:
        title: Media
      no_media: No media
      no_status_selected: No statuses were changed as none were selected
      title: Account statuses
      with_media: With media
    tags:
      accounts_today: Unique uses today
      accounts_week: Unique uses this week
      breakdown: Breakdown of today's usage by source
      context: Context
      directory: In directory
      in_directory: "%{count} in directory"
      last_active: Last active
      most_popular: Most popular
      most_recent: Most recent
      name: Hashtag
      review: Review status
      reviewed: Reviewed
      title: Hashtags
      trending_right_now: Trending right now
      unique_uses_today: "%{count} posting today"
      unreviewed: Not reviewed
      updated_msg: Hashtag settings updated successfully
    title: Administration
    warning_presets:
      add_new: Add new
      delete: Delete
      edit: Edit
      edit_preset: Edit warning preset
      title: Manage warning presets
  admin_mailer:
    new_pending_account:
      body: The details of the new account are below. You can approve or reject this application.
      subject: New account up for review on %{instance} (%{username})
    new_report:
      body: "%{reporter} has reported %{target}"
      body_remote: Someone from %{domain} has reported %{target}
      subject: New report for %{instance} (#%{id})
    new_trending_tag:
      body: 'The hashtag #%{name} is trending today, but has not been previously reviewed. It will not be displayed publicly unless you allow it to, or just save the form as it is to never hear about it again.'
      subject: New hashtag up for review on %{instance} (#%{name})
  aliases:
    add_new: Create alias
    created_msg: Successfully created a new alias. You can now initiate the move from the old account.
    deleted_msg: Successfully remove the alias. Moving from that account to this one will no longer be possible.
    hint_html: If you want to move from another account to this one, here you can create an alias, which is required before you can proceed with moving followers from the old account to this one. This action by itself is <strong>harmless and reversible</strong>. <strong>The account migration is initiated from the old account</strong>.
    remove: Unlink alias
  appearance:
    advanced_web_interface: Advanced web interface
    advanced_web_interface_hint: 'If you want to make use of your entire screen width, the advanced web interface allows you to configure many different columns to see as much information at the same time as you want: Home, notifications, federated timeline, any number of lists and hashtags.'
    animations_and_accessibility: Animations and accessibility
    confirmation_dialogs: Confirmation dialogs
    discovery: Discovery
    localization:
      body: Mastodon is translated by volunteers.
      guide_link: https://crowdin.com/project/mastodon
      guide_link_text: Everyone can contribute.
    sensitive_content: Sensitive content
    toot_layout: Toot layout
  application_mailer:
    notification_preferences: Change e-mail preferences
    salutation: "%{name},"
    settings: 'Change e-mail preferences: %{link}'
    view: 'View:'
    view_profile: View profile
    view_status: View status
  applications:
    created: Application successfully created
    destroyed: Application successfully deleted
    invalid_url: The provided URL is invalid
    regenerate_token: Regenerate access token
    token_regenerated: Access token successfully regenerated
    warning: Be very careful with this data. Never share it with anyone!
    your_token: Your access token
  auth:
    apply_for_account: Request an invite
    change_password: Password
    checkbox_agreement_html: I agree to the <a href="%{rules_path}" target="_blank">server rules</a> and <a href="%{terms_path}" target="_blank">terms of service</a>
    checkbox_agreement_without_rules_html: I agree to the <a href="%{terms_path}" target="_blank">terms of service</a>
    delete_account: Delete account
    delete_account_html: If you wish to delete your account, you can <a href="%{path}">proceed here</a>. You will be asked for confirmation.
    description:
      prefix_invited_by_user: "@%{name} invites you to join this server of Mastodon!"
      prefix_sign_up: Sign up on Mastodon today!
      suffix: With an account, you will be able to follow people, post updates and exchange messages with users from any Mastodon server and more!
    didnt_get_confirmation: Didn't receive confirmation instructions?
    forgot_password: Forgot your password?
    invalid_reset_password_token: Password reset token is invalid or expired. Please request a new one.
    login: Log in
    logout: Logout
    migrate_account: Move to a different account
    migrate_account_html: If you wish to redirect this account to a different one, you can <a href="%{path}">configure it here</a>.
    or_log_in_with: Or log in with
    providers:
      cas: CAS
      saml: SAML
    register: Sign up
    registration_closed: "%{instance} is not accepting new members"
    resend_confirmation: Resend confirmation instructions
    reset_password: Reset password
    security: Security
    set_new_password: Set new password
    setup:
      email_below_hint_html: If the below e-mail address is incorrect, you can change it here and receive a new confirmation e-mail.
      email_settings_hint_html: The confirmation e-mail was sent to %{email}. If that e-mail address is not correct, you can change it in account settings.
      title: Setup
    status:
      account_status: Account status
      confirming: Waiting for e-mail confirmation to be completed.
      functional: Your account is fully operational.
      pending: Your application is pending review by our staff. This may take some time. You will receive an e-mail if your application is approved.
      redirecting_to: Your account is inactive because it is currently redirecting to %{acct}.
    trouble_logging_in: Trouble logging in?
  authorize_follow:
    already_following: You are already following this account
    error: Unfortunately, there was an error looking up the remote account
    follow: Follow
    follow_request: 'You have sent a follow request to:'
    following: 'Success! You are now following:'
    post_follow:
      close: Or, you can just close this window.
      return: Show the user's profile
      web: Go to web
    title: Follow %{acct}
  challenge:
    confirm: Continue
    hint_html: "<strong>Tip:</strong> We won't ask you for your password again for the next hour."
    invalid_password: Invalid password
    prompt: Confirm password to continue
  date:
    formats:
      default: "%b %d, %Y"
  datetime:
    distance_in_words:
      about_x_hours: "%{count}h"
      about_x_months: "%{count}mo"
      about_x_years: "%{count}y"
      almost_x_years: "%{count}y"
      half_a_minute: Just now
      less_than_x_minutes: "%{count}m"
      less_than_x_seconds: Just now
      over_x_years: "%{count}y"
      x_days: "%{count}d"
      x_minutes: "%{count}m"
      x_months: "%{count}mo"
      x_seconds: "%{count}s"
  deletes:
    challenge_not_passed: The information you entered was not correct
    confirm_password: Enter your current password to verify your identity
    confirm_username: Enter your username to confirm the procedure
    proceed: Delete account
    success_msg: Your account was successfully deleted
    warning:
      before: 'Before proceeding, please read these notes carefully:'
      caches: Content that has been cached by other servers may persist
      data_removal: Your posts and other data will be permanently removed
      email_change_html: You can <a href="%{path}">change your e-mail address</a> without deleting your account
      email_contact_html: If it still doesn't arrive, you can e-mail <a href="mailto:%{email}">%{email}</a> for help
      email_reconfirmation_html: If you are not receiving the confirmation e-mail, you can <a href="%{path}">request it again</a>
      irreversible: You will not be able to restore or reactivate your account
      more_details_html: For more details, see the <a href="%{terms_path}">privacy policy</a>.
      username_available: Your username will become available again
      username_unavailable: Your username will remain unavailable
  directories:
    directory: Profile directory
    explanation: Discover users based on their interests
    explore_mastodon: Explore %{title}
  domain_validator:
    invalid_domain: is not a valid domain name
  errors:
    '400': The request you submitted was invalid or malformed.
    '403': You don't have permission to view this page.
    '404': The page you are looking for isn't here.
    '406': This page is not available in the requested format.
    '410': The page you were looking for doesn't exist here anymore.
    '422':
      content: Security verification failed. Are you blocking cookies?
      title: Security verification failed
    '429': Throttled
    '500':
      content: We're sorry, but something went wrong on our end.
      title: This page is not correct
    noscript_html: To use the %{title} web application, please enable JavaScript. Alternatively, try one of the <a href="%{apps_path}">native apps</a> for Hometown/Mastodon for your platform.
    '503': The page could not be served due to a temporary server failure.
    noscript_html: To use the Mastodon web application, please enable JavaScript. Alternatively, try one of the <a href="%{apps_path}">native apps</a> for Mastodon for your platform.
  existing_username_validator:
    not_found: could not find a local user with that username
    not_found_multiple: could not find %{usernames}
  exports:
    archive_takeout:
      date: Date
      download: Download your archive
      hint_html: You can request an archive of your <strong>posts and uploaded media</strong>. The exported data will be in the ActivityPub format, readable by any compliant software. You can request an archive every 7 days.
      in_progress: Compiling your archive...
      request: Request your archive
      size: Size
    blocks: You block
    csv: CSV
    domain_blocks: Domain blocks
    lists: Lists
    mutes: You mute
    storage: Media storage
  featured_tags:
    add_new: Add new
    errors:
      limit: You have already featured the maximum amount of hashtags
    hint_html: "<strong>What are featured hashtags?</strong> They are displayed prominently on your public profile and allow people to browse your public posts specifically under those hashtags. They are a great tool for keeping track of creative works or long-term projects."
  filters:
    contexts:
      account: Profiles
      home: Home timeline
      notifications: Notifications
      public: Public timelines
      thread: Conversations
    edit:
      title: Edit filter
    errors:
      invalid_context: None or invalid context supplied
      invalid_irreversible: Irreversible filtering only works with home or notifications context
    index:
      delete: Delete
      empty: You have no filters.
      title: Filters
    new:
      title: Add new filter
  footer:
    developers: Developers
    more: More…
    resources: Resources
    trending_now: Trending now
  generic:
    all: All
    changes_saved_msg: Changes successfully saved!
    copy: Copy
    delete: Delete
    no_batch_actions_available: No batch actions available on this page
    order_by: Order by
    save_changes: Save changes
    validation_errors:
      one: Something isn't quite right yet! Please review the error below
      other: Something isn't quite right yet! Please review %{count} errors below
  html_validator:
    invalid_markup: 'contains invalid HTML markup: %{error}'
  identity_proofs:
    active: Active
    authorize: Yes, authorize
    authorize_connection_prompt: Authorize this cryptographic connection?
    errors:
      failed: The cryptographic connection failed. Please try again from %{provider}.
      keybase:
        invalid_token: Keybase tokens are hashes of signatures and must be 66 hex characters
        verification_failed: Keybase does not recognize this token as a signature of Keybase user %{kb_username}. Please retry from Keybase.
      wrong_user: Cannot create a proof for %{proving} while logged in as %{current}. Log in as %{proving} and try again.
    explanation_html: Here you can cryptographically connect your other identities, such as a Keybase profile. This lets other people send you encrypted messages and trust content you send them.
    i_am_html: I am %{username} on %{service}.
    identity: Identity
    inactive: Inactive
    publicize_checkbox: 'And post this:'
    publicize_toot: 'It is proven! I am %{username} on %{service}: %{url}'
    status: Verification status
    view_proof: View proof
  imports:
    modes:
      merge: Merge
      merge_long: Keep existing records and add new ones
      overwrite: Overwrite
      overwrite_long: Replace current records with the new ones
    preface: You can import data that you have exported from another server, such as a list of the people you are following or blocking.
    success: Your data was successfully uploaded and will now be processed in due time
    types:
      blocking: Blocking list
      domain_blocking: Domain blocking list
      following: Following list
      muting: Muting list
    upload: Upload
  in_memoriam_html: In Memoriam.
  invites:
    delete: Deactivate
    expired: Expired
    expires_in:
      '1800': 30 minutes
      '21600': 6 hours
      '3600': 1 hour
      '43200': 12 hours
      '604800': 1 week
      '86400': 1 day
    expires_in_prompt: Never
    generate: Generate invite link
    invited_by: 'You were invited by:'
    max_uses:
      one: 1 use
      other: "%{count} uses"
    max_uses_prompt: No limit
    prompt: Generate and share links with others to grant access to this server
    table:
      expires_at: Expires
      uses: Uses
    title: Invite people
  lists:
    errors:
      limit: You have reached the maximum amount of lists
  media_attachments:
    validations:
      images_and_video: Cannot attach a video to a status that already contains images
      too_many: Cannot attach more than 4 files
  migrations:
    acct: Moved to
    cancel: Cancel redirect
    cancel_explanation: Cancelling the redirect will re-activate your current account, but will not bring back followers that have been moved to that account.
    cancelled_msg: Successfully cancelled the redirect.
    errors:
      already_moved: is the same account you have already moved to
      missing_also_known_as: is not back-referencing this account
      move_to_self: cannot be current account
      not_found: could not be found
      on_cooldown: You are on cooldown
    followers_count: Followers at time of move
    incoming_migrations: Moving from a different account
    incoming_migrations_html: To move from another account to this one, first you need to <a href="%{path}">create an account alias</a>.
    moved_msg: Your account is now redirecting to %{acct} and your followers are being moved over.
    not_redirecting: Your account is not redirecting to any other account currently.
    on_cooldown: You have recently migrated your account. This function will become available again in %{count} days.
    past_migrations: Past migrations
    proceed_with_move: Move followers
    redirecting_to: Your account is redirecting to %{acct}.
    set_redirect: Set redirect
    warning:
      backreference_required: The new account must first be configured to back-reference this one
      before: 'Before proceeding, please read these notes carefully:'
      cooldown: After moving there is a cooldown period during which you will not be able to move again
      disabled_account: Your current account will not be fully usable afterwards. However, you will have access to data export as well as re-activation.
      followers: This action will move all followers from the current account to the new account
      only_redirect_html: Alternatively, you can <a href="%{path}">only put up a redirect on your profile</a>.
      other_data: No other data will be moved automatically
      redirect: Your current account's profile will be updated with a redirect notice and be excluded from searches
  moderation:
    title: Moderation
  notification_mailer:
    digest:
      action: View all notifications
      body: Here is a brief summary of the messages you missed since your last visit on %{since}
      mention: "%{name} mentioned you in:"
      new_followers_summary:
        one: Also, you have acquired one new follower while being away! Yay!
        other: Also, you have acquired %{count} new followers while being away! Amazing!
      subject:
        one: "1 new notification since your last visit \U0001F418"
        other: "%{count} new notifications since your last visit \U0001F418"
      title: In your absence...
    favourite:
      body: 'Your status was favourited by %{name}:'
      subject: "%{name} favourited your status"
      title: New favourite
    follow:
      body: "%{name} is now following you!"
      subject: "%{name} is now following you"
      title: New follower
    follow_request:
      action: Manage follow requests
      body: "%{name} has requested to follow you"
      subject: 'Pending follower: %{name}'
      title: New follow request
    mention:
      action: Reply
      body: 'You were mentioned by %{name} in:'
      subject: You were mentioned by %{name}
      title: New mention
    reblog:
      body: 'Your status was boosted by %{name}:'
      subject: "%{name} boosted your status"
      title: New boost
  notifications:
    email_events: Events for e-mail notifications
    email_events_hint: 'Select events that you want to receive notifications for:'
    other_settings: Other notifications settings
  number:
    human:
      decimal_units:
        format: "%n%u"
        units:
          billion: B
          million: M
          quadrillion: Q
          thousand: K
          trillion: T
          unit: ''
  pagination:
    newer: Newer
    next: Next
    older: Older
    prev: Prev
    truncate: "&hellip;"
  polls:
    errors:
      already_voted: You have already voted on this poll
      duplicate_options: contain duplicate items
      duration_too_long: is too far into the future
      duration_too_short: is too soon
      expired: The poll has already ended
      invalid_choice: The chosen vote option does not exist
      over_character_limit: cannot be longer than %{max} characters each
      too_few_options: must have more than one item
      too_many_options: can't contain more than %{max} items
  preferences:
    other: Other
    posting_defaults: Posting defaults
    public_timelines: Public timelines
  reactions:
    errors:
      limit_reached: Limit of different reactions reached
      unrecognized_emoji: is not a recognized emoji
  relationships:
    activity: Account activity
    dormant: Dormant
    followers: Followers
    following: Following
    invited: Invited
    last_active: Last active
    most_recent: Most recent
    moved: Moved
    mutual: Mutual
    primary: Primary
    relationship: Relationship
    remove_selected_domains: Remove all followers from the selected domains
    remove_selected_followers: Remove selected followers
    remove_selected_follows: Unfollow selected users
    status: Account status
  remote_follow:
    acct: Enter your username@domain you want to act from
    missing_resource: Could not find the required redirect URL for your account
    no_account_html: Don't have an account? You can <a href='%{sign_up_path}' target='_blank'>sign up here</a>
    proceed: Proceed to follow
    prompt: 'You are going to follow:'
    reason_html: "<strong>Why is this step necessary?</strong> <code>%{instance}</code> might not be the server where you are registered, so we need to redirect you to your home server first."
  remote_interaction:
    favourite:
      proceed: Proceed to favourite
      prompt: 'You want to favourite this post:'
    reblog:
      proceed: Proceed to boost
      prompt: 'You want to boost this post:'
    reply:
      proceed: Proceed to reply
      prompt: 'You want to reply to this toot:'
  scheduled_statuses:
    over_daily_limit: You have exceeded the limit of %{limit} scheduled posts for that day
    over_total_limit: You have exceeded the limit of %{limit} scheduled posts
    too_soon: The scheduled date must be in the future
  sessions:
    activity: Last activity
    browser: Browser
    browsers:
      alipay: Alipay
      blackberry: Blackberry
      chrome: Chrome
      edge: Microsoft Edge
      electron: Electron
      firefox: Firefox
      generic: Unknown browser
      ie: Internet Explorer
      micro_messenger: MicroMessenger
      nokia: Nokia S40 Ovi Browser
      opera: Opera
      otter: Otter
      phantom_js: PhantomJS
      qq: QQ Browser
      safari: Safari
      uc_browser: UCBrowser
      weibo: Weibo
    current_session: Current session
    description: "%{browser} on %{platform}"
    explanation: These are the web browsers currently logged in to your %{title} account.
    ip: IP
    platforms:
      adobe_air: Adobe Air
      android: Android
      blackberry: Blackberry
      chrome_os: ChromeOS
      firefox_os: Firefox OS
      ios: iOS
      linux: Linux
      mac: macOS
      other: unknown platform
      windows: Windows
      windows_mobile: Windows Mobile
      windows_phone: Windows Phone
    revoke: Revoke
    revoke_success: Session successfully revoked
    title: Sessions
  settings:
    account: Account
    account_settings: Account settings
    aliases: Account aliases
    appearance: Appearance
    authorized_apps: Authorized apps
    back: Back home
    delete: Account deletion
    development: Development
    edit_profile: Edit profile
    export: Data export
    featured_tags: Featured hashtags
    identity_proofs: Identity proofs
    import: Import
    import_and_export: Import and export
    migrate: Account migration
    notifications: Notifications
    preferences: Preferences
    profile: Profile
    relationships: Follows and followers
    two_factor_authentication: Two-factor Auth
  spam_check:
    spam_detected: This is an automated report. Spam has been detected.
  statuses:
    attached:
      description: 'Attached: %{attached}'
      image:
        one: "%{count} image"
        other: "%{count} images"
      video:
        one: "%{count} video"
        other: "%{count} videos"
    boosted_from_html: Boosted from %{acct_link}
    content_warning: 'Content warning: %{warning}'
    disallowed_hashtags:
      one: 'contained a disallowed hashtag: %{tags}'
      other: 'contained the disallowed hashtags: %{tags}'
    language_detection: Automatically detect language
    local_only: Local-only
    open_in_web: Open in web
    over_character_limit: character limit of %{max} exceeded
    pin_errors:
      limit: You have already pinned the maximum number of posts
      ownership: Someone else's post cannot be pinned
      private: Non-public post cannot be pinned
      reblog: A boost cannot be pinned
    poll:
      total_people:
        one: "%{count} person"
        other: "%{count} people"
      total_votes:
        one: "%{count} vote"
        other: "%{count} votes"
      vote: Vote
    show_more: Show more
    show_thread: Show thread
    sign_in_to_participate: Sign in to participate in the conversation
    title: '%{name}: "%{quote}"'
    visibilities:
      private: Followers-only
      private_long: Only show to followers
      public: Public
      public_long: Everyone can see
      unlisted: Unlisted
      unlisted_long: Everyone can see, but not listed on public timelines
  stream_entries:
    pinned: Pinned post
    reblogged: boosted
    sensitive_content: Sensitive content
  tags:
    does_not_match_previous_name: does not match the previous name
  terms:
    body_html: |
      <h2>Privacy Policy</h2>
      <h3 id="collect">What information do we collect?</h3>

      <ul>
        <li><em>Basic account information</em>: If you register on this server, you may be asked to enter a username, an e-mail address and a password. You may also enter additional profile information such as a display name and biography, and upload a profile picture and header image. The username, display name, biography, profile picture and header image are always listed publicly.</li>
        <li><em>Posts, following and other public information</em>: The list of people you follow is listed publicly, the same is true for your followers. When you submit a message, the date and time is stored as well as the application you submitted the message from. Messages may contain media attachments, such as pictures and videos. Public and unlisted posts are available publicly. When you feature a post on your profile, that is also publicly available information. Your posts are delivered to your followers, in some cases it means they are delivered to different servers and copies are stored there. When you delete posts, this is likewise delivered to your followers. The action of reblogging or favouriting another post is always public.</li>
        <li><em>Direct and followers-only posts</em>: All posts are stored and processed on the server. Followers-only posts are delivered to your followers and users who are mentioned in them, and direct posts are delivered only to users mentioned in them. In some cases it means they are delivered to different servers and copies are stored there. We make a good faith effort to limit the access to those posts only to authorized persons, but other servers may fail to do so. Therefore it's important to review servers your followers belong to. You may toggle an option to approve and reject new followers manually in the settings. <em>Please keep in mind that the operators of the server and any receiving server may view such messages</em>, and that recipients may screenshot, copy or otherwise re-share them. <em>Do not share any dangerous information over Hometown/Mastodon.</em></li>
        <li><em>IPs and other metadata</em>: When you log in, we record the IP address you log in from, as well as the name of your browser application. All the logged in sessions are available for your review and revocation in the settings. The latest IP address used is stored for up to 12 months. We also may retain server logs which include the IP address of every request to our server.</li>
      </ul>

      <hr class="spacer" />

      <h3 id="use">What do we use your information for?</h3>

      <p>Any of the information we collect from you may be used in the following ways:</p>

      <ul>
        <li>To provide the core functionality of Hometown/Mastodon. You can only interact with other people's content and post your own content when you are logged in. For example, you may follow other people to view their combined posts in your own personalized home timeline.</li>
        <li>To aid moderation of the community, for example comparing your IP address with other known ones to determine ban evasion or other violations.</li>
        <li>The email address you provide may be used to send you information, notifications about other people interacting with your content or sending you messages, and to respond to inquiries, and/or other requests or questions.</li>
      </ul>

      <hr class="spacer" />

      <h3 id="protect">How do we protect your information?</h3>

      <p>We implement a variety of security measures to maintain the safety of your personal information when you enter, submit, or access your personal information. Among other things, your browser session, as well as the traffic between your applications and the API, are secured with SSL, and your password is hashed using a strong one-way algorithm. You may enable two-factor authentication to further secure access to your account.</p>

      <hr class="spacer" />

      <h3 id="data-retention">What is our data retention policy?</h3>

      <p>We will make a good faith effort to:</p>

      <ul>
        <li>Retain server logs containing the IP address of all requests to this server, in so far as such logs are kept, no more than 90 days.</li>
        <li>Retain the IP addresses associated with registered users no more than 12 months.</li>
      </ul>

      <p>You can request and download an archive of your content, including your posts, media attachments, profile picture, and header image.</p>

      <p>You may irreversibly delete your account at any time.</p>

      <hr class="spacer"/>

      <h3 id="cookies">Do we use cookies?</h3>

      <p>Yes. Cookies are small files that a site or its service provider transfers to your computer's hard drive through your Web browser (if you allow). These cookies enable the site to recognize your browser and, if you have a registered account, associate it with your registered account.</p>

      <p>We use cookies to understand and save your preferences for future visits.</p>

      <hr class="spacer" />

      <h3 id="disclose">Do we disclose any information to outside parties?</h3>

      <p>We do not sell, trade, or otherwise transfer to outside parties your personally identifiable information. This does not include trusted third parties who assist us in operating our site, conducting our business, or servicing you, so long as those parties agree to keep this information confidential. We may also release your information when we believe release is appropriate to comply with the law, enforce our site policies, or protect ours or others rights, property, or safety.</p>

      <p>Your public content may be downloaded by other servers in the network. Your public and followers-only posts are delivered to the servers where your followers reside, and direct messages are delivered to the servers of the recipients, in so far as those followers or recipients reside on a different server than this.</p>

      <p>When you authorize an application to use your account, depending on the scope of permissions you approve, it may access your public profile information, your following list, your followers, your lists, all your posts, and your favourites. Applications can never access your e-mail address or password.</p>

      <hr class="spacer" />

      <h3 id="children">Site usage by children</h3>

      <p>If this server is in the EU or the EEA: Our site, products and services are all directed to people who are at least 16 years old. If you are under the age of 16, per the requirements of the GDPR (<a href="https://en.wikipedia.org/wiki/General_Data_Protection_Regulation">General Data Protection Regulation</a>) do not use this site.</p>

      <p>If this server is in the USA: Our site, products and services are all directed to people who are at least 13 years old. If you are under the age of 13, per the requirements of COPPA (<a href="https://en.wikipedia.org/wiki/Children%27s_Online_Privacy_Protection_Act">Children's Online Privacy Protection Act</a>) do not use this site.</p>

      <p>Law requirements can be different if this server is in another jurisdiction.</p>

      <hr class="spacer" />

      <h3 id="changes">Changes to our Privacy Policy</h3>

      <p>If we decide to change our privacy policy, we will post those changes on this page.</p>

      <p>This document is CC-BY-SA. It was last updated March 7, 2018.</p>

      <p>Originally adapted from the <a href="https://github.com/discourse/discourse">Discourse privacy policy</a>.</p>
    title: "%{instance} Terms of Service and Privacy Policy"
  themes:
    contrast: Mastodon (High contrast)
    default: Mastodon (Dark)
    mastodon-light: Mastodon (Light)
    macaron: Macaron (Pastel light)
    fairy-floss: Fairy Floss (Pastel dark)
  time:
    formats:
      default: "%b %d, %Y, %H:%M"
      month: "%b %Y"
  two_factor_authentication:
    code_hint: Enter the code generated by your authenticator app to confirm
    description_html: If you enable <strong>two-factor authentication</strong>, logging in will require you to be in possession of your phone, which will generate tokens for you to enter.
    disable: Disable
    enable: Enable
    enabled: Two-factor authentication is enabled
    enabled_success: Two-factor authentication successfully enabled
    generate_recovery_codes: Generate recovery codes
    instructions_html: "<strong>Scan this QR code into Google Authenticator or a similiar TOTP app on your phone</strong>. From now on, that app will generate tokens that you will have to enter when logging in."
    lost_recovery_codes: Recovery codes allow you to regain access to your account if you lose your phone. If you've lost your recovery codes, you can regenerate them here. Your old recovery codes will be invalidated.
    manual_instructions: 'If you can''t scan the QR code and need to enter it manually, here is the plain-text secret:'
    recovery_codes: Backup recovery codes
    recovery_codes_regenerated: Recovery codes successfully regenerated
    recovery_instructions_html: If you ever lose access to your phone, you can use one of the recovery codes below to regain access to your account. <strong>Keep the recovery codes safe</strong>. For example, you may print them and store them with other important documents.
    setup: Set up
    wrong_code: The entered code was invalid! Are server time and device time correct?
  user_mailer:
    backup_ready:
      explanation: You requested a full backup of your %{title} account. It's now ready for download!
      subject: Your archive is ready for download
      title: Archive takeout
    warning:
      explanation:
        disable: While your account is frozen, your account data remains intact, but you cannot perform any actions until it is unlocked.
        silence: While your account is limited, only people who are already following you will see your toots on this server, and you may be excluded from various public listings. However, others may still manually follow you.
        suspend: Your account has been suspended, and all of your toots and your uploaded media files have been irreversibly removed from this server, and servers where you had followers.
      get_in_touch: You can reply to this e-mail to get in touch with the staff of %{instance}.
      review_server_policies: Review server policies
      statuses: 'Specifically, for:'
      subject:
        disable: Your account %{acct} has been frozen
        none: Warning for %{acct}
        silence: Your account %{acct} has been limited
        suspend: Your account %{acct} has been suspended
      title:
        disable: Account frozen
        none: Warning
        silence: Account limited
        suspend: Account suspended
    welcome:
      edit_profile_action: Setup profile
      edit_profile_step: You can customize your profile by uploading an avatar, header, changing your display name and more. If you’d like to review new followers before they’re allowed to follow you, you can lock your account.
      explanation: Here are some tips to get you started
      final_action: Start posting
      final_step: 'Start posting! Even without followers your public messages may be seen by others, for example on the local timeline and in hashtags. You may want to introduce yourself on the #introductions hashtag.'
      full_handle: Your full handle
      full_handle_hint: This is what you would tell your friends so they can message or follow you from another server.
      review_preferences_action: Change preferences
      review_preferences_step: Make sure to set your preferences, such as which emails you'd like to receive, or what privacy level you’d like your posts to default to. If you don’t have motion sickness, you could choose to enable GIF autoplay.
      subject: Welcome to %{title}
      tip_federated_timeline: The federated timeline is a firehose view of the wider network. But it only includes people your neighbours are subscribed to, so it's not complete.
      tip_following: You follow your server's admin(s) by default. To find more interesting people, check the local and federated timelines.
      tip_local_timeline: The local timeline is a firehose view of people on %{instance}. These are your immediate neighbours!
      tip_mobile_webapp: If your Android mobile browser prompts you to add %{instance} to your homescreen, you can receive push notifications from the web app. It acts like a native app in many ways! On iOS, you can still pin %{instance} to your homescreen, but you will not receive push notifications.
      tips: Tips
      title: Welcome aboard, %{name}!
  users:
    follow_limit_reached: You cannot follow more than %{limit} people
    invalid_email: The e-mail address is invalid
    invalid_otp_token: Invalid two-factor code
    otp_lost_help_html: If you lost access to both, you may get in touch with %{email}
    seamless_external_login: You are logged in via an external service, so password and e-mail settings are not available.
    signed_in_as: 'Signed in as:'
  verification:
    explanation_html: 'You can <strong>verify yourself as the owner of the links in your profile metadata</strong>. For that, the linked website must contain a link back to your %{instance} profile. The link back <strong>must</strong> have a <code>rel="me"</code> attribute. The text content of the link does not matter. Here is an example:'
    verification: Verification<|MERGE_RESOLUTION|>--- conflicted
+++ resolved
@@ -1,7 +1,7 @@
 ---
 en:
   about:
-    about_hashtag_html: These are public toots tagged with <strong>#%{hashtag}</strong>. You can interact with them if you have an account anywhere in the fediverse.
+    about_hashtag_html: These are public posts tagged with <strong>#%{hashtag}</strong>. You can interact with them if you have an account anywhere in the fediverse.
     about_mastodon_html: 'Hometown is adapted from Mastodon, a decentralized social network with no ads, no corporate surveillance, and ethical design.'
     about_this: About
     active_count_after: active
@@ -11,12 +11,8 @@
     apps: Mobile apps
     apps_platforms: Use %{title} from iOS, Android and other platforms
     browse_directory: Browse a profile directory and filter by interests
-<<<<<<< HEAD
+    browse_local_posts: Browse a live stream of public posts from this server
     browse_public_posts: Browse a live stream of public posts on %{title}
-=======
-    browse_local_posts: Browse a live stream of public posts from this server
-    browse_public_posts: Browse a live stream of public posts on Mastodon
->>>>>>> e0f3a458
     contact: Contact
     contact_missing: Not set
     contact_unavailable: N/A
@@ -993,7 +989,7 @@
       prompt: 'You want to boost this post:'
     reply:
       proceed: Proceed to reply
-      prompt: 'You want to reply to this toot:'
+      prompt: 'You want to reply to this post:'
   scheduled_statuses:
     over_daily_limit: You have exceeded the limit of %{limit} scheduled posts for that day
     over_total_limit: You have exceeded the limit of %{limit} scheduled posts
@@ -1227,8 +1223,8 @@
     warning:
       explanation:
         disable: While your account is frozen, your account data remains intact, but you cannot perform any actions until it is unlocked.
-        silence: While your account is limited, only people who are already following you will see your toots on this server, and you may be excluded from various public listings. However, others may still manually follow you.
-        suspend: Your account has been suspended, and all of your toots and your uploaded media files have been irreversibly removed from this server, and servers where you had followers.
+        silence: While your account is limited, only people who are already following you will see your posts on this server, and you may be excluded from various public listings. However, others may still manually follow you.
+        suspend: Your account has been suspended, and all of your posts and your uploaded media files have been irreversibly removed from this server, and servers where you had followers.
       get_in_touch: You can reply to this e-mail to get in touch with the staff of %{instance}.
       review_server_policies: Review server policies
       statuses: 'Specifically, for:'
