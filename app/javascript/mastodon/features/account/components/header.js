import React from 'react';
import ImmutablePropTypes from 'react-immutable-proptypes';
import PropTypes from 'prop-types';
import { defineMessages, injectIntl, FormattedMessage } from 'react-intl';
import Button from 'mastodon/components/button';
import ImmutablePureComponent from 'react-immutable-pure-component';
import { autoPlayGif, me, domain } from 'mastodon/initial_state';
import classNames from 'classnames';
import Icon from 'mastodon/components/icon';
import IconButton from 'mastodon/components/icon_button';
import Avatar from 'mastodon/components/avatar';
import { counterRenderer } from 'mastodon/components/common_counter';
import ShortNumber from 'mastodon/components/short_number';
import { NavLink } from 'react-router-dom';
import DropdownMenuContainer from 'mastodon/containers/dropdown_menu_container';
import AccountNoteContainer from '../containers/account_note_container';
import FollowRequestNoteContainer from '../containers/follow_request_note_container';
import { PERMISSION_MANAGE_USERS, PERMISSION_MANAGE_FEDERATION } from 'mastodon/permissions';
import { Helmet } from 'react-helmet';

const messages = defineMessages({
  unfollow: { id: 'account.unfollow', defaultMessage: 'Unfollow' },
  follow: { id: 'account.follow', defaultMessage: 'Follow' },
  cancel_follow_request: { id: 'account.cancel_follow_request', defaultMessage: 'Withdraw follow request' },
  requested: { id: 'account.requested', defaultMessage: 'Awaiting approval. Click to cancel follow request' },
  unblock: { id: 'account.unblock', defaultMessage: 'Unblock @{name}' },
  edit_profile: { id: 'account.edit_profile', defaultMessage: 'Edit profile' },
  linkVerifiedOn: { id: 'account.link_verified_on', defaultMessage: 'Ownership of this link was checked on {date}' },
  account_locked: { id: 'account.locked_info', defaultMessage: 'This account privacy status is set to locked. The owner manually reviews who can follow them.' },
  mention: { id: 'account.mention', defaultMessage: 'Mention @{name}' },
  direct: { id: 'account.direct', defaultMessage: 'Direct message @{name}' },
  unmute: { id: 'account.unmute', defaultMessage: 'Unmute @{name}' },
  block: { id: 'account.block', defaultMessage: 'Block @{name}' },
  mute: { id: 'account.mute', defaultMessage: 'Mute @{name}' },
  report: { id: 'account.report', defaultMessage: 'Report @{name}' },
  share: { id: 'account.share', defaultMessage: 'Share @{name}\'s profile' },
  media: { id: 'account.media', defaultMessage: 'Media' },
  blockDomain: { id: 'account.block_domain', defaultMessage: 'Block domain {domain}' },
  unblockDomain: { id: 'account.unblock_domain', defaultMessage: 'Unblock domain {domain}' },
  hideReblogs: { id: 'account.hide_reblogs', defaultMessage: 'Hide boosts from @{name}' },
  showReblogs: { id: 'account.show_reblogs', defaultMessage: 'Show boosts from @{name}' },
  enableNotifications: { id: 'account.enable_notifications', defaultMessage: 'Notify me when @{name} posts' },
  disableNotifications: { id: 'account.disable_notifications', defaultMessage: 'Stop notifying me when @{name} posts' },
  pins: { id: 'navigation_bar.pins', defaultMessage: 'Pinned posts' },
  preferences: { id: 'navigation_bar.preferences', defaultMessage: 'Preferences' },
  follow_requests: { id: 'navigation_bar.follow_requests', defaultMessage: 'Follow requests' },
  favourites: { id: 'navigation_bar.favourites', defaultMessage: 'Favourites' },
  lists: { id: 'navigation_bar.lists', defaultMessage: 'Lists' },
  followed_tags: { id: 'navigation_bar.followed_tags', defaultMessage: 'Followed hashtags' },
  blocks: { id: 'navigation_bar.blocks', defaultMessage: 'Blocked users' },
  domain_blocks: { id: 'navigation_bar.domain_blocks', defaultMessage: 'Blocked domains' },
  mutes: { id: 'navigation_bar.mutes', defaultMessage: 'Muted users' },
  endorse: { id: 'account.endorse', defaultMessage: 'Feature on profile' },
  unendorse: { id: 'account.unendorse', defaultMessage: 'Don\'t feature on profile' },
  add_or_remove_from_list: { id: 'account.add_or_remove_from_list', defaultMessage: 'Add or Remove from lists' },
  admin_account: { id: 'status.admin_account', defaultMessage: 'Open moderation interface for @{name}' },
  admin_domain: { id: 'status.admin_domain', defaultMessage: 'Open moderation interface for {domain}' },
  languages: { id: 'account.languages', defaultMessage: 'Change subscribed languages' },
  openOriginalPage: { id: 'account.open_original_page', defaultMessage: 'Open original page' },
});

const titleFromAccount = account => {
  const displayName = account.get('display_name');
  const acct = account.get('acct') === account.get('username') ? `${account.get('username')}@${domain}` : account.get('acct');
  const prefix = displayName.trim().length === 0 ? account.get('username') : displayName;

  return `${prefix} (@${acct})`;
};

const dateFormatOptions = {
  month: 'short',
  day: 'numeric',
  year: 'numeric',
  hour12: false,
  hour: '2-digit',
  minute: '2-digit',
};

export default @injectIntl
class Header extends ImmutablePureComponent {

  static contextTypes = {
    identity: PropTypes.object,
  };

  static propTypes = {
    account: ImmutablePropTypes.map,
    identity_props: ImmutablePropTypes.list,
    onFollow: PropTypes.func.isRequired,
    onBlock: PropTypes.func.isRequired,
    onMention: PropTypes.func.isRequired,
    onDirect: PropTypes.func.isRequired,
    onReblogToggle: PropTypes.func.isRequired,
    onNotifyToggle: PropTypes.func.isRequired,
    onReport: PropTypes.func.isRequired,
    onMute: PropTypes.func.isRequired,
    onBlockDomain: PropTypes.func.isRequired,
    onUnblockDomain: PropTypes.func.isRequired,
    onEndorseToggle: PropTypes.func.isRequired,
    onAddToList: PropTypes.func.isRequired,
    onEditAccountNote: PropTypes.func.isRequired,
    onChangeLanguages: PropTypes.func.isRequired,
    onInteractionModal: PropTypes.func.isRequired,
    onOpenAvatar: PropTypes.func.isRequired,
    intl: PropTypes.object.isRequired,
    domain: PropTypes.string.isRequired,
    hidden: PropTypes.bool,
  };

  openEditProfile = () => {
    window.open('/settings/profile', '_blank');
  }

  isStatusesPageActive = (match, location) => {
    if (!match) {
      return false;
    }

    return !location.pathname.match(/\/(followers|following)\/?$/);
  }

  handleMouseEnter = ({ currentTarget }) => {
    if (autoPlayGif) {
      return;
    }

    const emojis = currentTarget.querySelectorAll('.custom-emoji');

    for (var i = 0; i < emojis.length; i++) {
      let emoji = emojis[i];
      emoji.src = emoji.getAttribute('data-original');
    }
  }

  handleMouseLeave = ({ currentTarget }) => {
    if (autoPlayGif) {
      return;
    }

    const emojis = currentTarget.querySelectorAll('.custom-emoji');

    for (var i = 0; i < emojis.length; i++) {
      let emoji = emojis[i];
      emoji.src = emoji.getAttribute('data-static');
    }
  }

  handleAvatarClick = e => {
    if (e.button === 0 && !(e.ctrlKey || e.metaKey)) {
      e.preventDefault();
      this.props.onOpenAvatar();
    }
  }

<<<<<<< HEAD
  handleDisplayNameClick = () => window.open(this.props.account.get('url'));
=======
  handleShare = () => {
    const { account } = this.props;

    navigator.share({
      text: `${titleFromAccount(account)}\n${account.get('note_plain')}`,
      url: account.get('url'),
    }).catch((e) => {
      if (e.name !== 'AbortError') console.error(e);
    });
  }
>>>>>>> 8180f7ba

  render () {
    const { account, hidden, intl, domain } = this.props;
    const { signedIn, permissions } = this.context.identity;

    if (!account) {
      return null;
    }

    const suspended    = account.get('suspended');
    const isRemote     = account.get('acct') !== account.get('username');
    const remoteDomain = isRemote ? account.get('acct').split('@')[1] : null;

    let info        = [];
    let actionBtn   = '';
    let bellBtn     = '';
    let lockedIcon  = '';
    let menu        = [];

    if (me !== account.get('id') && account.getIn(['relationship', 'followed_by'])) {
      info.push(<span key='followed_by' className='relationship-tag'><FormattedMessage id='account.follows_you' defaultMessage='Follows you' /></span>);
    } else if (me !== account.get('id') && account.getIn(['relationship', 'blocking'])) {
      info.push(<span key='blocked' className='relationship-tag'><FormattedMessage id='account.blocked' defaultMessage='Blocked' /></span>);
    }

    if (me !== account.get('id') && account.getIn(['relationship', 'muting'])) {
      info.push(<span key='muted' className='relationship-tag'><FormattedMessage id='account.muted' defaultMessage='Muted' /></span>);
    } else if (me !== account.get('id') && account.getIn(['relationship', 'domain_blocking'])) {
      info.push(<span key='domain_blocked' className='relationship-tag'><FormattedMessage id='account.domain_blocked' defaultMessage='Domain blocked' /></span>);
    }

    if (account.getIn(['relationship', 'requested']) || account.getIn(['relationship', 'following'])) {
      bellBtn = <IconButton icon={account.getIn(['relationship', 'notifying']) ? 'bell' : 'bell-o'} size={24} active={account.getIn(['relationship', 'notifying'])} title={intl.formatMessage(account.getIn(['relationship', 'notifying']) ? messages.disableNotifications : messages.enableNotifications, { name: account.get('username') })} onClick={this.props.onNotifyToggle} />;
    }

    if (me !== account.get('id')) {
      if (signedIn && !account.get('relationship')) { // Wait until the relationship is loaded
        actionBtn = '';
      } else if (account.getIn(['relationship', 'requested'])) {
        actionBtn = <Button className={classNames('logo-button', { 'button--with-bell': bellBtn !== '' })} text={intl.formatMessage(messages.cancel_follow_request)} title={intl.formatMessage(messages.requested)} onClick={this.props.onFollow} />;
      } else if (!account.getIn(['relationship', 'blocking'])) {
        actionBtn = <Button disabled={account.getIn(['relationship', 'blocked_by'])} className={classNames('logo-button', { 'button--destructive': account.getIn(['relationship', 'following']), 'button--with-bell': bellBtn !== '' })} text={intl.formatMessage(account.getIn(['relationship', 'following']) ? messages.unfollow : messages.follow)} onClick={signedIn ? this.props.onFollow : this.props.onInteractionModal} />;
      } else if (account.getIn(['relationship', 'blocking'])) {
        actionBtn = <Button className='logo-button' text={intl.formatMessage(messages.unblock, { name: account.get('username') })} onClick={this.props.onBlock} />;
      }
    } else {
      actionBtn = <Button className='logo-button' text={intl.formatMessage(messages.edit_profile)} onClick={this.openEditProfile} />;
    }

    if (account.get('moved') && !account.getIn(['relationship', 'following'])) {
      actionBtn = '';
    }

    if (account.get('locked')) {
      lockedIcon = <Icon id='lock' title={intl.formatMessage(messages.account_locked)} />;
    }

    if (signedIn && account.get('id') !== me) {
      menu.push({ text: intl.formatMessage(messages.mention, { name: account.get('username') }), action: this.props.onMention });
      menu.push({ text: intl.formatMessage(messages.direct, { name: account.get('username') }), action: this.props.onDirect });
      menu.push(null);
    }

    if (isRemote) {
      menu.push({ text: intl.formatMessage(messages.openOriginalPage), href: account.get('url') });
      menu.push(null);
    }

    if ('share' in navigator) {
      menu.push({ text: intl.formatMessage(messages.share, { name: account.get('username') }), action: this.handleShare });
      menu.push(null);
    }

    if (account.get('id') === me) {
      menu.push({ text: intl.formatMessage(messages.edit_profile), href: '/settings/profile' });
      menu.push({ text: intl.formatMessage(messages.preferences), href: '/settings/preferences' });
      menu.push({ text: intl.formatMessage(messages.pins), to: '/pinned' });
      menu.push(null);
      menu.push({ text: intl.formatMessage(messages.follow_requests), to: '/follow_requests' });
      menu.push({ text: intl.formatMessage(messages.favourites), to: '/favourites' });
      menu.push({ text: intl.formatMessage(messages.lists), to: '/lists' });
      menu.push({ text: intl.formatMessage(messages.followed_tags), to: '/followed_tags' });
      menu.push(null);
      menu.push({ text: intl.formatMessage(messages.mutes), to: '/mutes' });
      menu.push({ text: intl.formatMessage(messages.blocks), to: '/blocks' });
      menu.push({ text: intl.formatMessage(messages.domain_blocks), to: '/domain_blocks' });
    } else if (signedIn) {
      if (account.getIn(['relationship', 'following'])) {
        if (!account.getIn(['relationship', 'muting'])) {
          if (account.getIn(['relationship', 'showing_reblogs'])) {
            menu.push({ text: intl.formatMessage(messages.hideReblogs, { name: account.get('username') }), action: this.props.onReblogToggle });
          } else {
            menu.push({ text: intl.formatMessage(messages.showReblogs, { name: account.get('username') }), action: this.props.onReblogToggle });
          }

          menu.push({ text: intl.formatMessage(messages.languages), action: this.props.onChangeLanguages });
          menu.push(null);
        }

        menu.push({ text: intl.formatMessage(account.getIn(['relationship', 'endorsed']) ? messages.unendorse : messages.endorse), action: this.props.onEndorseToggle });
        menu.push({ text: intl.formatMessage(messages.add_or_remove_from_list), action: this.props.onAddToList });
        menu.push(null);
      }

      if (account.getIn(['relationship', 'muting'])) {
        menu.push({ text: intl.formatMessage(messages.unmute, { name: account.get('username') }), action: this.props.onMute });
      } else {
        menu.push({ text: intl.formatMessage(messages.mute, { name: account.get('username') }), action: this.props.onMute });
      }

      if (account.getIn(['relationship', 'blocking'])) {
        menu.push({ text: intl.formatMessage(messages.unblock, { name: account.get('username') }), action: this.props.onBlock });
      } else {
        menu.push({ text: intl.formatMessage(messages.block, { name: account.get('username') }), action: this.props.onBlock });
      }

      menu.push({ text: intl.formatMessage(messages.report, { name: account.get('username') }), action: this.props.onReport });
    }

    if (signedIn && isRemote) {
      menu.push(null);

      if (account.getIn(['relationship', 'domain_blocking'])) {
        menu.push({ text: intl.formatMessage(messages.unblockDomain, { domain: remoteDomain }), action: this.props.onUnblockDomain });
      } else {
        menu.push({ text: intl.formatMessage(messages.blockDomain, { domain: remoteDomain }), action: this.props.onBlockDomain });
      }
    }

    if ((account.get('id') !== me && (permissions & PERMISSION_MANAGE_USERS) === PERMISSION_MANAGE_USERS) || (isRemote && (permissions & PERMISSION_MANAGE_FEDERATION) === PERMISSION_MANAGE_FEDERATION)) {
      menu.push(null);
      if ((permissions & PERMISSION_MANAGE_USERS) === PERMISSION_MANAGE_USERS) {
        menu.push({ text: intl.formatMessage(messages.admin_account, { name: account.get('username') }), href: `/admin/accounts/${account.get('id')}` });
      }
        if (isRemote && (permissions & PERMISSION_MANAGE_FEDERATION) === PERMISSION_MANAGE_FEDERATION) {
          menu.push({ text: intl.formatMessage(messages.admin_domain, { domain: remoteDomain }), href: `/admin/instances/${remoteDomain}` });
        }
    }

    const content         = { __html: account.get('note_emojified') };
    const displayNameHtml = { __html: account.get('display_name_html') };
    const fields          = account.get('fields');
    const isLocal         = account.get('acct').indexOf('@') === -1;
    const acct            = isLocal && domain ? `${account.get('acct')}@${domain}` : account.get('acct');
    const isIndexable     = !account.get('noindex');

    let badge;

    if (account.get('bot')) {
      badge = (<div className='account-role bot'><FormattedMessage id='account.badges.bot' defaultMessage='Bot' /></div>);
    } else if (account.get('group')) {
      badge = (<div className='account-role group'><FormattedMessage id='account.badges.group' defaultMessage='Group' /></div>);
    } else {
      badge = null;
    }

    return (
      <div className={classNames('account__header', { inactive: !!account.get('moved') })} onMouseEnter={this.handleMouseEnter} onMouseLeave={this.handleMouseLeave}>
        {!(suspended || hidden || account.get('moved')) && account.getIn(['relationship', 'requested_by']) && <FollowRequestNoteContainer account={account} />}

        <div className='account__header__image'>
          <div className='account__header__info'>
            {!suspended && info}
          </div>

          {!(suspended || hidden) && <img src={autoPlayGif ? account.get('header') : account.get('header_static')} alt='' className='parallax' />}
        </div>

        <div className='account__header__bar'>
          <div className='account__header__tabs'>
            <a className='avatar' href={account.get('avatar')} rel='noopener noreferrer' target='_blank' onClick={this.handleAvatarClick}>
              <Avatar account={suspended || hidden ? undefined : account} size={90} />
            </a>

            {!suspended && (
              <div className='account__header__tabs__buttons'>
                {!hidden && (
                  <React.Fragment>
                    {actionBtn}
                    {bellBtn}
                  </React.Fragment>
                )}

                <DropdownMenuContainer disabled={menu.length === 0} items={menu} icon='ellipsis-v' size={24} direction='right' />
              </div>
            )}
          </div>

          <div className='account__header__tabs__name'>
            <h1>
<<<<<<< HEAD
              <a href={account.get('url')} target='_blank' rel='noopener noreferrer'><span dangerouslySetInnerHTML={displayNameHtml} /></a>{isRemote ? <span> <IconButton icon='external-link' size={14} onClick={this.handleDisplayNameClick} /></span> : null} {badge}
              <small>@{acct} {lockedIcon}</small>
=======
              <span dangerouslySetInnerHTML={displayNameHtml} /> {badge}
              <small>
                <span>@{acct}</span> {lockedIcon}
              </small>
>>>>>>> 8180f7ba
            </h1>
          </div>

          {!(suspended || hidden) && (
            <div className='account__header__extra'>
              <div className='account__header__bio'>
                {(account.get('id') !== me && signedIn) && <AccountNoteContainer account={account} />}

                {account.get('note').length > 0 && account.get('note') !== '<p></p>' && <div className='account__header__content translate' dangerouslySetInnerHTML={content} />}

                <div className='account__header__fields'>
                  <dl>
                    <dt><FormattedMessage id='account.joined_short' defaultMessage='Joined' /></dt>
                    <dd>{intl.formatDate(account.get('created_at'), { year: 'numeric', month: 'short', day: '2-digit' })}</dd>
                  </dl>

                  {fields.map((pair, i) => (
                    <dl key={i} className={classNames({ verified: pair.get('verified_at') })}>
                      <dt dangerouslySetInnerHTML={{ __html: pair.get('name_emojified') }} title={pair.get('name')} className='translate' />

                      <dd className='translate' title={pair.get('value_plain')}>
                        {pair.get('verified_at') && <span title={intl.formatMessage(messages.linkVerifiedOn, { date: intl.formatDate(pair.get('verified_at'), dateFormatOptions) })}><Icon id='check' className='verified__mark' /></span>} <span dangerouslySetInnerHTML={{ __html: pair.get('value_emojified') }} />
                      </dd>
                    </dl>
                  ))}
                </div>
              </div>

              <div className='account__header__extra__links'>
                <NavLink isActive={this.isStatusesPageActive} activeClassName='active' to={`/@${account.get('acct')}`} title={intl.formatNumber(account.get('statuses_count'))}>
                  <ShortNumber
                    value={account.get('statuses_count')}
                    renderer={counterRenderer('statuses')}
                  />
                </NavLink>

                <NavLink exact activeClassName='active' to={`/@${account.get('acct')}/following`} title={intl.formatNumber(account.get('following_count'))}>
                  <ShortNumber
                    value={account.get('following_count')}
                    renderer={counterRenderer('following')}
                  />
                </NavLink>

                <NavLink exact activeClassName='active' to={`/@${account.get('acct')}/followers`} title={intl.formatNumber(account.get('followers_count'))}>
                  <ShortNumber
                    value={account.get('followers_count')}
                    renderer={counterRenderer('followers')}
                  />
                </NavLink>
              </div>
            </div>
          )}
        </div>

        <Helmet>
          <title>{titleFromAccount(account)}</title>
          <meta name='robots' content={(isLocal && isIndexable) ? 'all' : 'noindex'} />
        </Helmet>
      </div>
    );
  }

}<|MERGE_RESOLUTION|>--- conflicted
+++ resolved
@@ -152,9 +152,8 @@
     }
   }
 
-<<<<<<< HEAD
   handleDisplayNameClick = () => window.open(this.props.account.get('url'));
-=======
+
   handleShare = () => {
     const { account } = this.props;
 
@@ -165,7 +164,6 @@
       if (e.name !== 'AbortError') console.error(e);
     });
   }
->>>>>>> 8180f7ba
 
   render () {
     const { account, hidden, intl, domain } = this.props;
@@ -356,15 +354,10 @@
 
           <div className='account__header__tabs__name'>
             <h1>
-<<<<<<< HEAD
               <a href={account.get('url')} target='_blank' rel='noopener noreferrer'><span dangerouslySetInnerHTML={displayNameHtml} /></a>{isRemote ? <span> <IconButton icon='external-link' size={14} onClick={this.handleDisplayNameClick} /></span> : null} {badge}
-              <small>@{acct} {lockedIcon}</small>
-=======
-              <span dangerouslySetInnerHTML={displayNameHtml} /> {badge}
               <small>
                 <span>@{acct}</span> {lockedIcon}
               </small>
->>>>>>> 8180f7ba
             </h1>
           </div>
 
