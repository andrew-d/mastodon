# This file is auto-generated from the current state of the database. Instead
# of editing this file, please use the migrations feature of Active Record to
# incrementally modify your database, and then regenerate this schema definition.
#
# Note that this schema.rb definition is the authoritative source for your
# database schema. If you need to create the application database on another
# system, you should be using db:schema:load, not running all the migrations
# from scratch. The latter is a flawed and unsustainable approach (the more migrations
# you'll amass, the slower it'll run and the greater likelihood for issues).
#
# It's strongly recommended that you check this file into your version control system.

ActiveRecord::Schema.define(version: 2020_12_18_054746) do

  # These are extensions that must be enabled in order to support this database
  enable_extension "plpgsql"

  create_table "account_aliases", force: :cascade do |t|
    t.bigint "account_id"
    t.string "acct", default: "", null: false
    t.string "uri", default: "", null: false
    t.datetime "created_at", null: false
    t.datetime "updated_at", null: false
    t.index ["account_id"], name: "index_account_aliases_on_account_id"
  end

  create_table "account_conversations", force: :cascade do |t|
    t.bigint "account_id"
    t.bigint "conversation_id"
    t.bigint "participant_account_ids", default: [], null: false, array: true
    t.bigint "status_ids", default: [], null: false, array: true
    t.bigint "last_status_id"
    t.integer "lock_version", default: 0, null: false
    t.boolean "unread", default: false, null: false
    t.index ["account_id", "conversation_id", "participant_account_ids"], name: "index_unique_conversations", unique: true
    t.index ["conversation_id"], name: "index_account_conversations_on_conversation_id"
  end

  create_table "account_deletion_requests", force: :cascade do |t|
    t.bigint "account_id"
    t.datetime "created_at", null: false
    t.datetime "updated_at", null: false
    t.index ["account_id"], name: "index_account_deletion_requests_on_account_id"
  end

  create_table "account_domain_blocks", force: :cascade do |t|
    t.string "domain"
    t.datetime "created_at", null: false
    t.datetime "updated_at", null: false
    t.bigint "account_id"
    t.index ["account_id", "domain"], name: "index_account_domain_blocks_on_account_id_and_domain", unique: true
  end

  create_table "account_identity_proofs", force: :cascade do |t|
    t.bigint "account_id"
    t.string "provider", default: "", null: false
    t.string "provider_username", default: "", null: false
    t.text "token", default: "", null: false
    t.boolean "verified", default: false, null: false
    t.boolean "live", default: false, null: false
    t.datetime "created_at", null: false
    t.datetime "updated_at", null: false
    t.index ["account_id", "provider", "provider_username"], name: "index_account_proofs_on_account_and_provider_and_username", unique: true
  end

  create_table "account_migrations", force: :cascade do |t|
    t.bigint "account_id"
    t.string "acct", default: "", null: false
    t.bigint "followers_count", default: 0, null: false
    t.bigint "target_account_id"
    t.datetime "created_at", null: false
    t.datetime "updated_at", null: false
    t.index ["account_id"], name: "index_account_migrations_on_account_id"
    t.index ["target_account_id"], name: "index_account_migrations_on_target_account_id"
  end

  create_table "account_moderation_notes", force: :cascade do |t|
    t.text "content", null: false
    t.bigint "account_id", null: false
    t.bigint "target_account_id", null: false
    t.datetime "created_at", null: false
    t.datetime "updated_at", null: false
    t.index ["account_id"], name: "index_account_moderation_notes_on_account_id"
    t.index ["target_account_id"], name: "index_account_moderation_notes_on_target_account_id"
  end

  create_table "account_notes", force: :cascade do |t|
    t.bigint "account_id"
    t.bigint "target_account_id"
    t.text "comment", null: false
    t.datetime "created_at", null: false
    t.datetime "updated_at", null: false
    t.index ["account_id", "target_account_id"], name: "index_account_notes_on_account_id_and_target_account_id", unique: true
    t.index ["target_account_id"], name: "index_account_notes_on_target_account_id"
  end

  create_table "account_pins", force: :cascade do |t|
    t.bigint "account_id"
    t.bigint "target_account_id"
    t.datetime "created_at", null: false
    t.datetime "updated_at", null: false
    t.index ["account_id", "target_account_id"], name: "index_account_pins_on_account_id_and_target_account_id", unique: true
    t.index ["target_account_id"], name: "index_account_pins_on_target_account_id"
  end

  create_table "account_stats", force: :cascade do |t|
    t.bigint "account_id", null: false
    t.bigint "statuses_count", default: 0, null: false
    t.bigint "following_count", default: 0, null: false
    t.bigint "followers_count", default: 0, null: false
    t.datetime "created_at", null: false
    t.datetime "updated_at", null: false
    t.datetime "last_status_at"
    t.integer "lock_version", default: 0, null: false
    t.index ["account_id"], name: "index_account_stats_on_account_id", unique: true
  end

  create_table "account_tag_stats", force: :cascade do |t|
    t.bigint "tag_id", null: false
    t.bigint "accounts_count", default: 0, null: false
    t.boolean "hidden", default: false, null: false
    t.datetime "created_at", null: false
    t.datetime "updated_at", null: false
    t.index ["tag_id"], name: "index_account_tag_stats_on_tag_id", unique: true
  end

  create_table "account_warning_presets", force: :cascade do |t|
    t.text "text", default: "", null: false
    t.datetime "created_at", null: false
    t.datetime "updated_at", null: false
    t.string "title", default: "", null: false
  end

  create_table "account_warnings", force: :cascade do |t|
    t.bigint "account_id"
    t.bigint "target_account_id"
    t.integer "action", default: 0, null: false
    t.text "text", default: "", null: false
    t.datetime "created_at", null: false
    t.datetime "updated_at", null: false
    t.index ["account_id"], name: "index_account_warnings_on_account_id"
    t.index ["target_account_id"], name: "index_account_warnings_on_target_account_id"
  end

  create_table "accounts", force: :cascade do |t|
    t.string "username", default: "", null: false
    t.string "domain"
    t.string "secret", default: "", null: false
    t.text "private_key"
    t.text "public_key", default: "", null: false
    t.string "remote_url", default: "", null: false
    t.string "salmon_url", default: "", null: false
    t.string "hub_url", default: "", null: false
    t.datetime "created_at", null: false
    t.datetime "updated_at", null: false
    t.text "note", default: "", null: false
    t.string "display_name", default: "", null: false
    t.string "uri", default: "", null: false
    t.string "url"
    t.string "avatar_file_name"
    t.string "avatar_content_type"
    t.integer "avatar_file_size"
    t.datetime "avatar_updated_at"
    t.string "header_file_name"
    t.string "header_content_type"
    t.integer "header_file_size"
    t.datetime "header_updated_at"
    t.string "avatar_remote_url"
    t.datetime "subscription_expires_at"
    t.boolean "locked", default: false, null: false
    t.string "header_remote_url", default: "", null: false
    t.datetime "last_webfingered_at"
    t.string "inbox_url", default: "", null: false
    t.string "outbox_url", default: "", null: false
    t.string "shared_inbox_url", default: "", null: false
    t.string "followers_url", default: "", null: false
    t.integer "protocol", default: 0, null: false
    t.boolean "memorial", default: false, null: false
    t.bigint "moved_to_account_id"
    t.string "featured_collection_url"
    t.jsonb "fields"
    t.string "actor_type"
    t.boolean "discoverable"
    t.string "also_known_as", array: true
    t.datetime "silenced_at"
    t.datetime "suspended_at"
    t.integer "trust_level"
    t.boolean "hide_collections"
    t.integer "avatar_storage_schema_version"
    t.integer "header_storage_schema_version"
    t.string "devices_url"
    t.integer "suspension_origin"
    t.datetime "sensitized_at"
    t.index "(((setweight(to_tsvector('simple'::regconfig, (display_name)::text), 'A'::\"char\") || setweight(to_tsvector('simple'::regconfig, (username)::text), 'B'::\"char\")) || setweight(to_tsvector('simple'::regconfig, (COALESCE(domain, ''::character varying))::text), 'C'::\"char\")))", name: "search_index", using: :gin
    t.index "lower((username)::text), COALESCE(lower((domain)::text), ''::text)", name: "index_accounts_on_username_and_domain_lower", unique: true
    t.index ["moved_to_account_id"], name: "index_accounts_on_moved_to_account_id"
    t.index ["uri"], name: "index_accounts_on_uri"
    t.index ["url"], name: "index_accounts_on_url"
  end

  create_table "accounts_tags", id: false, force: :cascade do |t|
    t.bigint "account_id", null: false
    t.bigint "tag_id", null: false
    t.index ["account_id", "tag_id"], name: "index_accounts_tags_on_account_id_and_tag_id"
    t.index ["tag_id", "account_id"], name: "index_accounts_tags_on_tag_id_and_account_id", unique: true
  end

  create_table "admin_action_logs", force: :cascade do |t|
    t.bigint "account_id"
    t.string "action", default: "", null: false
    t.string "target_type"
    t.bigint "target_id"
    t.text "recorded_changes", default: "", null: false
    t.datetime "created_at", null: false
    t.datetime "updated_at", null: false
    t.index ["account_id"], name: "index_admin_action_logs_on_account_id"
    t.index ["target_type", "target_id"], name: "index_admin_action_logs_on_target_type_and_target_id"
  end

  create_table "announcement_mutes", force: :cascade do |t|
    t.bigint "account_id"
    t.bigint "announcement_id"
    t.datetime "created_at", null: false
    t.datetime "updated_at", null: false
    t.index ["account_id", "announcement_id"], name: "index_announcement_mutes_on_account_id_and_announcement_id", unique: true
    t.index ["announcement_id"], name: "index_announcement_mutes_on_announcement_id"
  end

  create_table "announcement_reactions", force: :cascade do |t|
    t.bigint "account_id"
    t.bigint "announcement_id"
    t.string "name", default: "", null: false
    t.bigint "custom_emoji_id"
    t.datetime "created_at", null: false
    t.datetime "updated_at", null: false
    t.index ["account_id", "announcement_id", "name"], name: "index_announcement_reactions_on_account_id_and_announcement_id", unique: true
    t.index ["announcement_id"], name: "index_announcement_reactions_on_announcement_id"
    t.index ["custom_emoji_id"], name: "index_announcement_reactions_on_custom_emoji_id"
  end

  create_table "announcements", force: :cascade do |t|
    t.text "text", default: "", null: false
    t.boolean "published", default: false, null: false
    t.boolean "all_day", default: false, null: false
    t.datetime "scheduled_at"
    t.datetime "starts_at"
    t.datetime "ends_at"
    t.datetime "created_at", null: false
    t.datetime "updated_at", null: false
    t.datetime "published_at"
    t.bigint "status_ids", array: true
  end

  create_table "backups", force: :cascade do |t|
    t.bigint "user_id"
    t.string "dump_file_name"
    t.string "dump_content_type"
    t.datetime "dump_updated_at"
    t.boolean "processed", default: false, null: false
    t.datetime "created_at", null: false
    t.datetime "updated_at", null: false
    t.bigint "dump_file_size"
  end

  create_table "blocks", force: :cascade do |t|
    t.datetime "created_at", null: false
    t.datetime "updated_at", null: false
    t.bigint "account_id", null: false
    t.bigint "target_account_id", null: false
    t.string "uri"
    t.index ["account_id", "target_account_id"], name: "index_blocks_on_account_id_and_target_account_id", unique: true
    t.index ["target_account_id"], name: "index_blocks_on_target_account_id"
  end

  create_table "bookmarks", force: :cascade do |t|
    t.bigint "account_id", null: false
    t.bigint "status_id", null: false
    t.datetime "created_at", null: false
    t.datetime "updated_at", null: false
    t.index ["account_id", "status_id"], name: "index_bookmarks_on_account_id_and_status_id", unique: true
    t.index ["status_id"], name: "index_bookmarks_on_status_id"
  end

  create_table "conversation_mutes", force: :cascade do |t|
    t.bigint "conversation_id", null: false
    t.bigint "account_id", null: false
    t.index ["account_id", "conversation_id"], name: "index_conversation_mutes_on_account_id_and_conversation_id", unique: true
  end

  create_table "conversations", force: :cascade do |t|
    t.string "uri"
    t.datetime "created_at", null: false
    t.datetime "updated_at", null: false
    t.index ["uri"], name: "index_conversations_on_uri", unique: true
  end

  create_table "custom_emoji_categories", force: :cascade do |t|
    t.string "name"
    t.datetime "created_at", null: false
    t.datetime "updated_at", null: false
    t.index ["name"], name: "index_custom_emoji_categories_on_name", unique: true
  end

  create_table "custom_emojis", force: :cascade do |t|
    t.string "shortcode", default: "", null: false
    t.string "domain"
    t.string "image_file_name"
    t.string "image_content_type"
    t.integer "image_file_size"
    t.datetime "image_updated_at"
    t.datetime "created_at", null: false
    t.datetime "updated_at", null: false
    t.boolean "disabled", default: false, null: false
    t.string "uri"
    t.string "image_remote_url"
    t.boolean "visible_in_picker", default: true, null: false
    t.bigint "category_id"
    t.integer "image_storage_schema_version"
    t.index ["shortcode", "domain"], name: "index_custom_emojis_on_shortcode_and_domain", unique: true
  end

  create_table "custom_filters", force: :cascade do |t|
    t.bigint "account_id"
    t.datetime "expires_at"
    t.text "phrase", default: "", null: false
    t.string "context", default: [], null: false, array: true
    t.boolean "irreversible", default: false, null: false
    t.datetime "created_at", null: false
    t.datetime "updated_at", null: false
    t.boolean "whole_word", default: true, null: false
    t.index ["account_id"], name: "index_custom_filters_on_account_id"
  end

  create_table "devices", force: :cascade do |t|
    t.bigint "access_token_id"
    t.bigint "account_id"
    t.string "device_id", default: "", null: false
    t.string "name", default: "", null: false
    t.text "fingerprint_key", default: "", null: false
    t.text "identity_key", default: "", null: false
    t.datetime "created_at", null: false
    t.datetime "updated_at", null: false
    t.index ["access_token_id"], name: "index_devices_on_access_token_id"
    t.index ["account_id"], name: "index_devices_on_account_id"
  end

  create_table "domain_allows", force: :cascade do |t|
    t.string "domain", default: "", null: false
    t.datetime "created_at", null: false
    t.datetime "updated_at", null: false
    t.index ["domain"], name: "index_domain_allows_on_domain", unique: true
  end

  create_table "domain_blocks", force: :cascade do |t|
    t.string "domain", default: "", null: false
    t.datetime "created_at", null: false
    t.datetime "updated_at", null: false
    t.integer "severity", default: 0
    t.boolean "reject_media", default: false, null: false
    t.boolean "reject_reports", default: false, null: false
    t.text "private_comment"
    t.text "public_comment"
    t.boolean "obfuscate", default: false, null: false
    t.index ["domain"], name: "index_domain_blocks_on_domain", unique: true
  end

  create_table "email_domain_blocks", force: :cascade do |t|
    t.string "domain", default: "", null: false
    t.datetime "created_at", null: false
    t.datetime "updated_at", null: false
    t.bigint "parent_id"
    t.index ["domain"], name: "index_email_domain_blocks_on_domain", unique: true
  end

  create_table "encrypted_messages", id: :bigint, default: -> { "timestamp_id('encrypted_messages'::text)" }, force: :cascade do |t|
    t.bigint "device_id"
    t.bigint "from_account_id"
    t.string "from_device_id", default: "", null: false
    t.integer "type", default: 0, null: false
    t.text "body", default: "", null: false
    t.text "digest", default: "", null: false
    t.text "message_franking", default: "", null: false
    t.datetime "created_at", null: false
    t.datetime "updated_at", null: false
    t.index ["device_id"], name: "index_encrypted_messages_on_device_id"
    t.index ["from_account_id"], name: "index_encrypted_messages_on_from_account_id"
  end

  create_table "favourites", force: :cascade do |t|
    t.datetime "created_at", null: false
    t.datetime "updated_at", null: false
    t.bigint "account_id", null: false
    t.bigint "status_id", null: false
    t.index ["account_id", "id"], name: "index_favourites_on_account_id_and_id"
    t.index ["account_id", "status_id"], name: "index_favourites_on_account_id_and_status_id", unique: true
    t.index ["status_id"], name: "index_favourites_on_status_id"
  end

  create_table "featured_tags", force: :cascade do |t|
    t.bigint "account_id"
    t.bigint "tag_id"
    t.bigint "statuses_count", default: 0, null: false
    t.datetime "last_status_at"
    t.datetime "created_at", null: false
    t.datetime "updated_at", null: false
    t.index ["account_id"], name: "index_featured_tags_on_account_id"
    t.index ["tag_id"], name: "index_featured_tags_on_tag_id"
  end

  create_table "follow_requests", force: :cascade do |t|
    t.datetime "created_at", null: false
    t.datetime "updated_at", null: false
    t.bigint "account_id", null: false
    t.bigint "target_account_id", null: false
    t.boolean "show_reblogs", default: true, null: false
    t.string "uri"
    t.boolean "notify", default: false, null: false
    t.index ["account_id", "target_account_id"], name: "index_follow_requests_on_account_id_and_target_account_id", unique: true
  end

  create_table "follows", force: :cascade do |t|
    t.datetime "created_at", null: false
    t.datetime "updated_at", null: false
    t.bigint "account_id", null: false
    t.bigint "target_account_id", null: false
    t.boolean "show_reblogs", default: true, null: false
    t.string "uri"
    t.boolean "notify", default: false, null: false
    t.index ["account_id", "target_account_id"], name: "index_follows_on_account_id_and_target_account_id", unique: true
    t.index ["target_account_id"], name: "index_follows_on_target_account_id"
  end

  create_table "identities", force: :cascade do |t|
    t.string "provider", default: "", null: false
    t.string "uid", default: "", null: false
    t.datetime "created_at", null: false
    t.datetime "updated_at", null: false
    t.bigint "user_id"
    t.index ["user_id"], name: "index_identities_on_user_id"
  end

  create_table "imports", force: :cascade do |t|
    t.integer "type", null: false
    t.boolean "approved", default: false, null: false
    t.datetime "created_at", null: false
    t.datetime "updated_at", null: false
    t.string "data_file_name"
    t.string "data_content_type"
    t.integer "data_file_size"
    t.datetime "data_updated_at"
    t.bigint "account_id", null: false
    t.boolean "overwrite", default: false, null: false
  end

  create_table "invites", force: :cascade do |t|
    t.bigint "user_id", null: false
    t.string "code", default: "", null: false
    t.datetime "expires_at"
    t.integer "max_uses"
    t.integer "uses", default: 0, null: false
    t.datetime "created_at", null: false
    t.datetime "updated_at", null: false
    t.boolean "autofollow", default: false, null: false
    t.text "comment"
    t.index ["code"], name: "index_invites_on_code", unique: true
    t.index ["user_id"], name: "index_invites_on_user_id"
  end

  create_table "ip_blocks", force: :cascade do |t|
    t.datetime "created_at", null: false
    t.datetime "updated_at", null: false
    t.datetime "expires_at"
    t.inet "ip", default: "0.0.0.0", null: false
    t.integer "severity", default: 0, null: false
    t.text "comment", default: "", null: false
  end

  create_table "list_accounts", force: :cascade do |t|
    t.bigint "list_id", null: false
    t.bigint "account_id", null: false
    t.bigint "follow_id"
    t.index ["account_id", "list_id"], name: "index_list_accounts_on_account_id_and_list_id", unique: true
    t.index ["follow_id"], name: "index_list_accounts_on_follow_id"
    t.index ["list_id", "account_id"], name: "index_list_accounts_on_list_id_and_account_id"
  end

  create_table "lists", force: :cascade do |t|
    t.bigint "account_id", null: false
    t.string "title", default: "", null: false
    t.datetime "created_at", null: false
    t.datetime "updated_at", null: false
<<<<<<< HEAD
    t.integer "replies_policy", default: 0, null: false
=======
    t.boolean "is_exclusive", default: false
>>>>>>> 799bf57e
    t.index ["account_id"], name: "index_lists_on_account_id"
  end

  create_table "markers", force: :cascade do |t|
    t.bigint "user_id"
    t.string "timeline", default: "", null: false
    t.bigint "last_read_id", default: 0, null: false
    t.integer "lock_version", default: 0, null: false
    t.datetime "created_at", null: false
    t.datetime "updated_at", null: false
    t.index ["user_id", "timeline"], name: "index_markers_on_user_id_and_timeline", unique: true
  end

  create_table "media_attachments", id: :bigint, default: -> { "timestamp_id('media_attachments'::text)" }, force: :cascade do |t|
    t.bigint "status_id"
    t.string "file_file_name"
    t.string "file_content_type"
    t.integer "file_file_size"
    t.datetime "file_updated_at"
    t.string "remote_url", default: "", null: false
    t.datetime "created_at", null: false
    t.datetime "updated_at", null: false
    t.string "shortcode"
    t.integer "type", default: 0, null: false
    t.json "file_meta"
    t.bigint "account_id"
    t.text "description"
    t.bigint "scheduled_status_id"
    t.string "blurhash"
    t.integer "processing"
    t.integer "file_storage_schema_version"
    t.string "thumbnail_file_name"
    t.string "thumbnail_content_type"
    t.integer "thumbnail_file_size"
    t.datetime "thumbnail_updated_at"
    t.string "thumbnail_remote_url"
    t.index ["account_id"], name: "index_media_attachments_on_account_id"
    t.index ["scheduled_status_id"], name: "index_media_attachments_on_scheduled_status_id"
    t.index ["shortcode"], name: "index_media_attachments_on_shortcode", unique: true
    t.index ["status_id"], name: "index_media_attachments_on_status_id"
  end

  create_table "mentions", force: :cascade do |t|
    t.bigint "status_id"
    t.datetime "created_at", null: false
    t.datetime "updated_at", null: false
    t.bigint "account_id"
    t.boolean "silent", default: false, null: false
    t.index ["account_id", "status_id"], name: "index_mentions_on_account_id_and_status_id", unique: true
    t.index ["status_id"], name: "index_mentions_on_status_id"
  end

  create_table "mutes", force: :cascade do |t|
    t.datetime "created_at", null: false
    t.datetime "updated_at", null: false
    t.boolean "hide_notifications", default: true, null: false
    t.bigint "account_id", null: false
    t.bigint "target_account_id", null: false
    t.datetime "expires_at"
    t.index ["account_id", "target_account_id"], name: "index_mutes_on_account_id_and_target_account_id", unique: true
    t.index ["target_account_id"], name: "index_mutes_on_target_account_id"
  end

  create_table "notifications", force: :cascade do |t|
    t.bigint "activity_id", null: false
    t.string "activity_type", null: false
    t.datetime "created_at", null: false
    t.datetime "updated_at", null: false
    t.bigint "account_id", null: false
    t.bigint "from_account_id", null: false
    t.string "type"
    t.index ["account_id", "id", "type"], name: "index_notifications_on_account_id_and_id_and_type", order: { id: :desc }
    t.index ["activity_id", "activity_type"], name: "index_notifications_on_activity_id_and_activity_type"
    t.index ["from_account_id"], name: "index_notifications_on_from_account_id"
  end

  create_table "oauth_access_grants", force: :cascade do |t|
    t.string "token", null: false
    t.integer "expires_in", null: false
    t.text "redirect_uri", null: false
    t.datetime "created_at", null: false
    t.datetime "revoked_at"
    t.string "scopes"
    t.bigint "application_id", null: false
    t.bigint "resource_owner_id", null: false
    t.index ["resource_owner_id"], name: "index_oauth_access_grants_on_resource_owner_id"
    t.index ["token"], name: "index_oauth_access_grants_on_token", unique: true
  end

  create_table "oauth_access_tokens", force: :cascade do |t|
    t.string "token", null: false
    t.string "refresh_token"
    t.integer "expires_in"
    t.datetime "revoked_at"
    t.datetime "created_at", null: false
    t.string "scopes"
    t.bigint "application_id"
    t.bigint "resource_owner_id"
    t.index ["refresh_token"], name: "index_oauth_access_tokens_on_refresh_token", unique: true
    t.index ["resource_owner_id"], name: "index_oauth_access_tokens_on_resource_owner_id"
    t.index ["token"], name: "index_oauth_access_tokens_on_token", unique: true
  end

  create_table "oauth_applications", force: :cascade do |t|
    t.string "name", null: false
    t.string "uid", null: false
    t.string "secret", null: false
    t.text "redirect_uri", null: false
    t.string "scopes", default: "", null: false
    t.datetime "created_at"
    t.datetime "updated_at"
    t.boolean "superapp", default: false, null: false
    t.string "website"
    t.string "owner_type"
    t.bigint "owner_id"
    t.boolean "confidential", default: true, null: false
    t.index ["owner_id", "owner_type"], name: "index_oauth_applications_on_owner_id_and_owner_type"
    t.index ["uid"], name: "index_oauth_applications_on_uid", unique: true
  end

  create_table "one_time_keys", force: :cascade do |t|
    t.bigint "device_id"
    t.string "key_id", default: "", null: false
    t.text "key", default: "", null: false
    t.text "signature", default: "", null: false
    t.datetime "created_at", null: false
    t.datetime "updated_at", null: false
    t.index ["device_id"], name: "index_one_time_keys_on_device_id"
    t.index ["key_id"], name: "index_one_time_keys_on_key_id"
  end

  create_table "pghero_space_stats", force: :cascade do |t|
    t.text "database"
    t.text "schema"
    t.text "relation"
    t.bigint "size"
    t.datetime "captured_at"
    t.index ["database", "captured_at"], name: "index_pghero_space_stats_on_database_and_captured_at"
  end

  create_table "poll_votes", force: :cascade do |t|
    t.bigint "account_id"
    t.bigint "poll_id"
    t.integer "choice", default: 0, null: false
    t.datetime "created_at", null: false
    t.datetime "updated_at", null: false
    t.string "uri"
    t.index ["account_id"], name: "index_poll_votes_on_account_id"
    t.index ["poll_id"], name: "index_poll_votes_on_poll_id"
  end

  create_table "polls", force: :cascade do |t|
    t.bigint "account_id"
    t.bigint "status_id"
    t.datetime "expires_at"
    t.string "options", default: [], null: false, array: true
    t.bigint "cached_tallies", default: [], null: false, array: true
    t.boolean "multiple", default: false, null: false
    t.boolean "hide_totals", default: false, null: false
    t.bigint "votes_count", default: 0, null: false
    t.datetime "last_fetched_at"
    t.datetime "created_at", null: false
    t.datetime "updated_at", null: false
    t.integer "lock_version", default: 0, null: false
    t.bigint "voters_count"
    t.index ["account_id"], name: "index_polls_on_account_id"
    t.index ["status_id"], name: "index_polls_on_status_id"
  end

  create_table "preview_cards", force: :cascade do |t|
    t.string "url", default: "", null: false
    t.string "title", default: "", null: false
    t.string "description", default: "", null: false
    t.string "image_file_name"
    t.string "image_content_type"
    t.integer "image_file_size"
    t.datetime "image_updated_at"
    t.integer "type", default: 0, null: false
    t.text "html", default: "", null: false
    t.string "author_name", default: "", null: false
    t.string "author_url", default: "", null: false
    t.string "provider_name", default: "", null: false
    t.string "provider_url", default: "", null: false
    t.integer "width", default: 0, null: false
    t.integer "height", default: 0, null: false
    t.datetime "created_at", null: false
    t.datetime "updated_at", null: false
    t.string "embed_url", default: "", null: false
    t.integer "image_storage_schema_version"
    t.string "blurhash"
    t.index ["url"], name: "index_preview_cards_on_url", unique: true
  end

  create_table "preview_cards_statuses", id: false, force: :cascade do |t|
    t.bigint "preview_card_id", null: false
    t.bigint "status_id", null: false
    t.index ["status_id", "preview_card_id"], name: "index_preview_cards_statuses_on_status_id_and_preview_card_id"
  end

  create_table "relays", force: :cascade do |t|
    t.string "inbox_url", default: "", null: false
    t.string "follow_activity_id"
    t.datetime "created_at", null: false
    t.datetime "updated_at", null: false
    t.integer "state", default: 0, null: false
  end

  create_table "report_notes", force: :cascade do |t|
    t.text "content", null: false
    t.bigint "report_id", null: false
    t.bigint "account_id", null: false
    t.datetime "created_at", null: false
    t.datetime "updated_at", null: false
    t.index ["account_id"], name: "index_report_notes_on_account_id"
    t.index ["report_id"], name: "index_report_notes_on_report_id"
  end

  create_table "reports", force: :cascade do |t|
    t.bigint "status_ids", default: [], null: false, array: true
    t.text "comment", default: "", null: false
    t.boolean "action_taken", default: false, null: false
    t.datetime "created_at", null: false
    t.datetime "updated_at", null: false
    t.bigint "account_id", null: false
    t.bigint "action_taken_by_account_id"
    t.bigint "target_account_id", null: false
    t.bigint "assigned_account_id"
    t.string "uri"
    t.boolean "forwarded"
    t.index ["account_id"], name: "index_reports_on_account_id"
    t.index ["target_account_id"], name: "index_reports_on_target_account_id"
  end

  create_table "scheduled_statuses", force: :cascade do |t|
    t.bigint "account_id"
    t.datetime "scheduled_at"
    t.jsonb "params"
    t.index ["account_id"], name: "index_scheduled_statuses_on_account_id"
    t.index ["scheduled_at"], name: "index_scheduled_statuses_on_scheduled_at"
  end

  create_table "session_activations", force: :cascade do |t|
    t.string "session_id", null: false
    t.datetime "created_at", null: false
    t.datetime "updated_at", null: false
    t.string "user_agent", default: "", null: false
    t.inet "ip"
    t.bigint "access_token_id"
    t.bigint "user_id", null: false
    t.bigint "web_push_subscription_id"
    t.index ["access_token_id"], name: "index_session_activations_on_access_token_id"
    t.index ["session_id"], name: "index_session_activations_on_session_id", unique: true
    t.index ["user_id"], name: "index_session_activations_on_user_id"
  end

  create_table "settings", force: :cascade do |t|
    t.string "var", null: false
    t.text "value"
    t.string "thing_type"
    t.datetime "created_at"
    t.datetime "updated_at"
    t.bigint "thing_id"
    t.index ["thing_type", "thing_id", "var"], name: "index_settings_on_thing_type_and_thing_id_and_var", unique: true
  end

  create_table "site_uploads", force: :cascade do |t|
    t.string "var", default: "", null: false
    t.string "file_file_name"
    t.string "file_content_type"
    t.integer "file_file_size"
    t.datetime "file_updated_at"
    t.json "meta"
    t.datetime "created_at", null: false
    t.datetime "updated_at", null: false
    t.index ["var"], name: "index_site_uploads_on_var", unique: true
  end

  create_table "status_pins", force: :cascade do |t|
    t.bigint "account_id", null: false
    t.bigint "status_id", null: false
    t.datetime "created_at", default: -> { "now()" }, null: false
    t.datetime "updated_at", default: -> { "now()" }, null: false
    t.index ["account_id", "status_id"], name: "index_status_pins_on_account_id_and_status_id", unique: true
  end

  create_table "status_stats", force: :cascade do |t|
    t.bigint "status_id", null: false
    t.bigint "replies_count", default: 0, null: false
    t.bigint "reblogs_count", default: 0, null: false
    t.bigint "favourites_count", default: 0, null: false
    t.datetime "created_at", null: false
    t.datetime "updated_at", null: false
    t.index ["status_id"], name: "index_status_stats_on_status_id", unique: true
  end

  create_table "statuses", id: :bigint, default: -> { "timestamp_id('statuses'::text)" }, force: :cascade do |t|
    t.string "uri"
    t.text "text", default: "", null: false
    t.datetime "created_at", null: false
    t.datetime "updated_at", null: false
    t.bigint "in_reply_to_id"
    t.bigint "reblog_of_id"
    t.string "url"
    t.boolean "sensitive", default: false, null: false
    t.integer "visibility", default: 0, null: false
    t.text "spoiler_text", default: "", null: false
    t.boolean "reply", default: false, null: false
    t.string "language"
    t.bigint "conversation_id"
    t.boolean "local"
    t.bigint "account_id", null: false
    t.bigint "application_id"
    t.bigint "in_reply_to_account_id"
    t.bigint "poll_id"
    t.datetime "deleted_at"
    t.boolean "local_only"
<<<<<<< HEAD
=======
    t.string "activity_pub_type"
>>>>>>> 799bf57e
    t.index ["account_id", "id", "visibility", "updated_at"], name: "index_statuses_20190820", order: { id: :desc }, where: "(deleted_at IS NULL)"
    t.index ["id", "account_id"], name: "index_statuses_local_20190824", order: { id: :desc }, where: "((local OR (uri IS NULL)) AND (deleted_at IS NULL) AND (visibility = 0) AND (reblog_of_id IS NULL) AND ((NOT reply) OR (in_reply_to_account_id = account_id)))"
    t.index ["id", "account_id"], name: "index_statuses_public_20200119", order: { id: :desc }, where: "((deleted_at IS NULL) AND (visibility = 0) AND (reblog_of_id IS NULL) AND ((NOT reply) OR (in_reply_to_account_id = account_id)))"
    t.index ["in_reply_to_account_id"], name: "index_statuses_on_in_reply_to_account_id"
    t.index ["in_reply_to_id"], name: "index_statuses_on_in_reply_to_id"
    t.index ["reblog_of_id", "account_id"], name: "index_statuses_on_reblog_of_id_and_account_id"
    t.index ["uri"], name: "index_statuses_on_uri", unique: true
  end

  create_table "statuses_tags", id: false, force: :cascade do |t|
    t.bigint "status_id", null: false
    t.bigint "tag_id", null: false
    t.index ["status_id"], name: "index_statuses_tags_on_status_id"
    t.index ["tag_id", "status_id"], name: "index_statuses_tags_on_tag_id_and_status_id", unique: true
  end

  create_table "system_keys", force: :cascade do |t|
    t.binary "key"
    t.datetime "created_at", null: false
    t.datetime "updated_at", null: false
  end

  create_table "tags", force: :cascade do |t|
    t.string "name", default: "", null: false
    t.datetime "created_at", null: false
    t.datetime "updated_at", null: false
    t.boolean "usable"
    t.boolean "trendable"
    t.boolean "listable"
    t.datetime "reviewed_at"
    t.datetime "requested_review_at"
    t.datetime "last_status_at"
    t.float "max_score"
    t.datetime "max_score_at"
    t.index "lower((name)::text)", name: "index_tags_on_name_lower", unique: true
  end

  create_table "tombstones", force: :cascade do |t|
    t.bigint "account_id"
    t.string "uri", null: false
    t.datetime "created_at", null: false
    t.datetime "updated_at", null: false
    t.boolean "by_moderator"
    t.index ["account_id"], name: "index_tombstones_on_account_id"
    t.index ["uri"], name: "index_tombstones_on_uri"
  end

  create_table "unavailable_domains", force: :cascade do |t|
    t.string "domain", default: "", null: false
    t.datetime "created_at", null: false
    t.datetime "updated_at", null: false
    t.index ["domain"], name: "index_unavailable_domains_on_domain", unique: true
  end

  create_table "user_invite_requests", force: :cascade do |t|
    t.bigint "user_id"
    t.text "text"
    t.datetime "created_at", null: false
    t.datetime "updated_at", null: false
    t.index ["user_id"], name: "index_user_invite_requests_on_user_id"
  end

  create_table "users", force: :cascade do |t|
    t.string "email", default: "", null: false
    t.datetime "created_at", null: false
    t.datetime "updated_at", null: false
    t.string "encrypted_password", default: "", null: false
    t.string "reset_password_token"
    t.datetime "reset_password_sent_at"
    t.datetime "remember_created_at"
    t.integer "sign_in_count", default: 0, null: false
    t.datetime "current_sign_in_at"
    t.datetime "last_sign_in_at"
    t.inet "current_sign_in_ip"
    t.inet "last_sign_in_ip"
    t.boolean "admin", default: false, null: false
    t.string "confirmation_token"
    t.datetime "confirmed_at"
    t.datetime "confirmation_sent_at"
    t.string "unconfirmed_email"
    t.string "locale"
    t.string "encrypted_otp_secret"
    t.string "encrypted_otp_secret_iv"
    t.string "encrypted_otp_secret_salt"
    t.integer "consumed_timestep"
    t.boolean "otp_required_for_login", default: false, null: false
    t.datetime "last_emailed_at"
    t.string "otp_backup_codes", array: true
    t.string "filtered_languages", default: [], null: false, array: true
    t.bigint "account_id", null: false
    t.boolean "disabled", default: false, null: false
    t.boolean "moderator", default: false, null: false
    t.bigint "invite_id"
    t.string "remember_token"
    t.string "chosen_languages", array: true
    t.bigint "created_by_application_id"
    t.boolean "approved", default: true, null: false
    t.string "sign_in_token"
    t.datetime "sign_in_token_sent_at"
    t.string "webauthn_id"
    t.inet "sign_up_ip"
    t.index ["account_id"], name: "index_users_on_account_id"
    t.index ["confirmation_token"], name: "index_users_on_confirmation_token", unique: true
    t.index ["created_by_application_id"], name: "index_users_on_created_by_application_id"
    t.index ["email"], name: "index_users_on_email", unique: true
    t.index ["remember_token"], name: "index_users_on_remember_token", unique: true
    t.index ["reset_password_token"], name: "index_users_on_reset_password_token", unique: true
  end

  create_table "web_push_subscriptions", force: :cascade do |t|
    t.string "endpoint", null: false
    t.string "key_p256dh", null: false
    t.string "key_auth", null: false
    t.json "data"
    t.datetime "created_at", null: false
    t.datetime "updated_at", null: false
    t.bigint "access_token_id"
    t.bigint "user_id"
    t.index ["access_token_id"], name: "index_web_push_subscriptions_on_access_token_id"
    t.index ["user_id"], name: "index_web_push_subscriptions_on_user_id"
  end

  create_table "web_settings", force: :cascade do |t|
    t.json "data"
    t.datetime "created_at", null: false
    t.datetime "updated_at", null: false
    t.bigint "user_id", null: false
    t.index ["user_id"], name: "index_web_settings_on_user_id", unique: true
  end

  create_table "webauthn_credentials", force: :cascade do |t|
    t.string "external_id", null: false
    t.string "public_key", null: false
    t.string "nickname", null: false
    t.bigint "sign_count", default: 0, null: false
    t.bigint "user_id"
    t.datetime "created_at", null: false
    t.datetime "updated_at", null: false
    t.index ["external_id"], name: "index_webauthn_credentials_on_external_id", unique: true
    t.index ["user_id"], name: "index_webauthn_credentials_on_user_id"
  end

  add_foreign_key "account_aliases", "accounts", on_delete: :cascade
  add_foreign_key "account_conversations", "accounts", on_delete: :cascade
  add_foreign_key "account_conversations", "conversations", on_delete: :cascade
  add_foreign_key "account_deletion_requests", "accounts", on_delete: :cascade
  add_foreign_key "account_domain_blocks", "accounts", name: "fk_206c6029bd", on_delete: :cascade
  add_foreign_key "account_identity_proofs", "accounts", on_delete: :cascade
  add_foreign_key "account_migrations", "accounts", column: "target_account_id", on_delete: :nullify
  add_foreign_key "account_migrations", "accounts", on_delete: :cascade
  add_foreign_key "account_moderation_notes", "accounts"
  add_foreign_key "account_moderation_notes", "accounts", column: "target_account_id"
  add_foreign_key "account_notes", "accounts", column: "target_account_id", on_delete: :cascade
  add_foreign_key "account_notes", "accounts", on_delete: :cascade
  add_foreign_key "account_pins", "accounts", column: "target_account_id", on_delete: :cascade
  add_foreign_key "account_pins", "accounts", on_delete: :cascade
  add_foreign_key "account_stats", "accounts", on_delete: :cascade
  add_foreign_key "account_tag_stats", "tags", on_delete: :cascade
  add_foreign_key "account_warnings", "accounts", column: "target_account_id", on_delete: :cascade
  add_foreign_key "account_warnings", "accounts", on_delete: :nullify
  add_foreign_key "accounts", "accounts", column: "moved_to_account_id", on_delete: :nullify
  add_foreign_key "admin_action_logs", "accounts", on_delete: :cascade
  add_foreign_key "announcement_mutes", "accounts", on_delete: :cascade
  add_foreign_key "announcement_mutes", "announcements", on_delete: :cascade
  add_foreign_key "announcement_reactions", "accounts", on_delete: :cascade
  add_foreign_key "announcement_reactions", "announcements", on_delete: :cascade
  add_foreign_key "announcement_reactions", "custom_emojis", on_delete: :cascade
  add_foreign_key "backups", "users", on_delete: :nullify
  add_foreign_key "blocks", "accounts", column: "target_account_id", name: "fk_9571bfabc1", on_delete: :cascade
  add_foreign_key "blocks", "accounts", name: "fk_4269e03e65", on_delete: :cascade
  add_foreign_key "bookmarks", "accounts", on_delete: :cascade
  add_foreign_key "bookmarks", "statuses", on_delete: :cascade
  add_foreign_key "conversation_mutes", "accounts", name: "fk_225b4212bb", on_delete: :cascade
  add_foreign_key "conversation_mutes", "conversations", on_delete: :cascade
  add_foreign_key "custom_filters", "accounts", on_delete: :cascade
  add_foreign_key "devices", "accounts", on_delete: :cascade
  add_foreign_key "devices", "oauth_access_tokens", column: "access_token_id", on_delete: :cascade
  add_foreign_key "email_domain_blocks", "email_domain_blocks", column: "parent_id", on_delete: :cascade
  add_foreign_key "encrypted_messages", "accounts", column: "from_account_id", on_delete: :cascade
  add_foreign_key "encrypted_messages", "devices", on_delete: :cascade
  add_foreign_key "favourites", "accounts", name: "fk_5eb6c2b873", on_delete: :cascade
  add_foreign_key "favourites", "statuses", name: "fk_b0e856845e", on_delete: :cascade
  add_foreign_key "featured_tags", "accounts", on_delete: :cascade
  add_foreign_key "featured_tags", "tags", on_delete: :cascade
  add_foreign_key "follow_requests", "accounts", column: "target_account_id", name: "fk_9291ec025d", on_delete: :cascade
  add_foreign_key "follow_requests", "accounts", name: "fk_76d644b0e7", on_delete: :cascade
  add_foreign_key "follows", "accounts", column: "target_account_id", name: "fk_745ca29eac", on_delete: :cascade
  add_foreign_key "follows", "accounts", name: "fk_32ed1b5560", on_delete: :cascade
  add_foreign_key "identities", "users", name: "fk_bea040f377", on_delete: :cascade
  add_foreign_key "imports", "accounts", name: "fk_6db1b6e408", on_delete: :cascade
  add_foreign_key "invites", "users", on_delete: :cascade
  add_foreign_key "list_accounts", "accounts", on_delete: :cascade
  add_foreign_key "list_accounts", "follows", on_delete: :cascade
  add_foreign_key "list_accounts", "lists", on_delete: :cascade
  add_foreign_key "lists", "accounts", on_delete: :cascade
  add_foreign_key "markers", "users", on_delete: :cascade
  add_foreign_key "media_attachments", "accounts", name: "fk_96dd81e81b", on_delete: :nullify
  add_foreign_key "media_attachments", "scheduled_statuses", on_delete: :nullify
  add_foreign_key "media_attachments", "statuses", on_delete: :nullify
  add_foreign_key "mentions", "accounts", name: "fk_970d43f9d1", on_delete: :cascade
  add_foreign_key "mentions", "statuses", on_delete: :cascade
  add_foreign_key "mutes", "accounts", column: "target_account_id", name: "fk_eecff219ea", on_delete: :cascade
  add_foreign_key "mutes", "accounts", name: "fk_b8d8daf315", on_delete: :cascade
  add_foreign_key "notifications", "accounts", column: "from_account_id", name: "fk_fbd6b0bf9e", on_delete: :cascade
  add_foreign_key "notifications", "accounts", name: "fk_c141c8ee55", on_delete: :cascade
  add_foreign_key "oauth_access_grants", "oauth_applications", column: "application_id", name: "fk_34d54b0a33", on_delete: :cascade
  add_foreign_key "oauth_access_grants", "users", column: "resource_owner_id", name: "fk_63b044929b", on_delete: :cascade
  add_foreign_key "oauth_access_tokens", "oauth_applications", column: "application_id", name: "fk_f5fc4c1ee3", on_delete: :cascade
  add_foreign_key "oauth_access_tokens", "users", column: "resource_owner_id", name: "fk_e84df68546", on_delete: :cascade
  add_foreign_key "oauth_applications", "users", column: "owner_id", name: "fk_b0988c7c0a", on_delete: :cascade
  add_foreign_key "one_time_keys", "devices", on_delete: :cascade
  add_foreign_key "poll_votes", "accounts", on_delete: :cascade
  add_foreign_key "poll_votes", "polls", on_delete: :cascade
  add_foreign_key "polls", "accounts", on_delete: :cascade
  add_foreign_key "polls", "statuses", on_delete: :cascade
  add_foreign_key "report_notes", "accounts", on_delete: :cascade
  add_foreign_key "report_notes", "reports", on_delete: :cascade
  add_foreign_key "reports", "accounts", column: "action_taken_by_account_id", name: "fk_bca45b75fd", on_delete: :nullify
  add_foreign_key "reports", "accounts", column: "assigned_account_id", on_delete: :nullify
  add_foreign_key "reports", "accounts", column: "target_account_id", name: "fk_eb37af34f0", on_delete: :cascade
  add_foreign_key "reports", "accounts", name: "fk_4b81f7522c", on_delete: :cascade
  add_foreign_key "scheduled_statuses", "accounts", on_delete: :cascade
  add_foreign_key "session_activations", "oauth_access_tokens", column: "access_token_id", name: "fk_957e5bda89", on_delete: :cascade
  add_foreign_key "session_activations", "users", name: "fk_e5fda67334", on_delete: :cascade
  add_foreign_key "status_pins", "accounts", name: "fk_d4cb435b62", on_delete: :cascade
  add_foreign_key "status_pins", "statuses", on_delete: :cascade
  add_foreign_key "status_stats", "statuses", on_delete: :cascade
  add_foreign_key "statuses", "accounts", column: "in_reply_to_account_id", name: "fk_c7fa917661", on_delete: :nullify
  add_foreign_key "statuses", "accounts", name: "fk_9bda1543f7", on_delete: :cascade
  add_foreign_key "statuses", "statuses", column: "in_reply_to_id", on_delete: :nullify
  add_foreign_key "statuses", "statuses", column: "reblog_of_id", on_delete: :cascade
  add_foreign_key "statuses_tags", "statuses", on_delete: :cascade
  add_foreign_key "statuses_tags", "tags", name: "fk_3081861e21", on_delete: :cascade
  add_foreign_key "tombstones", "accounts", on_delete: :cascade
  add_foreign_key "user_invite_requests", "users", on_delete: :cascade
  add_foreign_key "users", "accounts", name: "fk_50500f500d", on_delete: :cascade
  add_foreign_key "users", "invites", on_delete: :nullify
  add_foreign_key "users", "oauth_applications", column: "created_by_application_id", on_delete: :nullify
  add_foreign_key "web_push_subscriptions", "oauth_access_tokens", column: "access_token_id", on_delete: :cascade
  add_foreign_key "web_push_subscriptions", "users", on_delete: :cascade
  add_foreign_key "web_settings", "users", name: "fk_11910667b2", on_delete: :cascade
  add_foreign_key "webauthn_credentials", "users"

  create_view "instances", materialized: true, sql_definition: <<-SQL
      WITH domain_counts(domain, accounts_count) AS (
           SELECT accounts.domain,
              count(*) AS accounts_count
             FROM accounts
            WHERE (accounts.domain IS NOT NULL)
            GROUP BY accounts.domain
          )
   SELECT domain_counts.domain,
      domain_counts.accounts_count
     FROM domain_counts
  UNION
   SELECT domain_blocks.domain,
      COALESCE(domain_counts.accounts_count, (0)::bigint) AS accounts_count
     FROM (domain_blocks
       LEFT JOIN domain_counts ON (((domain_counts.domain)::text = (domain_blocks.domain)::text)))
  UNION
   SELECT domain_allows.domain,
      COALESCE(domain_counts.accounts_count, (0)::bigint) AS accounts_count
     FROM (domain_allows
       LEFT JOIN domain_counts ON (((domain_counts.domain)::text = (domain_allows.domain)::text)));
  SQL
  add_index "instances", ["domain"], name: "index_instances_on_domain", unique: true

end<|MERGE_RESOLUTION|>--- conflicted
+++ resolved
@@ -489,11 +489,8 @@
     t.string "title", default: "", null: false
     t.datetime "created_at", null: false
     t.datetime "updated_at", null: false
-<<<<<<< HEAD
     t.integer "replies_policy", default: 0, null: false
-=======
     t.boolean "is_exclusive", default: false
->>>>>>> 799bf57e
     t.index ["account_id"], name: "index_lists_on_account_id"
   end
 
@@ -810,10 +807,7 @@
     t.bigint "poll_id"
     t.datetime "deleted_at"
     t.boolean "local_only"
-<<<<<<< HEAD
-=======
     t.string "activity_pub_type"
->>>>>>> 799bf57e
     t.index ["account_id", "id", "visibility", "updated_at"], name: "index_statuses_20190820", order: { id: :desc }, where: "(deleted_at IS NULL)"
     t.index ["id", "account_id"], name: "index_statuses_local_20190824", order: { id: :desc }, where: "((local OR (uri IS NULL)) AND (deleted_at IS NULL) AND (visibility = 0) AND (reblog_of_id IS NULL) AND ((NOT reply) OR (in_reply_to_account_id = account_id)))"
     t.index ["id", "account_id"], name: "index_statuses_public_20200119", order: { id: :desc }, where: "((deleted_at IS NULL) AND (visibility = 0) AND (reblog_of_id IS NULL) AND ((NOT reply) OR (in_reply_to_account_id = account_id)))"
