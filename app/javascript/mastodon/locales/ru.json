--- conflicted
+++ resolved
@@ -176,17 +176,14 @@
   "error.unexpected_crash.next_steps_addons": "Попробуйте их отключить и перезагрузить страницу. Если это не поможет, вы по-прежнему сможете войти в Mastodon через другой браузер или приложение.",
   "errors.unexpected_crash.copy_stacktrace": "Скопировать диагностическую информацию",
   "errors.unexpected_crash.report_issue": "Сообщить о проблеме",
-<<<<<<< HEAD
   "federation.change": "Adjust status federation",
   "federation.federated.long": "Allow toot to reach other instances",
   "federation.federated.short": "Federated",
-  "federation.local_only.long": "Restrict this toot only to my instance",
+  "federation.local_only.long": "Restrict this post only to my instance",
   "federation.local_only.short": "Local-only",
-=======
   "follow_recommendations.done": "Готово",
   "follow_recommendations.heading": "Подпишитесь на людей, от которые вы хотели бы видеть посты! Вот несколько предложений.",
   "follow_recommendations.lead": "Посты от людей, на которых вы подписаны, будут отображаться в вашей домашней ленте в хронологическом порядке. Не бойтесь ошибаться, вы можете отписаться от людей так же легко в любое время!",
->>>>>>> 4c7efdba
   "follow_request.authorize": "Авторизовать",
   "follow_request.reject": "Отказать",
   "follow_requests.unlocked_explanation": "Этот запрос отправлен с учётной записи, для которой администрация {domain} включила ручную проверку подписок.",
