- content_for :page_title do
  = "#{display_name(@account)} (@#{@account.local_username_and_domain})"

- content_for :header_tags do
  %meta{ name: 'description', content: account_description(@account) }/

  - if @account.user&.setting_noindex
    %meta{ name: 'robots', content: 'noindex, noarchive' }/

  %link{ rel: 'alternate', type: 'application/rss+xml', href: @rss_url }/
  %link{ rel: 'alternate', type: 'application/activity+json', href: ActivityPub::TagManager.instance.uri_for(@account) }/

  - if @older_url
    %link{ rel: 'next', href: @older_url }/
  - if @newer_url
    %link{ rel: 'prev', href: @newer_url }/

  = opengraph 'og:type', 'profile'
  = render 'og', account: @account, url: short_account_url(@account, only_path: false)


= render 'header', account: @account, with_bio: true

.grid
  .column-0
    .h-feed
      %data.p-name{ value: "#{@account.username} on #{site_hostname}" }/

      .account__section-headline
        = active_link_to t('accounts.posts_tab_heading'), short_account_url(@account)
        = active_link_to t('accounts.posts_with_replies'), short_account_with_replies_url(@account)
        = active_link_to t('accounts.media'), short_account_media_url(@account)

      - if user_signed_in? && @account.blocking?(current_account)
        .nothing-here.nothing-here--under-tabs= t('accounts.unavailable')
      - elsif @statuses.empty?
        = nothing_here 'nothing-here--under-tabs'
      - else
        .activity-stream.activity-stream--under-tabs
          - if params[:page].to_i.zero?
            = render partial: 'statuses/status', collection: @pinned_statuses, as: :status, locals: { pinned: true }

          - if @newer_url
            .entry= link_to_more @newer_url

          = render partial: 'statuses/status', collection: @statuses, as: :status

          - if @older_url
            .entry= link_to_more @older_url

  .column-1
    - if @account.memorial?
      .memoriam-widget= t('in_memoriam_html')
    - elsif @account.moved?
      = render 'moved', account: @account

    = render 'bio', account: @account

    - if @endorsed_accounts.empty? && @account.id == current_account&.id
      .placeholder-widget= t('accounts.endorsements_hint')
    - elsif !@endorsed_accounts.empty?
      .endorsements-widget
        %h4= t 'accounts.choices_html', name: content_tag(:bdi, display_name(@account, custom_emojify: true))

        - @endorsed_accounts.each do |account|
          = account_link_to account

<<<<<<< HEAD
    - @account.featured_tags.order(statuses_count: :desc).each do |featured_tag|
      .directory__tag{ class: params[:tag] == featured_tag.name ? 'active' : nil }
        = link_to short_account_tag_path(@account, featured_tag.tag) do
          %h4
            = fa_icon 'hashtag'
            = featured_tag.name
            %small
              - if featured_tag.last_status_at.nil?
                = t('accounts.nothing_here')
              - else
                %time.formatted{ datetime: featured_tag.last_status_at.iso8601, title: l(featured_tag.last_status_at) }= l featured_tag.last_status_at
          .trends__item__current= number_to_human featured_tag.statuses_count, strip_insignificant_zeros: true
=======
    - if @featured_hashtags.empty? && @account.id == current_account&.id
      .placeholder-widget
        = t('accounts.featured_tags_hint')
        = link_to settings_featured_tags_path do
          = t('featured_tags.add_new')
          = fa_icon 'chevron-right fw'
    - else
      - @featured_hashtags.each do |featured_tag|
        .directory__tag{ class: params[:tag] == featured_tag.name ? 'active' : nil }
          = link_to short_account_tag_path(@account, featured_tag.tag) do
            %h4
              = fa_icon 'hashtag'
              = featured_tag.name
              %small
                - if featured_tag.last_status_at.nil?
                  = t('accounts.nothing_here')
                - else
                  %time.formatted{ datetime: featured_tag.last_status_at.iso8601, title: l(featured_tag.last_status_at) }= l featured_tag.last_status_at
            .trends__item__current= number_to_human featured_tag.statuses_count, strip_insignificant_zeros: true
>>>>>>> c4118ba7

    = render 'application/sidebar'<|MERGE_RESOLUTION|>--- conflicted
+++ resolved
@@ -65,20 +65,6 @@
         - @endorsed_accounts.each do |account|
           = account_link_to account
 
-<<<<<<< HEAD
-    - @account.featured_tags.order(statuses_count: :desc).each do |featured_tag|
-      .directory__tag{ class: params[:tag] == featured_tag.name ? 'active' : nil }
-        = link_to short_account_tag_path(@account, featured_tag.tag) do
-          %h4
-            = fa_icon 'hashtag'
-            = featured_tag.name
-            %small
-              - if featured_tag.last_status_at.nil?
-                = t('accounts.nothing_here')
-              - else
-                %time.formatted{ datetime: featured_tag.last_status_at.iso8601, title: l(featured_tag.last_status_at) }= l featured_tag.last_status_at
-          .trends__item__current= number_to_human featured_tag.statuses_count, strip_insignificant_zeros: true
-=======
     - if @featured_hashtags.empty? && @account.id == current_account&.id
       .placeholder-widget
         = t('accounts.featured_tags_hint')
@@ -98,6 +84,5 @@
                 - else
                   %time.formatted{ datetime: featured_tag.last_status_at.iso8601, title: l(featured_tag.last_status_at) }= l featured_tag.last_status_at
             .trends__item__current= number_to_human featured_tag.statuses_count, strip_insignificant_zeros: true
->>>>>>> c4118ba7
 
     = render 'application/sidebar'