--- conflicted
+++ resolved
@@ -39,9 +39,4 @@
     = content_for?(:content) ? yield(:content) : yield
 
     .logo-resources
-<<<<<<< HEAD
-      = render file: Rails.root.join('app', 'javascript', 'images', 'hometown.svg')
-=======
-      = raw render file: Rails.root.join('app', 'javascript', 'images', 'logo_transparent.svg')
-      = raw render file: Rails.root.join('app', 'javascript', 'images', 'logo_full.svg')
->>>>>>> 4c7efdba
+      = render file: Rails.root.join('app', 'javascript', 'images', 'hometown.svg')