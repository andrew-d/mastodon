--- conflicted
+++ resolved
@@ -53,22 +53,7 @@
         log_action :create, @domain_block
         redirect_to admin_instances_path(limited: '1'), notice: I18n.t('admin.domain_blocks.created_msg')
       else
-<<<<<<< HEAD
-        if existing_domain_block.present? && existing_domain_block.domain == TagManager.instance.normalize_domain(@domain_block.domain.strip)
-          @domain_block = existing_domain_block
-          @domain_block.update(resource_params)
-        end
-
-        if @domain_block.save
-          DomainBlockWorker.perform_async(@domain_block.id)
-          log_action :create, @domain_block
-          redirect_to admin_instances_path(limited: '1'), notice: I18n.t('admin.domain_blocks.created_msg')
-        else
-          render :new
-        end
-=======
         render :new
->>>>>>> dab54ccb
       end
     end
 
