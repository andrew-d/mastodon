--- conflicted
+++ resolved
@@ -13,11 +13,7 @@
     end
 
     def patch
-<<<<<<< HEAD
-      15
-=======
       9
->>>>>>> c72697c2
     end
 
     def default_prerelease
@@ -32,6 +28,10 @@
       ENV.fetch('MASTODON_VERSION_METADATA', nil)
     end
 
+    def hometown_version
+      '+hometown-1.1.1'
+    end
+
     def to_a
       [major, minor, patch].compact
     end
@@ -40,6 +40,7 @@
       components = [to_a.join('.')]
       components << "-#{prerelease}" if prerelease.present?
       components << "+#{build_metadata}" if build_metadata.present?
+      components << "+#{hometown_version}"
       components.join
     end
 
