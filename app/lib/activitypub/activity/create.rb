# frozen_string_literal: true

class ActivityPub::Activity::Create < ActivityPub::Activity
  include FormattingHelper

  def perform
    dereference_object!

    case @object['type']
    when 'EncryptedMessage'
      create_encrypted_message
    else
      create_status
    end
  end

  private

  def create_encrypted_message
    return reject_payload! if non_matching_uri_hosts?(@account.uri, object_uri) || @options[:delivered_to_account_id].blank?

    target_account = Account.find(@options[:delivered_to_account_id])
    target_device  = target_account.devices.find_by(device_id: @object.dig('to', 'deviceId'))

    return if target_device.nil?

    target_device.encrypted_messages.create!(
      from_account: @account,
      from_device_id: @object.dig('attributedTo', 'deviceId'),
      type: @object['messageType'],
      body: @object['cipherText'],
      digest: @object.dig('digest', 'digestValue'),
      message_franking: message_franking.to_token
    )
  end

  def message_franking
    MessageFranking.new(
      hmac: @object.dig('digest', 'digestValue'),
      original_franking: @object['messageFranking'],
      source_account_id: @account.id,
      target_account_id: @options[:delivered_to_account_id],
      timestamp: Time.now.utc
    )
  end

  def create_status
    return reject_payload! if unsupported_object_type? || non_matching_uri_hosts?(@account.uri, object_uri) || tombstone_exists? || !related_to_local_activity?

    with_redis_lock("create:#{object_uri}") do
      return if delete_arrived_first?(object_uri) || poll_vote?

      @status = find_existing_status

      if @status.nil?
        process_status
      elsif @options[:delivered_to_account_id].present?
        postprocess_audience_and_deliver
      end
    end

    @status
  end

  def audience_to
    as_array(@object['to'] || @json['to']).map { |x| value_or_id(x) }
  end

  def audience_cc
    as_array(@object['cc'] || @json['cc']).map { |x| value_or_id(x) }
  end

  def process_status
    @tags                 = []
    @mentions             = []
    @silenced_account_ids = []
    @params               = {}

    process_inline_images if @object['content'].present? && @object['type'] == 'Article'
    process_status_params
    process_tags
    process_audience

    ApplicationRecord.transaction do
      @status = Status.create!(@params)
      attach_tags(@status)
    end

    resolve_thread(@status)
    fetch_replies(@status)
    distribute
    forward_for_reply
  end

  def distribute
    # Spread out crawling randomly to avoid DDoSing the link
    LinkCrawlWorker.perform_in(rand(1..59).seconds, @status.id)

    # Distribute into home and list feeds and notify mentioned accounts
    ::DistributionWorker.perform_async(@status.id, { 'silenced_account_ids' => @silenced_account_ids }) if @options[:override_timestamps] || @status.within_realtime_window?
  end

  def find_existing_status
    status   = status_from_uri(object_uri)
    status ||= Status.find_by(uri: @object['atomUri']) if @object['atomUri'].present?
    status
  end

  def process_status_params
    @status_parser = ActivityPub::Parser::StatusParser.new(@json, followers_collection: @account.followers_url)

<<<<<<< HEAD
    @params = begin
      {
        uri: @status_parser.uri,
        url: @status_parser.url || @status_parser.uri,
        account: @account,
        text: text_from_content || '',
        language: @status_parser.language,
        spoiler_text: converted_object_type? ? '' : (@status_parser.spoiler_text || (@object['type'] == 'Article' && text_from_name) || ''),
        created_at: @status_parser.created_at,
        edited_at: @status_parser.edited_at && @status_parser.edited_at != @status_parser.created_at ? @status_parser.edited_at : nil,
        override_timestamps: @options[:override_timestamps],
        reply: @status_parser.reply,
        sensitive: @account.sensitized? || @status_parser.sensitive || false,
        visibility: @status_parser.visibility,
        thread: replied_to_status,
        conversation: conversation_from_uri(@object['conversation']),
        media_attachment_ids: process_attachments.take(4).map(&:id),
        poll: process_poll,
        activity_pub_type: @object['type']
      }
    end
=======
    @params = {
      uri: @status_parser.uri,
      url: @status_parser.url || @status_parser.uri,
      account: @account,
      text: converted_object_type? ? converted_text : (@status_parser.text || ''),
      language: @status_parser.language,
      spoiler_text: converted_object_type? ? '' : (@status_parser.spoiler_text || ''),
      created_at: @status_parser.created_at,
      edited_at: @status_parser.edited_at && @status_parser.edited_at != @status_parser.created_at ? @status_parser.edited_at : nil,
      override_timestamps: @options[:override_timestamps],
      reply: @status_parser.reply,
      sensitive: @account.sensitized? || @status_parser.sensitive || false,
      visibility: @status_parser.visibility,
      thread: replied_to_status,
      conversation: conversation_from_uri(@object['conversation']),
      media_attachment_ids: process_attachments.take(4).map(&:id),
      poll: process_poll,
    }
>>>>>>> dab54ccb
  end

  class Handler < ::Ox::Sax
    attr_reader :srcs
    attr_reader :alts
    def initialize(block)
      @stack = []
      @srcs = []
      @alts = {}
    end

    def start_element(element_name)
      @stack << [element_name, {}]
    end

    def end_element(element_name)
      self_name, self_attributes = @stack[-1]
      if self_name == :img && !self_attributes[:src].nil?
        @srcs << self_attributes[:src]
        @alts[self_attributes[:src]] = self_attributes[:alt]
      end
      @stack.pop
    end

    def attr(attribute_name, attribute_value)
      _name, attributes = @stack.last
      attributes[attribute_name] = attribute_value
    end
  end

  def process_inline_images
    proc = Proc.new { |name| puts name }
    handler = Handler.new(proc)
    Ox.sax_parse(handler, @object['content'])
    handler.srcs.each do |src|
      # Handle images where the src is formatted as "/foo/bar.png"
      # we assume that the `url` field is populated which lets us infer
      # the protocol and domain of the _original_ article, as though
      # we were looking at it via a web browser
      if src[0] == '/' && !@object['url'].nil?
        site = Addressable::URI.parse(@object['url']).site
        src = site + src
      end

      if skip_download?
        @object['content'].gsub!(src, '')
        next
      end

      media_attachment = MediaAttachment.create(account: @account, remote_url: src, description: handler.alts[src], focus: nil)
      media_attachment.download_file!
      media_attachment.save
      if unsupported_media_type?(media_attachment.file.content_type)
        @object['content'].gsub!(src, '')
        media_attachment.delete
      else
        @object['content'].gsub!(src, media_attachment.file.url(:small))
      end
    end
  end

  def process_audience
    # Unlike with tags, there is no point in resolving accounts we don't already
    # know here, because silent mentions would only be used for local access control anyway
    accounts_in_audience = (audience_to + audience_cc).uniq.filter_map do |audience|
      account_from_uri(audience) unless ActivityPub::TagManager.instance.public_collection?(audience)
    end

    # If the payload was delivered to a specific inbox, the inbox owner must have
    # access to it, unless they already have access to it anyway
    if @options[:delivered_to_account_id]
      accounts_in_audience << delivered_to_account
      accounts_in_audience.uniq!
    end

    accounts_in_audience.each do |account|
      # This runs after tags are processed, and those translate into non-silent
      # mentions, which take precedence
      next if @mentions.any? { |mention| mention.account_id == account.id }

      @mentions << Mention.new(account: account, silent: true)

      # If there is at least one silent mention, then the status can be considered
      # as a limited-audience status, and not strictly a direct message, but only
      # if we considered a direct message in the first place
      @params[:visibility] = :limited if @params[:visibility] == :direct
    end

    # Accounts that are tagged but are not in the audience are not
    # supposed to be notified explicitly
    @silenced_account_ids = @mentions.map(&:account_id) - accounts_in_audience.map(&:id)
  end

  def postprocess_audience_and_deliver
    return if @status.mentions.find_by(account_id: @options[:delivered_to_account_id])

    @status.mentions.create(account: delivered_to_account, silent: true)
    @status.update(visibility: :limited) if @status.direct_visibility?

    return unless delivered_to_account.following?(@account)

    FeedInsertWorker.perform_async(@status.id, delivered_to_account.id, 'home')
  end

  def delivered_to_account
    @delivered_to_account ||= Account.find(@options[:delivered_to_account_id])
  end

  def attach_tags(status)
    @tags.each do |tag|
      status.tags << tag
      tag.update(last_status_at: status.created_at) if tag.last_status_at.nil? || (tag.last_status_at < status.created_at && tag.last_status_at < 12.hours.ago)
    end

    # If we're processing an old status, this may register tags as being used now
    # as opposed to when the status was really published, but this is probably
    # not a big deal
    Trends.tags.register(status)

    @mentions.each do |mention|
      mention.status = status
      mention.save
    end
  end

  def process_tags
    return if @object['tag'].nil?

    as_array(@object['tag']).each do |tag|
      if equals_or_includes?(tag['type'], 'Hashtag')
        process_hashtag tag
      elsif equals_or_includes?(tag['type'], 'Mention')
        process_mention tag
      elsif equals_or_includes?(tag['type'], 'Emoji')
        process_emoji tag
      end
    end
  end

  def process_hashtag(tag)
    return if tag['name'].blank?

    Tag.find_or_create_by_names(tag['name']) do |hashtag|
      @tags << hashtag unless @tags.include?(hashtag) || !hashtag.valid?
    end
  rescue ActiveRecord::RecordInvalid
    nil
  end

  def process_mention(tag)
    return if tag['href'].blank?

    account = account_from_uri(tag['href'])
    account = ActivityPub::FetchRemoteAccountService.new.call(tag['href'], request_id: @options[:request_id]) if account.nil?

    return if account.nil?

    @mentions << Mention.new(account: account, silent: false)
  end

  def process_emoji(tag)
    return if skip_download?

    custom_emoji_parser = ActivityPub::Parser::CustomEmojiParser.new(tag)

    return if custom_emoji_parser.shortcode.blank? || custom_emoji_parser.image_remote_url.blank?

    emoji = CustomEmoji.find_by(shortcode: custom_emoji_parser.shortcode, domain: @account.domain)

    return unless emoji.nil? || custom_emoji_parser.image_remote_url != emoji.image_remote_url || (custom_emoji_parser.updated_at && custom_emoji_parser.updated_at >= emoji.updated_at)

    begin
      emoji ||= CustomEmoji.new(domain: @account.domain, shortcode: custom_emoji_parser.shortcode, uri: custom_emoji_parser.uri)
      emoji.image_remote_url = custom_emoji_parser.image_remote_url
      emoji.save
    rescue Seahorse::Client::NetworkingError => e
      Rails.logger.warn "Error storing emoji: #{e}"
    end
  end

  def process_attachments
    return [] if @object['attachment'].nil?

    media_attachments = []

    as_array(@object['attachment']).each do |attachment|
      media_attachment_parser = ActivityPub::Parser::MediaAttachmentParser.new(attachment)

      next if media_attachment_parser.remote_url.blank? || media_attachments.size >= 4

      begin
        media_attachment = MediaAttachment.create(
          account: @account,
          remote_url: media_attachment_parser.remote_url,
          thumbnail_remote_url: media_attachment_parser.thumbnail_remote_url,
          description: media_attachment_parser.description,
          focus: media_attachment_parser.focus,
          blurhash: media_attachment_parser.blurhash
        )

        media_attachments << media_attachment

        next if unsupported_media_type?(media_attachment_parser.file_content_type) || skip_download?

        media_attachment.download_file!
        media_attachment.download_thumbnail!
        media_attachment.save
      rescue Mastodon::UnexpectedResponseError, HTTP::TimeoutError, HTTP::ConnectionError, OpenSSL::SSL::SSLError
        RedownloadMediaWorker.perform_in(rand(30..600).seconds, media_attachment.id)
      rescue Seahorse::Client::NetworkingError => e
        Rails.logger.warn "Error storing media attachment: #{e}"
      end
    end

    media_attachments
  rescue Addressable::URI::InvalidURIError => e
    Rails.logger.debug { "Invalid URL in attachment: #{e}" }
    media_attachments
  end

  def process_poll
    poll_parser = ActivityPub::Parser::PollParser.new(@object)

    return unless poll_parser.valid?

    @account.polls.new(
      multiple: poll_parser.multiple,
      expires_at: poll_parser.expires_at,
      options: poll_parser.options,
      cached_tallies: poll_parser.cached_tallies,
      voters_count: poll_parser.voters_count
    )
  end

  def poll_vote?
    return false if replied_to_status.nil? || replied_to_status.preloadable_poll.nil? || !replied_to_status.local? || !replied_to_status.preloadable_poll.options.include?(@object['name'])

    poll_vote! unless replied_to_status.preloadable_poll.expired?

    true
  end

  def poll_vote!
    poll = replied_to_status.preloadable_poll
    already_voted = true

    with_redis_lock("vote:#{replied_to_status.poll_id}:#{@account.id}") do
      already_voted = poll.votes.where(account: @account).exists?
      poll.votes.create!(account: @account, choice: poll.options.index(@object['name']), uri: object_uri)
    end

    increment_voters_count! unless already_voted
    ActivityPub::DistributePollUpdateWorker.perform_in(3.minutes, replied_to_status.id) unless replied_to_status.preloadable_poll.hide_totals?
  end

  def resolve_thread(status)
    return unless status.reply? && status.thread.nil? && Request.valid_url?(in_reply_to_uri)

    ThreadResolveWorker.perform_async(status.id, in_reply_to_uri, { 'request_id' => @options[:request_id] })
  end

  def fetch_replies(status)
    collection = @object['replies']
    return if collection.nil?

    replies = ActivityPub::FetchRepliesService.new.call(status, collection, allow_synchronous_requests: false, request_id: @options[:request_id])
    return unless replies.nil?

    uri = value_or_id(collection)
    ActivityPub::FetchRepliesWorker.perform_async(status.id, uri, { 'request_id' => @options[:request_id] }) unless uri.nil?
  end

  def conversation_from_uri(uri)
    return nil if uri.nil?
    return Conversation.find_by(id: OStatus::TagManager.instance.unique_tag_to_local_id(uri, 'Conversation')) if OStatus::TagManager.instance.local_id?(uri)

    begin
      Conversation.find_or_create_by!(uri: uri)
    rescue ActiveRecord::RecordInvalid, ActiveRecord::RecordNotUnique
      retry
    end
  end

  def replied_to_status
    return @replied_to_status if defined?(@replied_to_status)

    if in_reply_to_uri.blank?
      @replied_to_status = nil
    else
      @replied_to_status   = status_from_uri(in_reply_to_uri)
      @replied_to_status ||= status_from_uri(@object['inReplyToAtomUri']) if @object['inReplyToAtomUri'].present?
      @replied_to_status
    end
  end

  def in_reply_to_uri
    value_or_id(@object['inReplyTo'])
  end

  def text_from_content
    return converted_text if converted_object_type?

    return article_format(@object['content']) if @object['content'].present? && @object['type'] == 'Article'

    return @status_parser.text || ''
  end

  def text_from_name
    if @object['name'].present?
      @object['name']
    elsif name_language_map?
      @object['nameMap'].values.first
    end
  end

  def name_language_map?
    @object['nameMap'].is_a?(Hash) && !@object['nameMap'].empty?
  end

  def converted_text
    linkify([@status_parser.title.presence, @status_parser.spoiler_text.presence, @status_parser.url || @status_parser.uri].compact.join("\n\n"))
  end

  def unsupported_media_type?(mime_type)
    mime_type.present? && !MediaAttachment.supported_mime_types.include?(mime_type)
  end

  def blurhash_valid_chars?(blurhash)
    /^[\w#$%*+-.:;=?@\[\]^{|}~]+$/.match?(blurhash)
  end

  def skip_download?
    return @skip_download if defined?(@skip_download)

    @skip_download ||= DomainBlock.reject_media?(@account.domain)
  end

  def reply_to_local?
    !replied_to_status.nil? && replied_to_status.account.local?
  end

  def related_to_local_activity?
    fetch? || followed_by_local_accounts? || requested_through_relay? ||
      responds_to_followed_account? || addresses_local_accounts?
  end

  def responds_to_followed_account?
    !replied_to_status.nil? && (replied_to_status.account.local? || replied_to_status.account.passive_relationships.exists?)
  end

  def addresses_local_accounts?
    return true if @options[:delivered_to_account_id]

    local_usernames = (audience_to + audience_cc).uniq.select { |uri| ActivityPub::TagManager.instance.local_uri?(uri) }.map { |uri| ActivityPub::TagManager.instance.uri_to_local_id(uri, :username) }

    return false if local_usernames.empty?

    Account.local.where(username: local_usernames).exists?
  end

  def tombstone_exists?
    Tombstone.exists?(uri: object_uri)
  end

  def forward_for_reply
    return unless @status.distributable? && @json['signature'].present? && reply_to_local?

    ActivityPub::RawDistributionWorker.perform_async(Oj.dump(@json), replied_to_status.account_id, [@account.preferred_inbox_url])
  end

  def increment_voters_count!
    poll = replied_to_status.preloadable_poll

    unless poll.voters_count.nil?
      poll.voters_count = poll.voters_count + 1
      poll.save
    end
  rescue ActiveRecord::StaleObjectError
    poll.reload
    retry
  end
end<|MERGE_RESOLUTION|>--- conflicted
+++ resolved
@@ -109,7 +109,6 @@
   def process_status_params
     @status_parser = ActivityPub::Parser::StatusParser.new(@json, followers_collection: @account.followers_url)
 
-<<<<<<< HEAD
     @params = begin
       {
         uri: @status_parser.uri,
@@ -131,26 +130,6 @@
         activity_pub_type: @object['type']
       }
     end
-=======
-    @params = {
-      uri: @status_parser.uri,
-      url: @status_parser.url || @status_parser.uri,
-      account: @account,
-      text: converted_object_type? ? converted_text : (@status_parser.text || ''),
-      language: @status_parser.language,
-      spoiler_text: converted_object_type? ? '' : (@status_parser.spoiler_text || ''),
-      created_at: @status_parser.created_at,
-      edited_at: @status_parser.edited_at && @status_parser.edited_at != @status_parser.created_at ? @status_parser.edited_at : nil,
-      override_timestamps: @options[:override_timestamps],
-      reply: @status_parser.reply,
-      sensitive: @account.sensitized? || @status_parser.sensitive || false,
-      visibility: @status_parser.visibility,
-      thread: replied_to_status,
-      conversation: conversation_from_uri(@object['conversation']),
-      media_attachment_ids: process_attachments.take(4).map(&:id),
-      poll: process_poll,
-    }
->>>>>>> dab54ccb
   end
 
   class Handler < ::Ox::Sax
