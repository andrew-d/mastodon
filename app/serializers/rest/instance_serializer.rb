--- conflicted
+++ resolved
@@ -4,14 +4,9 @@
   include RoutingHelper
 
   attributes :uri, :title, :short_description, :description, :email,
-<<<<<<< HEAD
              :version, :urls, :stats, :thumbnail, :max_toot_chars,
-             :languages, :registrations, :approval_required, :invites_enabled
-=======
-             :version, :urls, :stats, :thumbnail,
              :languages, :registrations, :approval_required, :invites_enabled,
              :configuration
->>>>>>> 8c7223f4
 
   has_one :contact_account, serializer: REST::AccountSerializer
 
