# frozen_string_literal: true

# == Schema Information
#
# Table name: media_attachments
#
#  id                          :bigint(8)        not null, primary key
#  status_id                   :bigint(8)
#  file_file_name              :string
#  file_content_type           :string
#  file_file_size              :integer
#  file_updated_at             :datetime
#  remote_url                  :string           default(""), not null
#  created_at                  :datetime         not null
#  updated_at                  :datetime         not null
#  shortcode                   :string
#  type                        :integer          default("image"), not null
#  file_meta                   :json
#  account_id                  :bigint(8)
#  description                 :text
#  scheduled_status_id         :bigint(8)
#  blurhash                    :string
#  processing                  :integer
#  file_storage_schema_version :integer
#  thumbnail_file_name         :string
#  thumbnail_content_type      :string
#  thumbnail_file_size         :integer
#  thumbnail_updated_at        :datetime
#  thumbnail_remote_url        :string
#

class MediaAttachment < ApplicationRecord
  self.inheritance_column = nil

  include Attachmentable

  enum type: { image: 0, gifv: 1, video: 2, unknown: 3, audio: 4 }
  enum processing: { queued: 0, in_progress: 1, complete: 2, failed: 3 }, _prefix: true

  MAX_DESCRIPTION_LENGTH = 1_500

  IMAGE_LIMIT = 16.megabytes
  VIDEO_LIMIT = 99.megabytes

  MAX_VIDEO_MATRIX_LIMIT = 8_294_400 # 3840x2160px
  MAX_VIDEO_FRAME_RATE   = 120
  MAX_VIDEO_FRAMES       = 36_000 # Approx. 5 minutes at 120 fps

  IMAGE_FILE_EXTENSIONS = %w(.jpg .jpeg .png .gif .webp .heic .heif .avif).freeze
  VIDEO_FILE_EXTENSIONS = %w(.webm .mp4 .m4v .mov).freeze
  AUDIO_FILE_EXTENSIONS = %w(.ogg .oga .mp3 .wav .flac .opus .aac .m4a .3gp .wma).freeze

  META_KEYS = %i(
    focus
    colors
    original
    small
  ).freeze

  IMAGE_MIME_TYPES             = %w(image/jpeg image/png image/gif image/heic image/heif image/webp image/avif).freeze
  IMAGE_CONVERTIBLE_MIME_TYPES = %w(image/heic image/heif image/avif).freeze
  VIDEO_MIME_TYPES             = %w(video/webm video/mp4 video/quicktime video/ogg).freeze
  VIDEO_CONVERTIBLE_MIME_TYPES = %w(video/webm video/quicktime).freeze
  AUDIO_MIME_TYPES             = %w(audio/wave audio/wav audio/x-wav audio/x-pn-wave audio/vnd.wave audio/ogg audio/vorbis audio/mpeg audio/mp3 audio/webm audio/flac audio/aac audio/m4a audio/x-m4a audio/mp4 audio/3gpp video/x-ms-asf).freeze

  BLURHASH_OPTIONS = {
    x_comp: 4,
    y_comp: 4,
  }.freeze

  IMAGE_STYLES = {
    original: {
      pixels: 8_294_400, # 3840x2160px
      file_geometry_parser: FastGeometryParser,
    }.freeze,

    small: {
      pixels: 230_400, # 640x360px
      file_geometry_parser: FastGeometryParser,
      blurhash: BLURHASH_OPTIONS,
    }.freeze,
  }.freeze

  IMAGE_CONVERTED_STYLES = {
    original: {
      format: 'jpeg',
      content_type: 'image/jpeg',
    }.merge(IMAGE_STYLES[:original]).freeze,

    small: {
      format: 'jpeg',
    }.merge(IMAGE_STYLES[:small]).freeze,
  }.freeze

  VIDEO_FORMAT = {
    format: 'mp4',
    content_type: 'video/mp4',
    vfr_frame_rate_threshold: MAX_VIDEO_FRAME_RATE,
    convert_options: {
      output: {
        'loglevel' => 'fatal',
        'preset' => 'veryfast',
        'movflags' => 'faststart', # Move metadata to start of file so playback can begin before download finishes
        'pix_fmt' => 'yuv420p', # Ensure color space for cross-browser compatibility
        'vf' => 'crop=floor(iw/2)*2:floor(ih/2)*2', # h264 requires width and height to be even. Crop instead of scale to avoid blurring
        'c:v' => 'h264',
        'c:a' => 'aac',
        'b:a' => '192k',
        'map_metadata' => '-1',
        'frames:v' => MAX_VIDEO_FRAMES,
      }.freeze,
    }.freeze,
  }.freeze

  VIDEO_PASSTHROUGH_OPTIONS = {
    video_codecs: ['h264'].freeze,
    audio_codecs: ['aac', nil].freeze,
    colorspaces: ['yuv420p'].freeze,
    options: {
      format: 'mp4',
      convert_options: {
        output: {
          'loglevel' => 'fatal',
          'map_metadata' => '-1',
          'c:v' => 'copy',
          'c:a' => 'copy',
        }.freeze,
      }.freeze,
    }.freeze,
  }.freeze

  VIDEO_STYLES = {
    small: {
      convert_options: {
        output: {
          'loglevel' => 'fatal',
          :vf => 'scale=\'min(640\, iw):min(640\, ih)\':force_original_aspect_ratio=decrease',
        }.freeze,
      }.freeze,
      format: 'png',
      time: 0,
      file_geometry_parser: FastGeometryParser,
      blurhash: BLURHASH_OPTIONS,
    }.freeze,

    original: VIDEO_FORMAT.merge(passthrough_options: VIDEO_PASSTHROUGH_OPTIONS).freeze,
  }.freeze

  AUDIO_STYLES = {
    original: {
      format: 'mp3',
      content_type: 'audio/mpeg',
      convert_options: {
        output: {
          'loglevel' => 'fatal',
          'q:a' => 2,
        }.freeze,
      }.freeze,
    }.freeze,
  }.freeze

  VIDEO_CONVERTED_STYLES = {
    small: VIDEO_STYLES[:small].freeze,
    original: VIDEO_FORMAT.freeze,
  }.freeze

  THUMBNAIL_STYLES = {
    original: IMAGE_STYLES[:small].freeze,
  }.freeze

  DEFAULT_STYLES = [:original].freeze

  GLOBAL_CONVERT_OPTIONS = {
<<<<<<< HEAD
    all: '-quality 90 +profile "!icc,*" +set date:modify +set date:create +set date:timestamp',
=======
    all: '-quality 90 +profile "!icc,*" +set date:modify +set date:create +set date:timestamp -define jpeg:dct-method=float',
>>>>>>> c72697c2
  }.freeze

  belongs_to :account,          inverse_of: :media_attachments, optional: true
  belongs_to :status,           inverse_of: :media_attachments, optional: true
  belongs_to :scheduled_status, inverse_of: :media_attachments, optional: true

  has_attached_file :file,
                    styles: ->(f) { file_styles f },
                    processors: ->(f) { file_processors f },
                    convert_options: GLOBAL_CONVERT_OPTIONS

  before_file_validate :set_type_and_extension
  before_file_validate :check_video_dimensions

  validates_attachment_content_type :file, content_type: IMAGE_MIME_TYPES + VIDEO_MIME_TYPES + AUDIO_MIME_TYPES
  validates_attachment_size :file, less_than: ->(m) { m.larger_media_format? ? VIDEO_LIMIT : IMAGE_LIMIT }
  remotable_attachment :file, VIDEO_LIMIT, suppress_errors: false, download_on_assign: false, attribute_name: :remote_url

  has_attached_file :thumbnail,
                    styles: THUMBNAIL_STYLES,
                    processors: [:lazy_thumbnail, :blurhash_transcoder, :color_extractor],
                    convert_options: GLOBAL_CONVERT_OPTIONS

  validates_attachment_content_type :thumbnail, content_type: IMAGE_MIME_TYPES
  validates_attachment_size :thumbnail, less_than: IMAGE_LIMIT
  remotable_attachment :thumbnail, IMAGE_LIMIT, suppress_errors: true, download_on_assign: false

  validates :account, presence: true
  validates :description, length: { maximum: MAX_DESCRIPTION_LENGTH }
  validates :file, presence: true, if: :local?
  validates :thumbnail, absence: true, if: -> { local? && !audio_or_video? }

  scope :attached,   -> { where.not(status_id: nil).or(where.not(scheduled_status_id: nil)) }
  scope :unattached, -> { where(status_id: nil, scheduled_status_id: nil) }
  scope :local,      -> { where(remote_url: '') }
  scope :remote,     -> { where.not(remote_url: '') }
  scope :cached,     -> { remote.where.not(file_file_name: nil) }

  default_scope { order(id: :asc) }

  attr_accessor :skip_download

  def local?
    remote_url.blank?
  end

  def not_processed?
    processing.present? && !processing_complete?
  end

  def needs_redownload?
    file.blank? && remote_url.present?
  end

  def significantly_changed?
    description_previously_changed? || thumbnail_updated_at_previously_changed? || file_meta_previously_changed?
  end

  def larger_media_format?
    video? || gifv? || audio?
  end

  def audio_or_video?
    audio? || video?
  end

  def to_param
    shortcode.presence || id&.to_s
  end

  def focus=(point)
    return if point.blank?

    x, y = (point.is_a?(Enumerable) ? point : point.split(',')).map(&:to_f)

    meta = (file.instance_read(:meta) || {}).with_indifferent_access.slice(*META_KEYS)
    meta['focus'] = { 'x' => x, 'y' => y }

    file.instance_write(:meta, meta)
  end

  def focus
    x = file.meta&.dig('focus', 'x')
    y = file.meta&.dig('focus', 'y')

    return if x.nil? || y.nil?

    "#{x},#{y}"
  end

  attr_writer :delay_processing

  def delay_processing?
    @delay_processing && larger_media_format?
  end

  def delay_processing_for_attachment?(attachment_name)
    delay_processing? && attachment_name == :file
  end

  before_create :set_unknown_type
  before_create :set_processing

  after_commit :enqueue_processing, on: :create
  after_commit :reset_parent_cache, on: :update

  after_post_process :set_meta

  class << self
    def supported_mime_types
      IMAGE_MIME_TYPES + VIDEO_MIME_TYPES + AUDIO_MIME_TYPES
    end

    def supported_file_extensions
      IMAGE_FILE_EXTENSIONS + VIDEO_FILE_EXTENSIONS + AUDIO_FILE_EXTENSIONS
    end

    private

    def file_styles(attachment)
      if attachment.instance.file_content_type == 'image/gif' || VIDEO_CONVERTIBLE_MIME_TYPES.include?(attachment.instance.file_content_type)
        VIDEO_CONVERTED_STYLES
      elsif IMAGE_CONVERTIBLE_MIME_TYPES.include?(attachment.instance.file_content_type)
        IMAGE_CONVERTED_STYLES
      elsif IMAGE_MIME_TYPES.include?(attachment.instance.file_content_type)
        IMAGE_STYLES
      elsif VIDEO_MIME_TYPES.include?(attachment.instance.file_content_type)
        VIDEO_STYLES
      else
        AUDIO_STYLES
      end
    end

    def file_processors(instance)
      if instance.file_content_type == 'image/gif'
        [:gif_transcoder, :blurhash_transcoder]
      elsif VIDEO_MIME_TYPES.include?(instance.file_content_type)
        [:transcoder, :blurhash_transcoder, :type_corrector]
      elsif AUDIO_MIME_TYPES.include?(instance.file_content_type)
        [:image_extractor, :transcoder, :type_corrector]
      else
        [:lazy_thumbnail, :blurhash_transcoder, :type_corrector]
      end
    end
  end

  private

  def set_unknown_type
    self.type = :unknown if file.blank? && !type_changed?
  end

  def set_type_and_extension
    self.type = begin
      if VIDEO_MIME_TYPES.include?(file_content_type)
        :video
      elsif AUDIO_MIME_TYPES.include?(file_content_type)
        :audio
      else
        :image
      end
    end
  end

  def set_processing
    self.processing = delay_processing? ? :queued : :complete
  end

  def check_video_dimensions
    return unless (video? || gifv?) && file.queued_for_write[:original].present?

    movie = ffmpeg_data(file.queued_for_write[:original].path)

    return unless movie.valid?

    raise Mastodon::StreamValidationError, 'Video has no video stream' if movie.width.nil? || movie.frame_rate.nil?
    raise Mastodon::DimensionsValidationError, "#{movie.width}x#{movie.height} videos are not supported" if movie.width * movie.height > MAX_VIDEO_MATRIX_LIMIT
    raise Mastodon::DimensionsValidationError, "#{movie.frame_rate.floor}fps videos are not supported" if movie.frame_rate.floor > MAX_VIDEO_FRAME_RATE
  end

  def set_meta
    file.instance_write :meta, populate_meta
  end

  def populate_meta
    meta = (file.instance_read(:meta) || {}).with_indifferent_access.slice(*META_KEYS)

    file.queued_for_write.each do |style, file|
      meta[style] = style == :small || image? ? image_geometry(file) : video_metadata(file)
    end

    meta[:small] = image_geometry(thumbnail.queued_for_write[:original]) if thumbnail.queued_for_write.key?(:original)

    meta
  end

  def image_geometry(file)
    width, height = FastImage.size(file.path)

    return {} if width.nil?

    {
      width: width,
      height: height,
      size: "#{width}x#{height}",
      aspect: width.to_f / height,
    }
  end

  def video_metadata(file)
    movie = ffmpeg_data(file.path)

    return {} unless movie.valid?

    {
      width: movie.width,
      height: movie.height,
      frame_rate: movie.frame_rate,
      duration: movie.duration,
      bitrate: movie.bitrate,
    }.compact
  end

  # We call this method about 3 different times on potentially different
  # paths but ultimately the same file, so it makes sense to memoize the
  # result while disregarding the path
  def ffmpeg_data(path = nil)
    @ffmpeg_data ||= VideoMetadataExtractor.new(path)
  end

  def enqueue_processing
    PostProcessMediaWorker.perform_async(id) if delay_processing?
  end

  def reset_parent_cache
    Rails.cache.delete("v3:statuses/#{status_id}") if status_id.present?
  end
end<|MERGE_RESOLUTION|>--- conflicted
+++ resolved
@@ -171,11 +171,7 @@
   DEFAULT_STYLES = [:original].freeze
 
   GLOBAL_CONVERT_OPTIONS = {
-<<<<<<< HEAD
-    all: '-quality 90 +profile "!icc,*" +set date:modify +set date:create +set date:timestamp',
-=======
     all: '-quality 90 +profile "!icc,*" +set date:modify +set date:create +set date:timestamp -define jpeg:dct-method=float',
->>>>>>> c72697c2
   }.freeze
 
   belongs_to :account,          inverse_of: :media_attachments, optional: true
