# frozen_string_literal: true

class RemoveStatusService < BaseService
  include Redisable
  include Payloadable

  # Delete a status
  # @param   [Status] status
  # @param   [Hash] options
  # @option  [Boolean] :redraft
  # @option  [Boolean] :immediate
  # @option  [Boolean] :preserve
  # @option  [Boolean] :original_removed
  def call(status, **options)
    @payload  = Oj.dump(event: :delete, payload: status.id.to_s)
    @status   = status
    @account  = status.account
    @options  = options

    RedisLock.acquire(lock_options) do |lock|
      if lock.acquired?
        @status.discard

        remove_from_self if @account.local?
        remove_from_followers
        remove_from_lists

        # There is no reason to send out Undo activities when the
        # cause is that the original object has been removed, since
        # original object being removed implicitly removes reblogs
        # of it. The Delete activity of the original is forwarded
        # separately.
        remove_from_remote_reach if @account.local? && !@options[:original_removed]

        # Since reblogs don't mention anyone, don't get reblogged,
        # favourited and don't contain their own media attachments
        # or hashtags, this can be skipped
        unless @status.reblog?
          remove_from_mentions
          remove_reblogs
          remove_from_hashtags
          remove_from_public
          remove_from_media if @status.with_media?
          remove_media
        end

        @status.destroy! if permanently?
      else
        raise Mastodon::RaceConditionError
      end
    end
  end

  private

  def remove_from_self
    FeedManager.instance.unpush_from_home(@account, @status)
  end

  def remove_from_followers
    @account.followers_for_local_distribution.reorder(nil).find_each do |follower|
      FeedManager.instance.unpush_from_home(follower, @status)
    end
  end

  def remove_from_lists
    @account.lists_for_local_distribution.select(:id, :account_id).reorder(nil).find_each do |list|
      FeedManager.instance.unpush_from_list(list, @status)
    end
  end

  def remove_from_mentions
    # For limited visibility statuses, the mentions that determine
    # who receives them in their home feed are a subset of followers
    # and therefore the delete is already handled by sending it to all
    # followers. Here we send a delete to actively mentioned accounts
    # that may not follow the account

    @status.active_mentions.find_each do |mention|
      redis.publish("timeline:#{mention.account_id}", @payload)
    end
  end

  def remove_from_remote_reach
    # Followers, relays, people who got mentioned in the status,
    # or who reblogged it from someone else might not follow
    # the author and wouldn't normally receive the delete
    # notification - so here, we explicitly send it to them

    status_reach_finder = StatusReachFinder.new(@status, unsafe: true)

    ActivityPub::DeliveryWorker.push_bulk(status_reach_finder.inboxes) do |inbox_url|
      [signed_activity_json, @account.id, inbox_url]
    end
  end

  def signed_activity_json
    @signed_activity_json ||= Oj.dump(serialize_payload(@status, @status.reblog? ? ActivityPub::UndoAnnounceSerializer : ActivityPub::DeleteSerializer, signer: @account, always_sign: true))
  end

  def remove_reblogs
    # We delete reblogs of the status before the original status,
    # because once original status is gone, reblogs will disappear
    # without us being able to do all the fancy stuff

    @status.reblogs.includes(:account).reorder(nil).find_each do |reblog|
      RemoveStatusService.new.call(reblog, original_removed: true)
    end
  end

  def remove_from_hashtags
    @account.featured_tags.where(tag_id: @status.tags.map(&:id)).each do |featured_tag|
      featured_tag.decrement(@status.id)
    end

    return unless @status.public_visibility?

    @status.tags.map(&:name).each do |hashtag|
      redis.publish("timeline:hashtag:#{hashtag.mb_chars.downcase}", @payload)
      redis.publish("timeline:hashtag:#{hashtag.mb_chars.downcase}:local", @payload) if @status.local?
    end
  end

  def remove_from_public
    return unless @status.public_visibility?

    redis.publish('timeline:public', @payload)
    redis.publish(@status.local? ? 'timeline:public:local' : 'timeline:public:remote', @payload)
  end

  def remove_from_media
    return unless @status.public_visibility?

    redis.publish('timeline:public:media', @payload)
    redis.publish(@status.local? ? 'timeline:public:local:media' : 'timeline:public:remote:media', @payload)
  end

  def remove_media
    return if @options[:redraft] || !permanently?

    @status.media_attachments.destroy_all
  end

  def permanently?
    @options[:immediate] || !(@options[:preserve] || @status.reported?)
  end

  def lock_options
<<<<<<< HEAD
    { redis: Redis.current, key: "distribute:#{@status.id}", autorelease: 5.minutes.seconds }
=======
    { redis: redis, key: "distribute:#{@status.id}", autorelease: 5.minutes.seconds }
>>>>>>> 2c5862ed
  end
end<|MERGE_RESOLUTION|>--- conflicted
+++ resolved
@@ -146,10 +146,6 @@
   end
 
   def lock_options
-<<<<<<< HEAD
-    { redis: Redis.current, key: "distribute:#{@status.id}", autorelease: 5.minutes.seconds }
-=======
     { redis: redis, key: "distribute:#{@status.id}", autorelease: 5.minutes.seconds }
->>>>>>> 2c5862ed
   end
 end