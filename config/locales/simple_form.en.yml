--- conflicted
+++ resolved
@@ -203,11 +203,7 @@
         setting_always_send_emails: Always send e-mail notifications
         setting_auto_play_gif: Auto-play animated GIFs
         setting_boost_modal: Show confirmation dialog before boosting
-<<<<<<< HEAD
-        setting_crop_images: Crop images in non-expanded posts to 16x9
         setting_default_federation: Allow my posts to reach other servers by default
-=======
->>>>>>> dab54ccb
         setting_default_language: Posting language
         setting_default_privacy: Posting privacy
         setting_default_sensitive: Always mark media as sensitive
