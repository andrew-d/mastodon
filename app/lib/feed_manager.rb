# frozen_string_literal: true

require 'singleton'

class FeedManager
  include Singleton
  include Redisable

  # Maximum number of items stored in a single feed
  MAX_ITEMS = 800

  # Number of items in the feed since last reblog of status
  # before the new reblog will be inserted. Must be <= MAX_ITEMS
  # or the tracking sets will grow forever
  REBLOG_FALLOFF = 40

  # Execute block for every active account
  # @yield [Account]
  # @return [void]
  def with_active_accounts(&block)
    Account.joins(:user).where('users.current_sign_in_at > ?', User::ACTIVE_DURATION.ago).find_each(&block)
  end

  # Redis key of a feed
  # @param [Symbol] type
  # @param [Integer] id
  # @param [Symbol] subtype
  # @return [String]
  def key(type, id, subtype = nil)
    return "feed:#{type}:#{id}" unless subtype

    "feed:#{type}:#{id}:#{subtype}"
  end

  # Check if the status should not be added to a feed
  # @param [Symbol] timeline_type
  # @param [Status] status
  # @param [Account|List] receiver
  # @return [Boolean]
  def filter?(timeline_type, status, receiver)
    case timeline_type
    when :home
      filter_from_home?(status, receiver.id, build_crutches(receiver.id, [status]), :home)
    when :list
      filter_from_list?(status, receiver) || filter_from_home?(status, receiver.account_id, build_crutches(receiver.account_id, [status]), :list)
    when :mentions
      filter_from_mentions?(status, receiver.id)
    when :tags
      filter_from_tags?(status, receiver.id, build_crutches(receiver.id, [status]))
    else
      false
    end
  end

  # Add a status to a home feed and send a streaming API update
  # @param [Account] account
  # @param [Status] status
  # @param [Boolean] update
  # @return [Boolean]
  def push_to_home(account, status, update: false)
    return false unless add_to_feed(:home, account.id, status, aggregate_reblogs: account.user&.aggregates_reblogs?)

    trim(:home, account.id)
    PushUpdateWorker.perform_async(account.id, status.id, "timeline:#{account.id}", { 'update' => update }) if push_update_required?("timeline:#{account.id}")
    true
  end

  # Remove a status from a home feed and send a streaming API update
  # @param [Account] account
  # @param [Status] status
  # @param [Boolean] update
  # @return [Boolean]
  def unpush_from_home(account, status, update: false)
    return false unless remove_from_feed(:home, account.id, status, aggregate_reblogs: account.user&.aggregates_reblogs?)

    redis.publish("timeline:#{account.id}", Oj.dump(event: :delete, payload: status.id.to_s)) unless update
    true
  end

  # Add a status to a list feed and send a streaming API update
  # @param [List] list
  # @param [Status] status
  # @param [Boolean] update
  # @return [Boolean]
  def push_to_list(list, status, update: false)
    return false if filter_from_list?(status, list) || !add_to_feed(:list, list.id, status, aggregate_reblogs: list.account.user&.aggregates_reblogs?)

    trim(:list, list.id)
    PushUpdateWorker.perform_async(list.account_id, status.id, "timeline:list:#{list.id}", { 'update' => update }) if push_update_required?("timeline:list:#{list.id}")
    true
  end

  # Remove a status from a list feed and send a streaming API update
  # @param [List] list
  # @param [Status] status
  # @param [Boolean] update
  # @return [Boolean]
  def unpush_from_list(list, status, update: false)
    return false unless remove_from_feed(:list, list.id, status, aggregate_reblogs: list.account.user&.aggregates_reblogs?)

    redis.publish("timeline:list:#{list.id}", Oj.dump(event: :delete, payload: status.id.to_s)) unless update
    true
  end

  # Fill a home feed with an account's statuses
  # @param [Account] from_account
  # @param [Account] into_account
  # @return [void]
  def merge_into_home(from_account, into_account)
    timeline_key = key(:home, into_account.id)
    aggregate    = into_account.user&.aggregates_reblogs?
    query        = from_account.statuses.where(visibility: [:public, :unlisted, :private]).includes(:preloadable_poll, :media_attachments, reblog: :account).limit(FeedManager::MAX_ITEMS / 4)

    if redis.zcard(timeline_key) >= FeedManager::MAX_ITEMS / 4
      oldest_home_score = redis.zrange(timeline_key, 0, 0, with_scores: true).first.last.to_i
      query = query.where('id > ?', oldest_home_score)
    end

    statuses = query.to_a
    crutches = build_crutches(into_account.id, statuses)

    statuses.each do |status|
      next if filter_from_home?(status, into_account.id, crutches)

      add_to_feed(:home, into_account.id, status, aggregate_reblogs: aggregate)
    end

    trim(:home, into_account.id)
  end

  # Fill a list feed with an account's statuses
  # @param [Account] from_account
  # @param [List] list
  # @return [void]
  def merge_into_list(from_account, list)
    timeline_key = key(:list, list.id)
    aggregate    = list.account.user&.aggregates_reblogs?
    query        = from_account.statuses.where(visibility: [:public, :unlisted, :private]).includes(:preloadable_poll, :media_attachments, reblog: :account).limit(FeedManager::MAX_ITEMS / 4)

    if redis.zcard(timeline_key) >= FeedManager::MAX_ITEMS / 4
      oldest_home_score = redis.zrange(timeline_key, 0, 0, with_scores: true).first.last.to_i
      query = query.where('id > ?', oldest_home_score)
    end

    statuses = query.to_a
    crutches = build_crutches(list.account_id, statuses)

    statuses.each do |status|
      next if filter_from_home?(status, list.account_id, crutches) || filter_from_list?(status, list)

      add_to_feed(:list, list.id, status, aggregate_reblogs: aggregate)
    end

    trim(:list, list.id)
  end

  # Remove an account's statuses from a home feed
  # @param [Account] from_account
  # @param [Account] into_account
  # @return [void]
  def unmerge_from_home(from_account, into_account)
    timeline_key        = key(:home, into_account.id)
    timeline_status_ids = redis.zrange(timeline_key, 0, -1)

    from_account.statuses.select('id, reblog_of_id').where(id: timeline_status_ids).reorder(nil).find_each do |status|
      remove_from_feed(:home, into_account.id, status, aggregate_reblogs: into_account.user&.aggregates_reblogs?)
    end
  end

  # Remove an account's statuses from a list feed
  # @param [Account] from_account
  # @param [List] list
  # @return [void]
  def unmerge_from_list(from_account, list)
    timeline_key        = key(:list, list.id)
    timeline_status_ids = redis.zrange(timeline_key, 0, -1)

    from_account.statuses.select('id, reblog_of_id').where(id: timeline_status_ids).reorder(nil).find_each do |status|
      remove_from_feed(:list, list.id, status, aggregate_reblogs: list.account.user&.aggregates_reblogs?)
    end
  end

  # Remove a tag's statuses from a home feed
  # @param [Tag] from_tag
  # @param [Account] into_account
  # @return [void]
  def unmerge_tag_from_home(from_tag, into_account)
    timeline_key        = key(:home, into_account.id)
    timeline_status_ids = redis.zrange(timeline_key, 0, -1)

    # This is a bit tricky because we need posts tagged with this hashtag that are not
    # also tagged with another followed hashtag or from a followed user
    scope = from_tag.statuses
                    .where(id: timeline_status_ids)
                    .where.not(account: into_account.following)
                    .tagged_with_none(TagFollow.where(account: into_account).pluck(:tag_id))

    scope.select('id, reblog_of_id').reorder(nil).find_each do |status|
      remove_from_feed(:home, into_account.id, status, aggregate_reblogs: into_account.user&.aggregates_reblogs?)
    end
  end

  # Clear all statuses from or mentioning target_account from a home feed
  # @param [Account] account
  # @param [Account] target_account
  # @return [void]
  def clear_from_home(account, target_account)
    timeline_key        = key(:home, account.id)
    timeline_status_ids = redis.zrange(timeline_key, 0, -1)
    statuses            = Status.where(id: timeline_status_ids).select(:id, :reblog_of_id, :account_id).to_a
    reblogged_ids       = Status.where(id: statuses.filter_map(&:reblog_of_id), account: target_account).pluck(:id)
    with_mentions_ids   = Mention.active.where(status_id: statuses.flat_map { |s| [s.id, s.reblog_of_id] }.compact, account: target_account).pluck(:status_id)

    target_statuses = statuses.select do |status|
      status.account_id == target_account.id || reblogged_ids.include?(status.reblog_of_id) || with_mentions_ids.include?(status.id) || with_mentions_ids.include?(status.reblog_of_id)
    end

    target_statuses.each do |status|
      unpush_from_home(account, status)
    end
  end

  # Clear all statuses from or mentioning target_account from a list feed
  # @param [List] list
  # @param [Account] target_account
  # @return [void]
  def clear_from_list(list, target_account)
    timeline_key        = key(:list, list.id)
    timeline_status_ids = redis.zrange(timeline_key, 0, -1)
    statuses            = Status.where(id: timeline_status_ids).select(:id, :reblog_of_id, :account_id).to_a
    reblogged_ids       = Status.where(id: statuses.filter_map(&:reblog_of_id), account: target_account).pluck(:id)
    with_mentions_ids   = Mention.active.where(status_id: statuses.flat_map { |s| [s.id, s.reblog_of_id] }.compact, account: target_account).pluck(:status_id)

    target_statuses = statuses.select do |status|
      status.account_id == target_account.id || reblogged_ids.include?(status.reblog_of_id) || with_mentions_ids.include?(status.id) || with_mentions_ids.include?(status.reblog_of_id)
    end

    target_statuses.each do |status|
      unpush_from_list(list, status)
    end
  end

  # Clear all statuses from or mentioning target_account from an account's lists
  # @param [Account] account
  # @param [Account] target_account
  # @return [void]
  def clear_from_lists(account, target_account)
    List.where(account: account).each do |list|
      clear_from_list(list, target_account)
    end
  end

  # Populate home feed of account from scratch
  # @param [Account] account
  # @return [void]
  def populate_home(account)
    limit        = FeedManager::MAX_ITEMS / 2
    aggregate    = account.user&.aggregates_reblogs?
    timeline_key = key(:home, account.id)

    account.statuses.limit(limit).each do |status|
      add_to_feed(:home, account.id, status, aggregate_reblogs: aggregate)
    end

    account.following.includes(:account_stat).find_each do |target_account|
      if redis.zcard(timeline_key) >= limit
        oldest_home_score = redis.zrange(timeline_key, 0, 0, with_scores: true).first.last.to_i
        last_status_score = Mastodon::Snowflake.id_at(target_account.last_status_at)

        # If the feed is full and this account has not posted more recently
        # than the last item on the feed, then we can skip the whole account
        # because none of its statuses would stay on the feed anyway
        next if last_status_score < oldest_home_score
      end

      statuses = target_account.statuses.where(visibility: [:public, :unlisted, :private]).includes(:preloadable_poll, :media_attachments, :account, reblog: :account).limit(limit)
      crutches = build_crutches(account.id, statuses)

      statuses.each do |status|
        next if filter_from_home?(status, account.id, crutches)

        add_to_feed(:home, account.id, status, aggregate_reblogs: aggregate)
      end

      trim(:home, account.id)
    end
  end

  # Completely clear multiple feeds at once
  # @param [Symbol] type
  # @param [Array<Integer>] ids
  # @return [void]
  def clean_feeds!(type, ids)
    reblogged_id_sets = {}

    redis.pipelined do |pipeline|
      ids.each do |feed_id|
        reblog_key = key(type, feed_id, 'reblogs')
        # We collect a future for this: we don't block while getting
        # it, but we can iterate over it later.
        reblogged_id_sets[feed_id] = pipeline.zrange(reblog_key, 0, -1)
        pipeline.del(key(type, feed_id), reblog_key)
      end
    end

    # Remove all of the reblog tracking keys we just removed the
    # references to.
    keys_to_delete = reblogged_id_sets.flat_map do |feed_id, future|
      future.value.map do |reblogged_id|
        key(type, feed_id, "reblogs:#{reblogged_id}")
      end
    end

    redis.del(keys_to_delete) unless keys_to_delete.empty?

    nil
  end

  private

  # Trim a feed to maximum size by removing older items
  # @param [Symbol] type
  # @param [Integer] timeline_id
  # @return [void]
  def trim(type, timeline_id)
    timeline_key = key(type, timeline_id)
    reblog_key   = key(type, timeline_id, 'reblogs')

    # Remove any items past the MAX_ITEMS'th entry in our feed
    redis.zremrangebyrank(timeline_key, 0, -(FeedManager::MAX_ITEMS + 1))

    # Get the score of the REBLOG_FALLOFF'th item in our feed, and stop
    # tracking anything after it for deduplication purposes.
    falloff_rank  = FeedManager::REBLOG_FALLOFF
    falloff_range = redis.zrevrange(timeline_key, falloff_rank, falloff_rank, with_scores: true)
    falloff_score = falloff_range&.first&.last&.to_i

    return if falloff_score.nil?

    # Get any reblogs we might have to clean up after.
    redis.zrangebyscore(reblog_key, 0, falloff_score).each do |reblogged_id|
      # Remove it from the set of reblogs we're tracking *first* to avoid races.
      redis.zrem(reblog_key, reblogged_id)
      # Just drop any set we might have created to track additional reblogs.
      # This means that if this reblog is deleted, we won't automatically insert
      # another reblog, but also that any new reblog can be inserted into the
      # feed.
      redis.del(key(type, timeline_id, "reblogs:#{reblogged_id}"))
    end
  end

  # Check if there is a streaming API client connected
  # for the given feed
  # @param [String] timeline_key
  # @return [Boolean]
  def push_update_required?(timeline_key)
    redis.exists?("subscribed:#{timeline_key}")
  end

  # Check if the account is blocking or muting any of the given accounts
  # @param [Integer] receiver_id
  # @param [Array<Integer>] account_ids
  # @param [Symbol] context
  def blocks_or_mutes?(receiver_id, account_ids, context)
    Block.where(account_id: receiver_id, target_account_id: account_ids).any? ||
      (context == :home ? Mute.where(account_id: receiver_id, target_account_id: account_ids).any? : Mute.where(account_id: receiver_id, target_account_id: account_ids, hide_notifications: true).any?)
  end

  # Check if status should not be added to the home feed
  # @param [Status] status
  # @param [Integer] receiver_id
  # @param [Hash] crutches
  # @return [Boolean]
<<<<<<< HEAD
  def filter_from_home?(status, receiver_id, crutches, timeline_type=:home)
    return false if receiver_id == status.account_id
    return true  if status.reply? && (status.in_reply_to_id.nil? || status.in_reply_to_account_id.nil?)
    # hometown: exclusive list rules
    unless timeline_type == :list
      # find all exclusive lists
      @list = List.where(account: Account.find(receiver_id), is_exclusive: true)
      # is there a list the receiver owns with this account on it? if so, return true
      return true if ListAccount.where(list: @list, account_id: status.account_id).exists?
    end
    return true  if crutches[:languages][status.account_id].present? && status.language.present? && !crutches[:languages][status.account_id].include?(status.language)
=======
  def filter_from_home?(status, receiver_id, crutches, timeline_type = :home)
    return false if receiver_id == status.account_id
    return true  if status.reply? && (status.in_reply_to_id.nil? || status.in_reply_to_account_id.nil?)
    return true if timeline_type != :list && crutches[:exclusive_list_users][status.account_id].present?
    return true if crutches[:languages][status.account_id].present? && status.language.present? && !crutches[:languages][status.account_id].include?(status.language)
>>>>>>> dab54ccb

    check_for_blocks = crutches[:active_mentions][status.id] || []
    check_for_blocks.push(status.account_id)

    if status.reblog?
      check_for_blocks.push(status.reblog.account_id)
      check_for_blocks.concat(crutches[:active_mentions][status.reblog_of_id] || [])
    end

    return true if check_for_blocks.any? { |target_account_id| crutches[:blocking][target_account_id] || crutches[:muting][target_account_id] }
    return true if crutches[:blocked_by][status.account_id]

    if status.reply? && !status.in_reply_to_account_id.nil?                                                                      # Filter out if it's a reply
      should_filter   = !crutches[:following][status.in_reply_to_account_id]                                                     # and I'm not following the person it's a reply to
      should_filter &&= receiver_id != status.in_reply_to_account_id                                                             # and it's not a reply to me
      should_filter &&= status.account_id != status.in_reply_to_account_id                                                       # and it's not a self-reply

      return !!should_filter
    elsif status.reblog?                                                                                                         # Filter out a reblog
      should_filter   = crutches[:hiding_reblogs][status.account_id]                                                             # if the reblogger's reblogs are suppressed
      should_filter ||= crutches[:blocked_by][status.reblog.account_id]                                                          # or if the author of the reblogged status is blocking me
      should_filter ||= crutches[:domain_blocking][status.reblog.account.domain]                                                 # or the author's domain is blocked

      return !!should_filter
    end

    false
  end

  # Check if status should not be added to the mentions feed
  # @see NotifyService
  # @param [Status] status
  # @param [Integer] receiver_id
  # @return [Boolean]
  def filter_from_mentions?(status, receiver_id)
    return true if receiver_id == status.account_id

    # This filter is called from NotifyService, but already after the sender of
    # the notification has been checked for mute/block. Therefore, it's not
    # necessary to check the author of the toot for mute/block again
    check_for_blocks = status.active_mentions.pluck(:account_id)
    check_for_blocks.push(status.in_reply_to_account) if status.reply? && !status.in_reply_to_account_id.nil?

    should_filter   = blocks_or_mutes?(receiver_id, check_for_blocks, :mentions)                                                         # Filter if it's from someone I blocked, in reply to someone I blocked, or mentioning someone I blocked (or muted)
    should_filter ||= (status.account.silenced? && !Follow.where(account_id: receiver_id, target_account_id: status.account_id).exists?) # of if the account is silenced and I'm not following them

    should_filter
  end

  # Check if status should not be added to the list feed
  # @param [Status] status
  # @param [List] list
  # @return [Boolean]
  def filter_from_list?(status, list)
    if status.reply? && status.in_reply_to_account_id != status.account_id
      should_filter = status.in_reply_to_account_id != list.account_id
      should_filter &&= !list.show_followed?
      should_filter &&= !(list.show_list? && ListAccount.where(list_id: list.id, account_id: status.in_reply_to_account_id).exists?)

      return !!should_filter
    end

    false
  end

  # Check if a status should not be added to the home feed when it comes
  # from a followed hashtag
  # @param [Status] status
  # @param [Integer] receiver_id
  # @param [Hash] crutches
  # @return [Boolean]
  def filter_from_tags?(status, receiver_id, crutches)
    receiver_id == status.account_id || ((crutches[:active_mentions][status.id] || []) + [status.account_id]).any? { |target_account_id| crutches[:blocking][target_account_id] || crutches[:muting][target_account_id] } || crutches[:blocked_by][status.account_id] || crutches[:domain_blocking][status.account.domain]
  end

  # Adds a status to an account's feed, returning true if a status was
  # added, and false if it was not added to the feed. Note that this is
  # an internal helper: callers must call trim or push updates if
  # either action is appropriate.
  # @param [Symbol] timeline_type
  # @param [Integer] account_id
  # @param [Status] status
  # @param [Boolean] aggregate_reblogs
  # @return [Boolean]
  def add_to_feed(timeline_type, account_id, status, aggregate_reblogs: true)
    timeline_key = key(timeline_type, account_id)
    reblog_key   = key(timeline_type, account_id, 'reblogs')

    if status.reblog? && (aggregate_reblogs.nil? || aggregate_reblogs)
      # If the original status or a reblog of it is within
      # REBLOG_FALLOFF statuses from the top, do not re-insert it into
      # the feed
      rank = redis.zrevrank(timeline_key, status.reblog_of_id)

      return false if !rank.nil? && rank < FeedManager::REBLOG_FALLOFF

      # The ordered set at `reblog_key` holds statuses which have a reblog
      # in the top `REBLOG_FALLOFF` statuses of the timeline
      if redis.zadd(reblog_key, status.id, status.reblog_of_id, nx: true)
        # This is not something we've already seen reblogged, so we
        # can just add it to the feed (and note that we're reblogging it).
        redis.zadd(timeline_key, status.id, status.id)
      else
        # Another reblog of the same status was already in the
        # REBLOG_FALLOFF most recent statuses, so we note that this
        # is an "extra" reblog, by storing it in reblog_set_key.
        reblog_set_key = key(timeline_type, account_id, "reblogs:#{status.reblog_of_id}")
        redis.sadd(reblog_set_key, status.id)
        return false
      end
    else
      # A reblog may reach earlier than the original status because of the
      # delay of the worker delivering the original status, the late addition
      # by merging timelines, and other reasons.
      # If such a reblog already exists, just do not re-insert it into the feed.
      return false unless redis.zscore(reblog_key, status.id).nil?

      redis.zadd(timeline_key, status.id, status.id)
    end

    true
  end

  # Removes an individual status from a feed, correctly handling cases
  # with reblogs, and returning true if a status was removed. As with
  # `add_to_feed`, this does not trigger push updates, so callers must
  # do so if appropriate.
  # @param [Symbol] timeline_type
  # @param [Integer] account_id
  # @param [Status] status
  # @param [Boolean] aggregate_reblogs
  # @return [Boolean]
  def remove_from_feed(timeline_type, account_id, status, aggregate_reblogs: true)
    timeline_key = key(timeline_type, account_id)
    reblog_key   = key(timeline_type, account_id, 'reblogs')

    if status.reblog? && (aggregate_reblogs.nil? || aggregate_reblogs)
      # 1. If the reblogging status is not in the feed, stop.
      status_rank = redis.zrevrank(timeline_key, status.id)
      return false if status_rank.nil?

      # 2. Remove reblog from set of this status's reblogs.
      reblog_set_key = key(timeline_type, account_id, "reblogs:#{status.reblog_of_id}")

      redis.srem(reblog_set_key, status.id)
      redis.zrem(reblog_key, status.reblog_of_id)
      # 3. Re-insert another reblog or original into the feed if one
      # remains in the set. We could pick a random element, but this
      # set should generally be small, and it seems ideal to show the
      # oldest potential such reblog.
      other_reblog = redis.smembers(reblog_set_key).map(&:to_i).min

      redis.zadd(timeline_key, other_reblog, other_reblog) if other_reblog
      redis.zadd(reblog_key, other_reblog, status.reblog_of_id) if other_reblog

      # 4. Remove the reblogging status from the feed (as normal)
      # (outside conditional)
    else
      # If the original is getting deleted, no use for reblog references
      redis.del(key(timeline_type, account_id, "reblogs:#{status.id}"))
      redis.zrem(reblog_key, status.id)
    end

    redis.zrem(timeline_key, status.id)
  end

  # Pre-fetch various objects and relationships for given statuses that
  # are going to be checked by the filtering methods
  # @param [Integer] receiver_id
  # @param [Array<Status>] statuses
  # @return [Hash]
  def build_crutches(receiver_id, statuses)
    crutches = {}

    crutches[:active_mentions] = Mention.active.where(status_id: statuses.flat_map { |s| [s.id, s.reblog_of_id] }.compact).pluck(:status_id, :account_id).each_with_object({}) { |(id, account_id), mapping| (mapping[id] ||= []).push(account_id) }

    check_for_blocks = statuses.flat_map do |s|
      arr = crutches[:active_mentions][s.id] || []
      arr.push(s.account_id)

      if s.reblog?
        arr.push(s.reblog.account_id)
        arr.concat(crutches[:active_mentions][s.reblog_of_id] || [])
      end

      arr
    end

    lists = List.where(account_id: receiver_id, exclusive: true)

    crutches[:following]            = Follow.where(account_id: receiver_id, target_account_id: statuses.filter_map(&:in_reply_to_account_id)).pluck(:target_account_id).index_with(true)
    crutches[:languages]            = Follow.where(account_id: receiver_id, target_account_id: statuses.map(&:account_id)).pluck(:target_account_id, :languages).to_h
    crutches[:hiding_reblogs]       = Follow.where(account_id: receiver_id, target_account_id: statuses.filter_map { |s| s.account_id if s.reblog? }, show_reblogs: false).pluck(:target_account_id).index_with(true)
    crutches[:blocking]             = Block.where(account_id: receiver_id, target_account_id: check_for_blocks).pluck(:target_account_id).index_with(true)
    crutches[:muting]               = Mute.where(account_id: receiver_id, target_account_id: check_for_blocks).pluck(:target_account_id).index_with(true)
    crutches[:domain_blocking]      = AccountDomainBlock.where(account_id: receiver_id, domain: statuses.flat_map { |s| [s.account.domain, s.reblog&.account&.domain] }.compact).pluck(:domain).index_with(true)
    crutches[:blocked_by]           = Block.where(target_account_id: receiver_id, account_id: statuses.map { |s| [s.account_id, s.reblog&.account_id] }.flatten.compact).pluck(:account_id).index_with(true)
    crutches[:exclusive_list_users] = ListAccount.where(list: lists, account_id: statuses.map(&:account_id)).pluck(:account_id).index_with(true)

    crutches
  end
end<|MERGE_RESOLUTION|>--- conflicted
+++ resolved
@@ -371,25 +371,11 @@
   # @param [Integer] receiver_id
   # @param [Hash] crutches
   # @return [Boolean]
-<<<<<<< HEAD
-  def filter_from_home?(status, receiver_id, crutches, timeline_type=:home)
-    return false if receiver_id == status.account_id
-    return true  if status.reply? && (status.in_reply_to_id.nil? || status.in_reply_to_account_id.nil?)
-    # hometown: exclusive list rules
-    unless timeline_type == :list
-      # find all exclusive lists
-      @list = List.where(account: Account.find(receiver_id), is_exclusive: true)
-      # is there a list the receiver owns with this account on it? if so, return true
-      return true if ListAccount.where(list: @list, account_id: status.account_id).exists?
-    end
-    return true  if crutches[:languages][status.account_id].present? && status.language.present? && !crutches[:languages][status.account_id].include?(status.language)
-=======
   def filter_from_home?(status, receiver_id, crutches, timeline_type = :home)
     return false if receiver_id == status.account_id
     return true  if status.reply? && (status.in_reply_to_id.nil? || status.in_reply_to_account_id.nil?)
     return true if timeline_type != :list && crutches[:exclusive_list_users][status.account_id].present?
     return true if crutches[:languages][status.account_id].present? && status.language.present? && !crutches[:languages][status.account_id].include?(status.language)
->>>>>>> dab54ccb
 
     check_for_blocks = crutches[:active_mentions][status.id] || []
     check_for_blocks.push(status.account_id)
