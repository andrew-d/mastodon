--- conflicted
+++ resolved
@@ -41,12 +41,12 @@
 
   describe '#call' do
     it 'updates text' do
-      subject.call(status, json, json)
+      subject.call(status, json)
       expect(status.reload.text).to eq 'Hello universe'
     end
 
     it 'updates content warning' do
-      subject.call(status, json, json)
+      subject.call(status, json)
       expect(status.reload.spoiler_text).to eq 'Show more'
     end
 
@@ -64,7 +64,7 @@
       end
 
       before do
-        subject.call(status, json, json)
+        subject.call(status, json)
       end
 
       it 'does not create any edits' do
@@ -87,7 +87,7 @@
       end
 
       before do
-        subject.call(status, json, json)
+        subject.call(status, json)
       end
 
       it 'does not create any edits' do
@@ -134,7 +134,7 @@
       end
 
       before do
-        subject.call(status, json, json)
+        subject.call(status, json)
       end
 
       it 'does not create any edits' do
@@ -186,7 +186,7 @@
       end
 
       before do
-        subject.call(status, json, json)
+        subject.call(status, json)
       end
 
       it 'does not create any edits' do
@@ -214,19 +214,11 @@
       end
 
       it 'does not create any edits' do
-<<<<<<< HEAD
-        expect { subject.call(status, json, json) }.to_not(change { status.reload.edits.pluck(&:id) })
-      end
-
-      it 'does not update the text, spoiler_text or edited_at' do
-        expect { subject.call(status, json, json) }.to_not(change { s = status.reload; [s.text, s.spoiler_text, s.edited_at] })
-=======
         expect { subject.call(status, json) }.to_not(change { status.reload.edits.pluck(&:id) })
       end
 
       it 'does not update the text, spoiler_text or edited_at' do
         expect { subject.call(status, json) }.to_not(change { s = status.reload; [s.text, s.spoiler_text, s.edited_at] })
->>>>>>> dab54ccb
       end
     end
 
@@ -241,7 +233,7 @@
       end
 
       before do
-        subject.call(status, json, json)
+        subject.call(status, json)
       end
 
       it 'does not create any edits' do
@@ -265,7 +257,7 @@
 
       before do
         status.update(ordered_media_attachment_ids: nil)
-        subject.call(status, json, json)
+        subject.call(status, json)
       end
 
       it 'does not create any edits' do
@@ -279,7 +271,7 @@
 
     context 'when originally without tags' do
       before do
-        subject.call(status, json, json)
+        subject.call(status, json)
       end
 
       it 'updates tags' do
@@ -305,7 +297,7 @@
       end
 
       before do
-        subject.call(status, json, json)
+        subject.call(status, json)
       end
 
       it 'updates tags' do
@@ -315,7 +307,7 @@
 
     context 'when originally without mentions' do
       before do
-        subject.call(status, json, json)
+        subject.call(status, json)
       end
 
       it 'updates mentions' do
@@ -327,7 +319,7 @@
       let(:mentions) { [alice, bob] }
 
       before do
-        subject.call(status, json, json)
+        subject.call(status, json)
       end
 
       it 'updates mentions' do
@@ -338,7 +330,7 @@
     context 'when originally without media attachments' do
       before do
         stub_request(:get, 'https://example.com/foo.png').to_return(body: attachment_fixture('emojo.png'))
-        subject.call(status, json, json)
+        subject.call(status, json)
       end
 
       let(:payload) do
@@ -388,7 +380,7 @@
 
       before do
         allow(RedownloadMediaWorker).to receive(:perform_async)
-        subject.call(status, json, json)
+        subject.call(status, json)
       end
 
       it 'updates the existing media attachment in-place' do
@@ -416,7 +408,7 @@
       before do
         poll = Fabricate(:poll, status: status)
         status.update(preloadable_poll: poll)
-        subject.call(status, json, json)
+        subject.call(status, json)
       end
 
       it 'removes poll' do
@@ -446,7 +438,7 @@
       end
 
       before do
-        subject.call(status, json, json)
+        subject.call(status, json)
       end
 
       it 'creates a poll' do
@@ -462,12 +454,12 @@
     end
 
     it 'creates edit history' do
-      subject.call(status, json, json)
+      subject.call(status, json)
       expect(status.edits.reload.map(&:text)).to eq ['Hello world', 'Hello universe']
     end
 
     it 'sets edited timestamp' do
-      subject.call(status, json, json)
+      subject.call(status, json)
       expect(status.reload.edited_at.to_s).to eq '2021-09-08 22:39:25 UTC'
     end
   end
