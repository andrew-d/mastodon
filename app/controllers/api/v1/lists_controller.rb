# frozen_string_literal: true

class Api::V1::ListsController < Api::BaseController
  before_action -> { doorkeeper_authorize! :read, :'read:lists' }, only: [:index, :show]
  before_action -> { doorkeeper_authorize! :write, :'write:lists' }, except: [:index, :show]

  before_action :require_user!
  before_action :set_list, except: [:index, :create]

  rescue_from ArgumentError do |e|
    render json: { error: e.to_s }, status: 422
  end

  def index
    @lists = List.where(account: current_account).all
    render json: @lists, each_serializer: REST::ListSerializer
  end

  def show
    render json: @list, serializer: REST::ListSerializer
  end

  def create
    @list = List.create!(list_params.merge(account: current_account))
    render json: @list, serializer: REST::ListSerializer
  end

  def update
    @list.update!(list_params)
    render json: @list, serializer: REST::ListSerializer
  end

  def destroy
    @list.destroy!
    render_empty
  end

  private

  def set_list
    @list = List.where(account: current_account).find(params[:id])
  end

  def list_params
<<<<<<< HEAD
    params.permit(:title, :replies_policy, :is_exclusive)
=======
    params.permit(:title, :replies_policy, :exclusive)
>>>>>>> dab54ccb
  end
end<|MERGE_RESOLUTION|>--- conflicted
+++ resolved
@@ -42,10 +42,6 @@
   end
 
   def list_params
-<<<<<<< HEAD
-    params.permit(:title, :replies_policy, :is_exclusive)
-=======
     params.permit(:title, :replies_policy, :exclusive)
->>>>>>> dab54ccb
   end
 end