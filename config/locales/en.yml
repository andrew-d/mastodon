--- conflicted
+++ resolved
@@ -1832,14 +1832,11 @@
     seamless_external_login: You are logged in via an external service, so password and e-mail settings are not available.
     signed_in_as: 'Signed in as:'
   verification:
-<<<<<<< HEAD
-    explanation_html: 'You can <strong>verify yourself as the owner of the links in your profile metadata</strong>. For that, the linked website must contain a link back to your %{instance} profile. The link back <strong>must</strong> have a <code>rel="me"</code> attribute. The text content of the link does not matter. Here is an example:'
-=======
+    explanation_html: 'You can <strong>verify yourself as the owner of the links in your profile metadata</strong>. For that, the linked website must contain a link back to your Mastodon profile. The link back <strong>must</strong> have a <code>rel="me"</code> attribute. The text content of the link does not matter. Here is an example:'
     extra_instructions_html: <strong>Tip:</strong> The link on your website can be invisible. The important part is <code>rel="me"</code> which prevents impersonation on websites with user-generated content. You can even use a <code>link</code> tag in the header of the page instead of <code>a</code>, but the HTML must be accessible without executing JavaScript.
     here_is_how: Here's how
     hint_html: "<strong>Verifying your identity on Mastodon is for everyone.</strong> Based on open web standards, now and forever free. All you need is a personal website that people recognize you by. When you link to this website from your profile, we will check that the website links back to your profile and show a visual indicator on it."
     instructions_html: Copy and paste the code below into the HTML of your website. Then add the address of your website into one of the extra fields on your profile from the "Edit profile" tab and save changes.
->>>>>>> dab54ccb
     verification: Verification
     verified_links: Your verified links
   webauthn_credentials:
