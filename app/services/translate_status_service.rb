# frozen_string_literal: true

class TranslateStatusService < BaseService
  CACHE_TTL = 1.day.freeze

  include FormattingHelper

  def call(status, target_language)
    raise Mastodon::NotPermittedError unless status.public_visibility? || status.unlisted_visibility?

    @status = status
    @content = status_content_format(@status)
    @target_language = target_language

<<<<<<< HEAD
    Rails.cache.fetch("translations:v2/#{@status.language}/#{@target_language}/#{content_hash}", expires_in: CACHE_TTL) do
      translation_backend.translate(@content, @status.language, @target_language)
=======
    Rails.cache.fetch("translations/#{@status.language}/#{@target_language}/#{content_hash}", expires_in: CACHE_TTL) do
      Sanitize.fragment(translation_backend.translate(@content, @status.language, @target_language), Sanitize::Config::MASTODON_STRICT)
>>>>>>> 46bd58f7
    end
  end

  private

  def translation_backend
    TranslationService.configured
  end

  def content_hash
    Digest::SHA256.base64digest(@content)
  end
end<|MERGE_RESOLUTION|>--- conflicted
+++ resolved
@@ -12,13 +12,8 @@
     @content = status_content_format(@status)
     @target_language = target_language
 
-<<<<<<< HEAD
-    Rails.cache.fetch("translations:v2/#{@status.language}/#{@target_language}/#{content_hash}", expires_in: CACHE_TTL) do
-      translation_backend.translate(@content, @status.language, @target_language)
-=======
     Rails.cache.fetch("translations/#{@status.language}/#{@target_language}/#{content_hash}", expires_in: CACHE_TTL) do
       Sanitize.fragment(translation_backend.translate(@content, @status.language, @target_language), Sanitize::Config::MASTODON_STRICT)
->>>>>>> 46bd58f7
     end
   end
 
