--- conflicted
+++ resolved
@@ -80,15 +80,9 @@
       encryptor (~> 3.0.0)
     attr_required (1.0.1)
     awrence (1.1.1)
-<<<<<<< HEAD
-    aws-eventstream (1.1.1)
-    aws-partitions (1.465.0)
-    aws-sdk-core (3.114.0)
-=======
     aws-eventstream (1.2.0)
     aws-partitions (1.582.0)
     aws-sdk-core (3.130.2)
->>>>>>> 2c5862ed
       aws-eventstream (~> 1, >= 1.0.2)
       aws-partitions (~> 1, >= 1.525.0)
       aws-sigv4 (~> 1.1)
@@ -96,13 +90,8 @@
     aws-sdk-kms (1.56.0)
       aws-sdk-core (~> 3, >= 3.127.0)
       aws-sigv4 (~> 1.1)
-<<<<<<< HEAD
-    aws-sdk-s3 (1.95.1)
-      aws-sdk-core (~> 3, >= 3.112.0)
-=======
     aws-sdk-s3 (1.113.2)
       aws-sdk-core (~> 3, >= 3.127.0)
->>>>>>> 2c5862ed
       aws-sdk-kms (~> 1)
       aws-sigv4 (~> 1.4)
     aws-sigv4 (1.5.0)
@@ -230,12 +219,6 @@
     et-orbi (1.2.7)
       tzinfo
     excon (0.76.0)
-<<<<<<< HEAD
-    fabrication (2.22.0)
-    faker (2.18.0)
-      i18n (>= 1.6, < 2)
-    faraday (1.3.0)
-=======
     fabrication (2.28.0)
     faker (2.20.0)
       i18n (>= 1.8.11, < 2)
@@ -245,7 +228,6 @@
       faraday-excon (~> 1.1)
       faraday-httpclient (~> 1.0)
       faraday-multipart (~> 1.0)
->>>>>>> 2c5862ed
       faraday-net_http (~> 1.0)
       faraday-net_http_persistent (~> 1.0)
       faraday-patron (~> 1.0)
@@ -319,10 +301,7 @@
       domain_name (~> 0.5)
     http-form_data (2.3.0)
     http_accept_language (2.1.1)
-<<<<<<< HEAD
-=======
     httpclient (2.8.3)
->>>>>>> 2c5862ed
     httplog (1.5.0)
       rack (>= 1.0)
       rainbow (>= 2.0.0)
@@ -414,42 +393,20 @@
       nokogiri (~> 1.10)
     mime-types (3.4.1)
       mime-types-data (~> 3.2015)
-<<<<<<< HEAD
-    mime-types-data (3.2020.0512)
-    mimemagic (0.3.10)
-      nokogiri (~> 1)
-      rake
-    mini_mime (1.0.3)
-    mini_portile2 (2.5.2)
-      net-ftp (~> 0.1)
-    minitest (5.14.4)
-    msgpack (1.4.2)
-=======
     mime-types-data (3.2022.0105)
     mini_mime (1.1.2)
     mini_portile2 (2.8.0)
     minitest (5.15.0)
     msgpack (1.5.1)
->>>>>>> 2c5862ed
     multi_json (1.15.0)
     multipart-post (2.1.1)
-    net-ftp (0.1.2)
-      net-protocol
-      time
     net-ldap (0.17.0)
-    net-protocol (0.1.0)
     net-scp (3.0.0)
       net-ssh (>= 2.6.5, < 7.0.0)
     net-ssh (6.1.0)
-<<<<<<< HEAD
-    nio4r (2.5.7)
-    nokogiri (1.11.6)
-      mini_portile2 (~> 2.5.0)
-=======
     nio4r (2.5.8)
     nokogiri (1.13.4)
       mini_portile2 (~> 2.8.0)
->>>>>>> 2c5862ed
       racc (~> 1.4)
     nsa (0.2.8)
       activesupport (>= 4.2, < 7)
@@ -512,11 +469,7 @@
     pry-rails (0.3.9)
       pry (>= 0.10.4)
     public_suffix (4.0.6)
-<<<<<<< HEAD
-    puma (5.3.2)
-=======
     puma (5.6.4)
->>>>>>> 2c5862ed
       nio4r (~> 2.0)
     pundit (2.2.0)
       activesupport (>= 3.0.0)
@@ -616,11 +569,7 @@
     rspec-support (3.11.0)
     rspec_junit_formatter (0.5.1)
       rspec-core (>= 2, < 4, != 2.12.0)
-<<<<<<< HEAD
-    rubocop (1.15.0)
-=======
     rubocop (1.27.0)
->>>>>>> 2c5862ed
       parallel (~> 1.10)
       parser (>= 3.1.0.0)
       rainbow (>= 2.2.2, < 4.0)
@@ -639,13 +588,8 @@
     ruby-saml (1.13.0)
       nokogiri (>= 1.10.5)
       rexml
-<<<<<<< HEAD
-    ruby2_keywords (0.0.4)
-    rufus-scheduler (3.6.0)
-=======
     ruby2_keywords (0.0.5)
     rufus-scheduler (3.8.1)
->>>>>>> 2c5862ed
       fugit (~> 1.1, >= 1.1.6)
     safety_net_attestation (0.4.0)
       jwt (~> 2.0)
@@ -670,19 +614,11 @@
       sidekiq (>= 3)
       thwait
       tilt (>= 1.4.0)
-<<<<<<< HEAD
-    sidekiq-unique-jobs (7.0.11)
-      brpoplpush-redis_script (> 0.1.1, <= 2.0.0)
-      concurrent-ruby (~> 1.0, >= 1.0.5)
-      sidekiq (>= 5.0, < 7.0)
-      thor (>= 0.20, < 2.0)
-=======
     sidekiq-unique-jobs (7.1.21)
       brpoplpush-redis_script (> 0.1.1, <= 2.0.0)
       concurrent-ruby (~> 1.0, >= 1.0.5)
       sidekiq (>= 5.0, < 8.0)
       thor (>= 0.20, < 3.0)
->>>>>>> 2c5862ed
     simple-navigation (4.3.0)
       activesupport (>= 2.3.2)
     simple_form (5.1.0)
@@ -723,7 +659,6 @@
     thwait (0.2.0)
       e2mmap
     tilt (2.0.10)
-    time (0.1.0)
     tpm-key_attestation (0.9.0)
       bindata (~> 2.4)
       openssl-signature_algorithm (~> 0.4.0)
@@ -767,13 +702,6 @@
       safety_net_attestation (~> 0.4.0)
       securecompare (~> 1.0)
       tpm-key_attestation (~> 0.9.0)
-<<<<<<< HEAD
-    webmock (3.13.0)
-      addressable (>= 2.3.6)
-      crack (>= 0.3.2)
-      hashdiff (>= 0.4.0, < 2.0.0)
-    webpacker (5.4.0)
-=======
     webfinger (1.2.0)
       activesupport
       httpclient (>= 2.4)
@@ -782,7 +710,6 @@
       crack (>= 0.3.2)
       hashdiff (>= 0.4.0, < 2.0.0)
     webpacker (5.4.3)
->>>>>>> 2c5862ed
       activesupport (>= 5.2)
       rack-proxy (>= 0.6.1)
       railties (>= 5.2)
@@ -805,15 +732,9 @@
 DEPENDENCIES
   active_model_serializers (~> 0.10)
   active_record_query_trace (~> 1.8)
-<<<<<<< HEAD
-  addressable (~> 2.7)
-  annotate (~> 3.1)
-  aws-sdk-s3 (~> 1.95)
-=======
   addressable (~> 2.8)
   annotate (~> 3.2)
   aws-sdk-s3 (~> 1.113)
->>>>>>> 2c5862ed
   better_errors (~> 2.9)
   binding_of_caller (~> 1.0)
   blurhash (~> 0.1)
@@ -839,15 +760,9 @@
   discard (~> 1.2)
   doorkeeper (~> 5.5)
   dotenv-rails (~> 2.7)
-<<<<<<< HEAD
-  ed25519 (~> 1.2)
-  fabrication (~> 2.22)
-  faker (~> 2.18)
-=======
   ed25519 (~> 1.3)
   fabrication (~> 2.28)
   faker (~> 2.20)
->>>>>>> 2c5862ed
   fast_blank (~> 1.0)
   fastimage
   fog-core (<= 2.1.0)
@@ -860,11 +775,7 @@
   http (~> 5.0)
   http_accept_language (~> 2.1)
   httplog (~> 1.5.0)
-<<<<<<< HEAD
-  i18n-tasks (~> 0.9)
-=======
   i18n-tasks (~> 1.0)
->>>>>>> 2c5862ed
   idn-ruby
   json-ld
   json-ld-preloaded (~> 3.2)
@@ -913,27 +824,16 @@
   rqrcode (~> 2.1)
   rspec-rails (~> 5.1)
   rspec-sidekiq (~> 3.1)
-<<<<<<< HEAD
-  rspec_junit_formatter (~> 0.4)
-  rubocop (~> 1.15)
-  rubocop-rails (~> 2.10)
-=======
   rspec_junit_formatter (~> 0.5)
   rubocop (~> 1.27)
   rubocop-rails (~> 2.14)
->>>>>>> 2c5862ed
   ruby-progressbar (~> 1.11)
   sanitize (~> 6.0)
   scenic (~> 1.6)
   sidekiq (~> 6.4)
   sidekiq-bulk (~> 0.2.0)
-<<<<<<< HEAD
-  sidekiq-scheduler (~> 3.0)
-  sidekiq-unique-jobs (~> 7.0)
-=======
   sidekiq-scheduler (~> 3.2)
   sidekiq-unique-jobs (~> 7.1)
->>>>>>> 2c5862ed
   simple-navigation (~> 4.3)
   simple_form (~> 5.1)
   simplecov (~> 0.21)
@@ -947,11 +847,7 @@
   twitter-text (~> 3.1.0)
   tzinfo-data (~> 1.2022)
   webauthn (~> 3.0.0.alpha1)
-<<<<<<< HEAD
-  webmock (~> 3.13)
-=======
   webmock (~> 3.14)
->>>>>>> 2c5862ed
   webpacker (~> 5.4)
   webpush (~> 0.3)
   xorcist (~> 1.1)
