--- conflicted
+++ resolved
@@ -3,11 +3,7 @@
 class StatusLengthValidator < ActiveModel::Validator
   MAX_CHARS = (ENV['MAX_TOOT_CHARS'] || 500).to_i
   URL_PLACEHOLDER_CHARS = 23
-<<<<<<< HEAD
-  URL_PLACEHOLDER = "\1#{'x' * URL_PLACEHOLDER_CHARS}"
-=======
   URL_PLACEHOLDER = 'x' * 23
->>>>>>> 2c5862ed
 
   def validate(status)
     return unless status.local? && !status.reblog?
