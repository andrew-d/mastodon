import React from 'react';
import ImmutablePropTypes from 'react-immutable-proptypes';
import PropTypes from 'prop-types';
import { FormattedMessage, injectIntl } from 'react-intl';
import { Link } from 'react-router-dom';
import classnames from 'classnames';
import PollContainer from 'mastodon/containers/poll_container';
import Icon from 'mastodon/components/icon';
import { autoPlayGif, languages as preloadedLanguages, translationEnabled } from 'mastodon/initial_state';

const MAX_HEIGHT = 706; // 22px * 32 (+ 2px padding at the top)

class TranslateButton extends React.PureComponent {

  static propTypes = {
    translation: ImmutablePropTypes.map,
    onClick: PropTypes.func,
  };

  render () {
    const { translation, onClick } = this.props;

    if (translation) {
      const language     = preloadedLanguages.find(lang => lang[0] === translation.get('detected_source_language'));
      const languageName = language ? language[2] : translation.get('detected_source_language');
      const provider     = translation.get('provider');

      return (
        <div className='translate-button'>
          <div className='translate-button__meta'>
            <FormattedMessage id='status.translated_from_with' defaultMessage='Translated from {lang} using {provider}' values={{ lang: languageName, provider }} />
          </div>

          <button className='link-button' onClick={onClick}>
            <FormattedMessage id='status.show_original' defaultMessage='Show original' />
          </button>
        </div>
      );
    }

    return (
      <button className='status__content__read-more-button' onClick={onClick}>
        <FormattedMessage id='status.translate' defaultMessage='Translate' />
      </button>
    );
  }

}

export default @injectIntl
class StatusContent extends React.PureComponent {

  static contextTypes = {
    router: PropTypes.object,
    identity: PropTypes.object,
  };

  static propTypes = {
    status: ImmutablePropTypes.map.isRequired,
    expanded: PropTypes.bool,
    onExpandedToggle: PropTypes.func,
    onTranslate: PropTypes.func,
    onClick: PropTypes.func,
    collapsable: PropTypes.bool,
    onCollapsedToggle: PropTypes.func,
    intl: PropTypes.object,
  };

  state = {
    hidden: true,
  };

  _updateStatusLinks () {
    const node = this.node;

    if (!node) {
      return;
    }

    const { status, onCollapsedToggle } = this.props;
    const links = node.querySelectorAll('a');

    let link, mention;

    for (var i = 0; i < links.length; ++i) {
      link = links[i];

      if (link.classList.contains('status-link')) {
        continue;
      }

      link.classList.add('status-link');

      mention = this.props.status.get('mentions').find(item => link.href === item.get('url'));

      if (mention) {
        link.addEventListener('click', this.onMentionClick.bind(this, mention), false);
        link.setAttribute('title', mention.get('acct'));
        link.setAttribute('href', `/@${mention.get('acct')}`);
      } else if (link.textContent[0] === '#' || (link.previousSibling && link.previousSibling.textContent && link.previousSibling.textContent[link.previousSibling.textContent.length - 1] === '#')) {
        link.addEventListener('click', this.onHashtagClick.bind(this, link.text), false);
        link.setAttribute('href', `/tags/${link.text.slice(1)}`);
      } else {
        link.setAttribute('title', link.href);
        link.classList.add('unhandled-link');
      }
    }

    if (status.get('collapsed', null) === null && onCollapsedToggle) {
      const { collapsable, onClick } = this.props;

      const collapsed =
          collapsable
          && onClick
          && node.clientHeight > MAX_HEIGHT
          && status.get('spoiler_text').length === 0;

      onCollapsedToggle(collapsed);
    }
  }

  handleMouseEnter = ({ currentTarget }) => {
    if (autoPlayGif) {
      return;
    }

    const emojis = currentTarget.querySelectorAll('.custom-emoji');

    for (var i = 0; i < emojis.length; i++) {
      let emoji = emojis[i];
      emoji.src = emoji.getAttribute('data-original');
    }
  }

  handleMouseLeave = ({ currentTarget }) => {
    if (autoPlayGif) {
      return;
    }

    const emojis = currentTarget.querySelectorAll('.custom-emoji');

    for (var i = 0; i < emojis.length; i++) {
      let emoji = emojis[i];
      emoji.src = emoji.getAttribute('data-static');
    }
  }

  componentDidMount () {
    this._updateStatusLinks();
  }

  componentDidUpdate () {
    this._updateStatusLinks();
  }

  onMentionClick = (mention, e) => {
    if (this.context.router && e.button === 0 && !(e.ctrlKey || e.metaKey)) {
      e.preventDefault();
      this.context.router.history.push(`/@${mention.get('acct')}`);
    }
  }

  onHashtagClick = (hashtag, e) => {
    hashtag = hashtag.replace(/^#/, '');

    if (this.context.router && e.button === 0 && !(e.ctrlKey || e.metaKey)) {
      e.preventDefault();
      this.context.router.history.push(`/tags/${hashtag}`);
    }
  }

  handleMouseDown = (e) => {
    this.startXY = [e.clientX, e.clientY];
  }

  handleMouseUp = (e) => {
    if (!this.startXY) {
      return;
    }

    const [ startX, startY ] = this.startXY;
    const [ deltaX, deltaY ] = [Math.abs(e.clientX - startX), Math.abs(e.clientY - startY)];

    let element = e.target;
    while (element) {
      if (element.localName === 'button' || element.localName === 'a' || element.localName === 'label') {
        return;
      }
      element = element.parentNode;
    }

    if (deltaX + deltaY < 5 && e.button === 0 && this.props.onClick) {
      this.props.onClick();
    }

    this.startXY = null;
  }

  handleSpoilerClick = (e) => {
    e.preventDefault();

    if (this.props.onExpandedToggle) {
      // The parent manages the state
      this.props.onExpandedToggle();
    } else {
      this.setState({ hidden: !this.state.hidden });
    }
  }

  handleTranslate = () => {
    this.props.onTranslate();
  }

  setRef = (c) => {
    this.node = c;
  }

  render () {
    const { status, intl } = this.props;

    const hidden = this.props.onExpandedToggle ? !this.props.expanded : this.state.hidden;
    const renderReadMore = this.props.onClick && status.get('collapsed');
    const renderTranslate = translationEnabled && this.context.identity.signedIn && this.props.onTranslate && ['public', 'unlisted'].includes(status.get('visibility')) && status.get('contentHtml').length > 0 && status.get('language') !== null && intl.locale !== status.get('language');

    const content = { __html: status.get('translation') ? status.getIn(['translation', 'content']) : status.get('contentHtml') };
    const spoilerContent = { __html: status.get('spoilerHtml') };
    const lang = status.get('translation') ? intl.locale : status.get('language');
    const classNames = classnames('status__content', {
      'status__content--with-action': this.props.onClick && this.context.router,
      'status__content--with-spoiler': status.get('spoiler_text').length > 0,
      'status__content--collapsed': renderReadMore,
    });

    const readMoreButton = renderReadMore && (
      <button className='status__content__read-more-button' onClick={this.props.onClick} key='read-more'>
        <FormattedMessage id='status.read_more' defaultMessage='Read more' /><Icon id='angle-right' fixedWidth />
      </button>
    );

<<<<<<< HEAD
    const readArticleButton = (
      <button className='status__content__read-more-button' onClick={this.props.onClick} key='read-more'>
        <FormattedMessage id='status.read_article' defaultMessage='Read article' /><Icon id='angle-right' fixedWidth />
      </button>
=======
    const translateButton = renderTranslate && (
      <TranslateButton onClick={this.handleTranslate} translation={status.get('translation')} />
    );

    const poll = !!status.get('poll') && (
      <PollContainer pollId={status.get('poll')} />
>>>>>>> fb389bd7
    );

    if (status.get('spoiler_text').length > 0) {
      let mentionsPlaceholder = '';

      const mentionLinks = status.get('mentions').map(item => (
        <Link to={`/@${item.get('acct')}`} key={item.get('id')} className='mention'>
          @<span>{item.get('username')}</span>
        </Link>
      )).reduce((aggregate, item) => [...aggregate, item, ' '], []);

      const toggleText = hidden ? <FormattedMessage id='status.show_more' defaultMessage='Show more' /> : <FormattedMessage id='status.show_less' defaultMessage='Show less' />;

      if (hidden) {
        mentionsPlaceholder = <div>{mentionLinks}</div>;
      }

      const output = [
        <div className={classNames} ref={this.setRef} tabIndex='0' onMouseDown={this.handleMouseDown} onMouseUp={this.handleMouseUp} onMouseEnter={this.handleMouseEnter} onMouseLeave={this.handleMouseLeave}>
          <p style={{ marginBottom: hidden && status.get('mentions').isEmpty() ? '0px' : null }}>
            <span dangerouslySetInnerHTML={spoilerContent} className='translate' lang={lang} />
            {' '}
<<<<<<< HEAD
            {status.get('activity_pub_type') === 'Article' ? '' : <span class="show_more_button"><button tabIndex='0' className={`status__content__spoiler-link ${hidden ? 'status__content__spoiler-link--show-more' : 'status__content__spoiler-link--show-less'}`} onClick={this.handleSpoilerClick}>{toggleText}</button></span>}
=======
            <button type='button' className={`status__content__spoiler-link ${hidden ? 'status__content__spoiler-link--show-more' : 'status__content__spoiler-link--show-less'}`} onClick={this.handleSpoilerClick} aria-expanded={!hidden}>{toggleText}</button>
>>>>>>> fb389bd7
          </p>

          {mentionsPlaceholder}

          <div tabIndex={!hidden ? 0 : null} className={`status__content__text ${!hidden ? 'status__content__text--visible' : ''} translate`} lang={lang} dangerouslySetInnerHTML={content} />

<<<<<<< HEAD
          {!hidden && !!status.get('poll') && <PollContainer pollId={status.get('poll')} />}
          {renderViewThread && showThreadButton}
        </div>,
      ];

      if (status.get('activity_pub_type') === 'Article' && !this.props.expanded) {
        output.push(readArticleButton);
      }

      return output;
=======
          {!hidden && poll}
          {!hidden && translateButton}
        </div>
      );
>>>>>>> fb389bd7
    } else if (this.props.onClick) {
      return (
        <>
          <div className={classNames} ref={this.setRef} tabIndex='0' onMouseDown={this.handleMouseDown} onMouseUp={this.handleMouseUp} key='status-content' onMouseEnter={this.handleMouseEnter} onMouseLeave={this.handleMouseLeave}>
            <div className='status__content__text status__content__text--visible translate' lang={lang} dangerouslySetInnerHTML={content} />

            {poll}
            {translateButton}
          </div>

          {readMoreButton}
        </>
      );
    } else {
      return (
        <div className={classNames} ref={this.setRef} tabIndex='0' onMouseEnter={this.handleMouseEnter} onMouseLeave={this.handleMouseLeave}>
          <div className='status__content__text status__content__text--visible translate' lang={lang} dangerouslySetInnerHTML={content} />

          {poll}
          {translateButton}
        </div>
      );
    }
  }

}<|MERGE_RESOLUTION|>--- conflicted
+++ resolved
@@ -237,19 +237,18 @@
       </button>
     );
 
-<<<<<<< HEAD
     const readArticleButton = (
       <button className='status__content__read-more-button' onClick={this.props.onClick} key='read-more'>
         <FormattedMessage id='status.read_article' defaultMessage='Read article' /><Icon id='angle-right' fixedWidth />
       </button>
-=======
+    );
+
     const translateButton = renderTranslate && (
       <TranslateButton onClick={this.handleTranslate} translation={status.get('translation')} />
     );
 
     const poll = !!status.get('poll') && (
       <PollContainer pollId={status.get('poll')} />
->>>>>>> fb389bd7
     );
 
     if (status.get('spoiler_text').length > 0) {
@@ -272,34 +271,22 @@
           <p style={{ marginBottom: hidden && status.get('mentions').isEmpty() ? '0px' : null }}>
             <span dangerouslySetInnerHTML={spoilerContent} className='translate' lang={lang} />
             {' '}
-<<<<<<< HEAD
-            {status.get('activity_pub_type') === 'Article' ? '' : <span class="show_more_button"><button tabIndex='0' className={`status__content__spoiler-link ${hidden ? 'status__content__spoiler-link--show-more' : 'status__content__spoiler-link--show-less'}`} onClick={this.handleSpoilerClick}>{toggleText}</button></span>}
-=======
-            <button type='button' className={`status__content__spoiler-link ${hidden ? 'status__content__spoiler-link--show-more' : 'status__content__spoiler-link--show-less'}`} onClick={this.handleSpoilerClick} aria-expanded={!hidden}>{toggleText}</button>
->>>>>>> fb389bd7
+            {status.get('activity_pub_type') === 'Article' ? '' : <button type='button' className={`status__content__spoiler-link ${hidden ? 'status__content__spoiler-link--show-more' : 'status__content__spoiler-link--show-less'}`} onClick={this.handleSpoilerClick} aria-expanded={!hidden}>{toggleText}</button>}
           </p>
 
           {mentionsPlaceholder}
 
           <div tabIndex={!hidden ? 0 : null} className={`status__content__text ${!hidden ? 'status__content__text--visible' : ''} translate`} lang={lang} dangerouslySetInnerHTML={content} />
-
-<<<<<<< HEAD
-          {!hidden && !!status.get('poll') && <PollContainer pollId={status.get('poll')} />}
-          {renderViewThread && showThreadButton}
-        </div>,
-      ];
-
-      if (status.get('activity_pub_type') === 'Article' && !this.props.expanded) {
-        output.push(readArticleButton);
-      }
-
-      return output;
-=======
           {!hidden && poll}
           {!hidden && translateButton}
         </div>
-      );
->>>>>>> fb389bd7
+      ];
+
+      if (status.get('activity_pub_type') === 'Article' && !this.props.expanded) {
+        output.push(readArticleButton);
+      }
+
+      return output;
     } else if (this.props.onClick) {
       return (
         <>
