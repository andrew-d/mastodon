---
en:
  about:
<<<<<<< HEAD
    about_hashtag_html: These are public posts tagged with <strong>#%{hashtag}</strong>. You can interact with them if you have an account anywhere in the fediverse.
    about_mastodon_html: Hometown is adapted from Mastodon, a social network based on open web protocols and free, open-source software. It is decentralized like e-mail.
=======
    about_hashtag_html: These are public toots tagged with <strong>#%{hashtag}</strong>. You can interact with them if you have an account anywhere in the fediverse.
    about_mastodon_html: 'The social network of the future: No ads, no corporate surveillance, ethical design, and decentralization! Own your data with Mastodon!'
>>>>>>> c4118ba7
    about_this: About
    active_count_after: active
    active_footnote: Monthly Active Users (MAU)
    administered_by: 'Administered by:'
    api: API
    apps: Mobile apps
    apps_platforms: Use %{title} from iOS, Android and other platforms
    browse_directory: Browse a profile directory and filter by interests
    browse_public_posts: Browse a live stream of public posts on %{title}
    contact: Contact
    contact_missing: Not set
    contact_unavailable: N/A
    discover_users: Discover users
    documentation: Documentation
<<<<<<< HEAD
    federation_hint_html: With an account on %{instance} you'll be able to follow people on any Hometown or Mastodon server and beyond.
    generic_description: "%{domain} is one server in the network"
=======
    federation_hint_html: With an account on %{instance} you'll be able to follow people on any Mastodon server and beyond.
>>>>>>> c4118ba7
    get_apps: Try a mobile app
    hosted_on: Hometown hosted on %{domain}
    instance_actor_flash: |
      This account is a virtual actor used to represent the server itself and not any individual user.
      It is used for federation purposes and should not be blocked unless you want to block the whole instance, in which case you should use a domain block.
    learn_more: Learn more
    privacy_policy: Privacy policy
    see_whats_happening: See what's happening
    server_stats: 'Server stats:'
    source_code: Source code
    status_count_after:
      one: status
      other: statuses
    status_count_before: Who authored
    tagline: Follow friends and discover new ones
    terms: Terms of service
    unavailable_content: Unavailable content
    unavailable_content_description:
      domain: Server
      reason: Reason
      rejecting_media: 'Media files from these servers will not be processed or stored, and and no thumbnails will be displayed, requiring manual click-through to the original file:'
      silenced: 'Posts from these servers will be hidden in public timelines and conversations, and no notifications will be generated from their users'' interactions, unless you are following them:'
      suspended: 'No data from these servers will be processed, stored or exchanged, making any interaction or communication with users from these servers impossible:'
    unavailable_content_html: Mastodon generally allows you to view content from and interact with users from any other server in the fediverse. These are the exceptions that have been made on this particular server.
    user_count_after:
      one: user
      other: users
    user_count_before: Home to
    what_is_mastodon: What is Hometown/Mastodon?
  accounts:
    choices_html: "%{name}'s choices:"
    endorsements_hint: You can endorse people you follow from the web interface, and they will show up here.
    featured_tags_hint: You can feature specific hashtags that will be displayed here.
    follow: Follow
    followers:
      one: Follower
      other: Followers
    following: Following
    joined: Joined %{date}
    last_active: last active
    link_verified_on: Ownership of this link was checked on %{date}
    media: Media
    moved_html: "%{name} has moved to %{new_profile_link}:"
    network_hidden: This information is not available
    never_active: Never
    nothing_here: There is nothing here!
    people_followed_by: People whom %{name} follows
    people_who_follow: People who follow %{name}
    pin_errors:
      following: You must be already following the person you want to endorse
    posts:
      one: Post
      other: Posts
    posts_tab_heading: Posts
    posts_with_replies: Posts and replies
    reserved_username: The username is reserved
    roles:
      admin: Admin
      bot: Bot
      moderator: Mod
    unavailable: Profile unavailable
    unfollow: Unfollow
  admin:
    account_actions:
      action: Perform action
      title: Perform moderation action on %{acct}
    account_moderation_notes:
      create: Leave note
      created_msg: Moderation note successfully created!
      delete: Delete
      destroyed_msg: Moderation note successfully destroyed!
    accounts:
      approve: Approve
      approve_all: Approve all
      are_you_sure: Are you sure?
      avatar: Avatar
      by_domain: Domain
      change_email:
        changed_msg: Account email successfully changed!
        current_email: Current email
        label: Change email
        new_email: New email
        submit: Change email
        title: Change email for %{username}
      confirm: Confirm
      confirmed: Confirmed
      confirming: Confirming
      deleted: Deleted
      demote: Demote
      disable: Disable
      disable_two_factor_authentication: Disable 2FA
      disabled: Disabled
      display_name: Display name
      domain: Domain
      edit: Edit
      email: Email
      email_status: Email status
      enable: Enable
      enabled: Enabled
      feed_url: Feed URL
      followers: Followers
      followers_url: Followers URL
      follows: Follows
      header: Header
      inbox_url: Inbox URL
      invited_by: Invited by
      ip: IP
      joined: Joined
      location:
        all: All
        local: Local
        remote: Remote
        title: Location
      login_status: Login status
      media_attachments: Media attachments
      memorialize: Turn into memoriam
      moderation:
        active: Active
        all: All
        pending: Pending
        silenced: Silenced
        suspended: Suspended
        title: Moderation
      moderation_notes: Moderation notes
      most_recent_activity: Most recent activity
      most_recent_ip: Most recent IP
      no_account_selected: No accounts were changed as none were selected
      no_limits_imposed: No limits imposed
      not_subscribed: Not subscribed
      outbox_url: Outbox URL
      pending: Pending review
      perform_full_suspension: Suspend
      profile_url: Profile URL
      promote: Promote
      protocol: Protocol
      public: Public
      push_subscription_expires: PuSH subscription expires
      redownload: Refresh profile
      reject: Reject
      reject_all: Reject all
      remove_avatar: Remove avatar
      remove_header: Remove header
      resend_confirmation:
        already_confirmed: This user is already confirmed
        send: Resend confirmation email
        success: Confirmation email successfully sent!
      reset: Reset
      reset_password: Reset password
      resubscribe: Resubscribe
      role: Permissions
      roles:
        admin: Administrator
        moderator: Moderator
        staff: Staff
        user: User
      salmon_url: Salmon URL
      search: Search
      shared_inbox_url: Shared inbox URL
      show:
        created_reports: Made reports
        targeted_reports: Reported by others
      silence: Silence
      silenced: Silenced
      statuses: Statuses
      subscribe: Subscribe
      suspended: Suspended
      time_in_queue: Waiting in queue %{time}
      title: Accounts
      unconfirmed_email: Unconfirmed email
      undo_silenced: Undo silence
      undo_suspension: Undo suspension
      unsubscribe: Unsubscribe
      username: Username
      warn: Warn
      web: Web
      whitelisted: Whitelisted
    action_logs:
      actions:
        assigned_to_self_report: "%{name} assigned report %{target} to themselves"
        change_email_user: "%{name} changed the e-mail address of user %{target}"
        confirm_user: "%{name} confirmed e-mail address of user %{target}"
        create_account_warning: "%{name} sent a warning to %{target}"
        create_custom_emoji: "%{name} uploaded new emoji %{target}"
        create_domain_block: "%{name} blocked domain %{target}"
        create_email_domain_block: "%{name} blacklisted e-mail domain %{target}"
        demote_user: "%{name} demoted user %{target}"
        destroy_custom_emoji: "%{name} destroyed emoji %{target}"
        destroy_domain_block: "%{name} unblocked domain %{target}"
        destroy_email_domain_block: "%{name} whitelisted e-mail domain %{target}"
        destroy_status: "%{name} removed status by %{target}"
        disable_2fa_user: "%{name} disabled two factor requirement for user %{target}"
        disable_custom_emoji: "%{name} disabled emoji %{target}"
        disable_user: "%{name} disabled login for user %{target}"
        enable_custom_emoji: "%{name} enabled emoji %{target}"
        enable_user: "%{name} enabled login for user %{target}"
        memorialize_account: "%{name} turned %{target}'s account into a memoriam page"
        promote_user: "%{name} promoted user %{target}"
        remove_avatar_user: "%{name} removed %{target}'s avatar"
        reopen_report: "%{name} reopened report %{target}"
        reset_password_user: "%{name} reset password of user %{target}"
        resolve_report: "%{name} resolved report %{target}"
        silence_account: "%{name} silenced %{target}'s account"
        suspend_account: "%{name} suspended %{target}'s account"
        unassigned_report: "%{name} unassigned report %{target}"
        unsilence_account: "%{name} unsilenced %{target}'s account"
        unsuspend_account: "%{name} unsuspended %{target}'s account"
        update_custom_emoji: "%{name} updated emoji %{target}"
        update_status: "%{name} updated status by %{target}"
      deleted_status: "(deleted status)"
      title: Audit log
    custom_emojis:
      assign_category: Assign category
      by_domain: Domain
      copied_msg: Successfully created local copy of the emoji
      copy: Copy
      copy_failed_msg: Could not make a local copy of that emoji
      create_new_category: Create new category
      created_msg: Emoji successfully created!
      delete: Delete
      destroyed_msg: Emojo successfully destroyed!
      disable: Disable
      disabled: Disabled
      disabled_msg: Successfully disabled that emoji
      emoji: Emoji
      enable: Enable
      enabled: Enabled
      enabled_msg: Successfully enabled that emoji
      image_hint: PNG up to 50KB
      list: List
      listed: Listed
      new:
        title: Add new custom emoji
      overwrite: Overwrite
      shortcode: Shortcode
      shortcode_hint: At least 2 characters, only alphanumeric characters and underscores
      title: Custom emojis
      uncategorized: Uncategorized
      unlist: Unlist
      unlisted: Unlisted
      update_failed_msg: Could not update that emoji
      updated_msg: Emoji successfully updated!
      upload: Upload
    dashboard:
      authorized_fetch_mode: Secure mode
      backlog: backlogged jobs
      config: Configuration
      feature_deletions: Account deletions
      feature_invites: Invite links
      feature_profile_directory: Profile directory
      feature_registrations: Registrations
      feature_relay: Federation relay
      feature_spam_check: Anti-spam
      feature_timeline_preview: Timeline preview
      features: Features
      hidden_service: Federation with hidden services
      open_reports: open reports
      pending_tags: hashtags waiting for review
      pending_users: users waiting for review
      recent_users: Recent users
      search: Full-text search
      single_user_mode: Single user mode
      software: Software
      space: Space usage
      title: Dashboard
      total_users: users in total
      trends: Trends
      week_interactions: interactions this week
      week_users_active: active this week
      week_users_new: users this week
      whitelist_mode: Whitelist mode
    domain_allows:
      add_new: Whitelist domain
      created_msg: Domain has been successfully whitelisted
      destroyed_msg: Domain has been removed from the whitelist
      undo: Remove from whitelist
    domain_blocks:
      add_new: Add new domain block
      created_msg: Domain block is now being processed
      destroyed_msg: Domain block has been undone
      domain: Domain
      edit: Edit domain block
      existing_domain_block_html: You have already imposed stricter limits on %{name}, you need to <a href="%{unblock_url}">unblock it</a> first.
      new:
        create: Create block
        hint: The domain block will not prevent creation of account entries in the database, but will retroactively and automatically apply specific moderation methods on those accounts.
        severity:
          desc_html: "<strong>Silence</strong> will make the account's posts invisible to anyone who isn't following them. <strong>Suspend</strong> will remove all of the account's content, media, and profile data. Use <strong>None</strong> if you just want to reject media files."
          noop: None
          silence: Silence
          suspend: Suspend
        title: New domain block
      private_comment: Private comment
      private_comment_hint: Comment about this domain limitation for internal use by the moderators.
      public_comment: Public comment
      public_comment_hint: Comment about this domain limitation for the general public, if advertising the list of domain limitations is enabled.
      reject_media: Reject media files
      reject_media_hint: Removes locally stored media files and refuses to download any in the future. Irrelevant for suspensions
      reject_reports: Reject reports
      reject_reports_hint: Ignore all reports coming from this domain. Irrelevant for suspensions
      rejecting_media: rejecting media files
      rejecting_reports: rejecting reports
      severity:
        silence: silenced
        suspend: suspended
      show:
        affected_accounts:
          one: One account in the database affected
          other: "%{count} accounts in the database affected"
        retroactive:
          silence: Unsilence existing affected accounts from this domain
          suspend: Unsuspend existing affected accounts from this domain
        title: Undo domain block for %{domain}
        undo: Undo
      undo: Undo domain block
      view: View domain block
    email_domain_blocks:
      add_new: Add new
      created_msg: Successfully added e-mail domain to blacklist
      delete: Delete
      destroyed_msg: Successfully deleted e-mail domain from blacklist
      domain: Domain
      new:
        create: Add domain
        title: New e-mail blacklist entry
      title: E-mail blacklist
    followers:
      back_to_account: Back To Account
      title: "%{acct}'s Followers"
    instances:
      by_domain: Domain
      delivery_available: Delivery is available
      known_accounts:
        one: "%{count} known account"
        other: "%{count} known accounts"
      moderation:
        all: All
        limited: Limited
        title: Moderation
      private_comment: Private comment
      public_comment: Public comment
      title: Federation
      total_blocked_by_us: Blocked by us
      total_followed_by_them: Followed by them
      total_followed_by_us: Followed by us
      total_reported: Reports about them
      total_storage: Media attachments
    invites:
      deactivate_all: Deactivate all
      filter:
        all: All
        available: Available
        expired: Expired
        title: Filter
      title: Invites
    pending_accounts:
      title: Pending accounts (%{count})
    relays:
      add_new: Add new relay
      delete: Delete
      description_html: A <strong>federation relay</strong> is an intermediary server that exchanges large volumes of public posts between servers that subscribe and publish to it. <strong>It can help small and medium servers discover content from the fediverse</strong>, which would otherwise require local users manually following other people on remote servers.
      disable: Disable
      disabled: Disabled
      enable: Enable
      enable_hint: Once enabled, your server will subscribe to all public posts from this relay, and will begin sending this server's public posts to it.
      enabled: Enabled
      inbox_url: Relay URL
      pending: Waiting for relay's approval
      save_and_enable: Save and enable
      setup: Setup a relay connection
      signatures_not_enabled: Relays will not work correctly while secure mode or whitelist mode is enabled
      status: Status
      title: Relays
    report_notes:
      created_msg: Report note successfully created!
      destroyed_msg: Report note successfully deleted!
    reports:
      account:
        note: note
        report: report
      action_taken_by: Action taken by
      are_you_sure: Are you sure?
      assign_to_self: Assign to me
      assigned: Assigned moderator
      comment:
        none: None
      created_at: Reported
      mark_as_resolved: Mark as resolved
      mark_as_unresolved: Mark as unresolved
      notes:
        create: Add note
        create_and_resolve: Resolve with note
        create_and_unresolve: Reopen with note
        delete: Delete
        placeholder: Describe what actions have been taken, or any other related updates...
      reopen: Reopen report
      report: 'Report #%{id}'
      reported_account: Reported account
      reported_by: Reported by
      resolved: Resolved
      resolved_msg: Report successfully resolved!
      status: Status
      title: Reports
      unassign: Unassign
      unresolved: Unresolved
      updated_at: Updated
    settings:
      activity_api_enabled:
        desc_html: Counts of locally posted statuses, active users, and new registrations in weekly buckets
        title: Publish aggregate statistics about user activity
      bootstrap_timeline_accounts:
        desc_html: Separate multiple usernames by comma. Only local and unlocked accounts will work. Default when empty is all local admins.
        title: Default follows for new users
      contact_information:
        email: Business e-mail
        username: Contact username
      custom_css:
        desc_html: Modify the look with CSS loaded on every page
        title: Custom CSS
      default_noindex:
        desc_html: Affects all users who have not changed this setting themselves
        title: Opt users out of search engine indexing by default
      domain_blocks:
        all: To everyone
        disabled: To no one
        title: Show domain blocks
        users: To logged-in local users
      domain_blocks_rationale:
        title: Show rationale
      hero:
        desc_html: Displayed on the frontpage. At least 600x100px recommended. When not set, falls back to server thumbnail
        title: Hero image
      mascot:
        desc_html: Displayed on multiple pages. At least 293×205px recommended. When not set, falls back to default mascot
        title: Mascot image
      peers_api_enabled:
        desc_html: Domain names this server has encountered in the fediverse
        title: Publish list of discovered servers
      preview_sensitive_media:
        desc_html: Link previews on other websites will display a thumbnail even if the media is marked as sensitive
        title: Show sensitive media in OpenGraph previews
      profile_directory:
        desc_html: Allow users to be discoverable
        title: Enable profile directory
      registrations:
        closed_message:
          desc_html: Displayed on frontpage when registrations are closed. You can use HTML tags
          title: Closed registration message
        deletion:
          desc_html: Allow anyone to delete their account
          title: Open account deletion
        min_invite_role:
          disabled: No one
          title: Allow invitations by
      registrations_mode:
        modes:
          approved: Approval required for sign up
          none: Nobody can sign up
          open: Anyone can sign up
        title: Registrations mode
      show_known_fediverse_at_about_page:
<<<<<<< HEAD
        desc_html: When toggled, it will show posts from all the known fediverse on preview. Otherwise it will only show local posts.
        title: Show known fediverse on timeline preview
=======
        desc_html: When disabled, restricts the public timeline linked from the landing page to showing only local content
        title: Include federated content on unauthenticated public timeline page
>>>>>>> c4118ba7
      show_staff_badge:
        desc_html: Show a staff badge on a user page
        title: Show staff badge
      site_description:
        desc_html: Introductory paragraph on the API. Describe what makes this Hometown server special and anything else important. You can use HTML tags, in particular <code>&lt;a&gt;</code> and <code>&lt;em&gt;</code>.
        title: Server description
      site_description_extended:
        desc_html: A good place for your code of conduct, rules, guidelines and other things that set your server apart. You can use HTML tags
        title: Custom extended information
      site_short_description:
        desc_html: Displayed in sidebar and meta tags. Describe what Hometown is and what makes this server special in a single paragraph.
        title: Short server description
      site_terms:
        desc_html: You can write your own privacy policy, terms of service or other legalese. You can use HTML tags
        title: Custom terms of service
      site_title: Server name
      spam_check_enabled:
        desc_html: Mastodon can auto-report accounts that send repeated unsolicited messages. There may be false positives.
        title: Anti-spam automation
      thumbnail:
        desc_html: Used for previews via OpenGraph and API. 1200x630px recommended
        title: Server thumbnail
      timeline_preview:
        desc_html: Display link to public timeline on landing page and allow API access to the public timeline without authentication
        title: Allow unauthenticated access to public timeline
      title: Site settings
      trendable_by_default:
        desc_html: Affects hashtags that have not been previously disallowed
        title: Allow hashtags to trend without prior review
      trends:
        desc_html: Publicly display previously reviewed hashtags that are currently trending
        title: Trending hashtags
    statuses:
      back_to_account: Back to account page
      batch:
        delete: Delete
        nsfw_off: Mark as not sensitive
        nsfw_on: Mark as sensitive
      deleted: Deleted
      failed_to_execute: Failed to execute
      media:
        title: Media
      no_media: No media
      no_status_selected: No statuses were changed as none were selected
      title: Account statuses
      with_media: With media
    tags:
      accounts_today: Unique uses today
      accounts_week: Unique uses this week
      breakdown: Breakdown of today's usage by source
      context: Context
      directory: In directory
      in_directory: "%{count} in directory"
      last_active: Last active
      most_popular: Most popular
      most_recent: Most recent
      name: Hashtag
      review: Review status
      reviewed: Reviewed
      title: Hashtags
      trending_right_now: Trending right now
      unique_uses_today: "%{count} posting today"
      unreviewed: Not reviewed
      updated_msg: Hashtag settings updated successfully
    title: Administration
    warning_presets:
      add_new: Add new
      delete: Delete
      edit: Edit
      edit_preset: Edit warning preset
      title: Manage warning presets
  admin_mailer:
    new_pending_account:
      body: The details of the new account are below. You can approve or reject this application.
      subject: New account up for review on %{instance} (%{username})
    new_report:
      body: "%{reporter} has reported %{target}"
      body_remote: Someone from %{domain} has reported %{target}
      subject: New report for %{instance} (#%{id})
    new_trending_tag:
      body: 'The hashtag #%{name} is trending today, but has not been previously reviewed. It will not be displayed publicly unless you allow it to, or just save the form as it is to never hear about it again.'
      subject: New hashtag up for review on %{instance} (#%{name})
  aliases:
    add_new: Create alias
    created_msg: Successfully created a new alias. You can now initiate the move from the old account.
    deleted_msg: Successfully remove the alias. Moving from that account to this one will no longer be possible.
    hint_html: If you want to move from another account to this one, here you can create an alias, which is required before you can proceed with moving followers from the old account to this one. This action by itself is <strong>harmless and reversible</strong>. <strong>The account migration is initiated from the old account</strong>.
    remove: Unlink alias
  appearance:
    advanced_web_interface: Advanced web interface
    advanced_web_interface_hint: 'If you want to make use of your entire screen width, the advanced web interface allows you to configure many different columns to see as much information at the same time as you want: Home, notifications, federated timeline, any number of lists and hashtags.'
    animations_and_accessibility: Animations and accessibility
    confirmation_dialogs: Confirmation dialogs
    discovery: Discovery
    sensitive_content: Sensitive content
  application_mailer:
    notification_preferences: Change e-mail preferences
    salutation: "%{name},"
    settings: 'Change e-mail preferences: %{link}'
    view: 'View:'
    view_profile: View profile
    view_status: View status
  applications:
    created: Application successfully created
    destroyed: Application successfully deleted
    invalid_url: The provided URL is invalid
    regenerate_token: Regenerate access token
    token_regenerated: Access token successfully regenerated
    warning: Be very careful with this data. Never share it with anyone!
    your_token: Your access token
  auth:
    apply_for_account: Request an invite
    change_password: Password
    checkbox_agreement_html: I agree to the <a href="%{rules_path}" target="_blank">server rules</a> and <a href="%{terms_path}" target="_blank">terms of service</a>
    checkbox_agreement_without_rules_html: I agree to the <a href="%{terms_path}" target="_blank">terms of service</a>
    delete_account: Delete account
    delete_account_html: If you wish to delete your account, you can <a href="%{path}">proceed here</a>. You will be asked for confirmation.
    description:
      prefix_invited_by_user: "@%{name} invites you to join this server of Mastodon!"
      prefix_sign_up: Sign up on Mastodon today!
      suffix: With an account, you will be able to follow people, post updates and exchange messages with users from any Mastodon server and more!
    didnt_get_confirmation: Didn't receive confirmation instructions?
    forgot_password: Forgot your password?
    invalid_reset_password_token: Password reset token is invalid or expired. Please request a new one.
    login: Log in
    logout: Logout
    migrate_account: Move to a different account
    migrate_account_html: If you wish to redirect this account to a different one, you can <a href="%{path}">configure it here</a>.
    or_log_in_with: Or log in with
    providers:
      cas: CAS
      saml: SAML
    register: Sign up
    registration_closed: "%{instance} is not accepting new members"
    resend_confirmation: Resend confirmation instructions
    reset_password: Reset password
    security: Security
    set_new_password: Set new password
    setup:
      email_below_hint_html: If the below e-mail address is incorrect, you can change it here and receive a new confirmation e-mail.
      email_settings_hint_html: The confirmation e-mail was sent to %{email}. If that e-mail address is not correct, you can change it in account settings.
      title: Setup
    status:
      account_status: Account status
      confirming: Waiting for e-mail confirmation to be completed.
      functional: Your account is fully operational.
      pending: Your application is pending review by our staff. This may take some time. You will receive an e-mail if your application is approved.
      redirecting_to: Your account is inactive because it is currently redirecting to %{acct}.
    trouble_logging_in: Trouble logging in?
  authorize_follow:
    already_following: You are already following this account
    error: Unfortunately, there was an error looking up the remote account
    follow: Follow
    follow_request: 'You have sent a follow request to:'
    following: 'Success! You are now following:'
    post_follow:
      close: Or, you can just close this window.
      return: Show the user's profile
      web: Go to web
    title: Follow %{acct}
  challenge:
    confirm: Continue
    hint_html: "<strong>Tip:</strong> We won't ask you for your password again for the next hour."
    invalid_password: Invalid password
    prompt: Confirm password to continue
  datetime:
    distance_in_words:
      about_x_hours: "%{count}h"
      about_x_months: "%{count}mo"
      about_x_years: "%{count}y"
      almost_x_years: "%{count}y"
      half_a_minute: Just now
      less_than_x_minutes: "%{count}m"
      less_than_x_seconds: Just now
      over_x_years: "%{count}y"
      x_days: "%{count}d"
      x_minutes: "%{count}m"
      x_months: "%{count}mo"
      x_seconds: "%{count}s"
  deletes:
    challenge_not_passed: The information you entered was not correct
    confirm_password: Enter your current password to verify your identity
    confirm_username: Enter your username to confirm the procedure
    proceed: Delete account
    success_msg: Your account was successfully deleted
    warning:
      before: 'Before proceeding, please read these notes carefully:'
      caches: Content that has been cached by other servers may persist
      data_removal: Your posts and other data will be permanently removed
      email_change_html: You can <a href="%{path}">change your e-mail address</a> without deleting your account
      email_contact_html: If it still doesn't arrive, you can e-mail <a href="mailto:%{email}">%{email}</a> for help
      email_reconfirmation_html: If you are not receiving the confirmation e-mail, you can <a href="%{path}">request it again</a>
      irreversible: You will not be able to restore or reactivate your account
      more_details_html: For more details, see the <a href="%{terms_path}">privacy policy</a>.
      username_available: Your username will become available again
      username_unavailable: Your username will remain unavailable
  directories:
    directory: Profile directory
    explanation: Discover users based on their interests
    explore_mastodon: Explore %{title}
  domain_validator:
    invalid_domain: is not a valid domain name
  errors:
    '400': The request you submitted was invalid or malformed.
    '403': You don't have permission to view this page.
    '404': The page you are looking for isn't here.
    '406': This page is not available in the requested format.
    '410': The page you were looking for doesn't exist here anymore.
    '422':
      content: Security verification failed. Are you blocking cookies?
      title: Security verification failed
    '429': Throttled
    '500':
      content: We're sorry, but something went wrong on our end.
      title: This page is not correct
    noscript_html: To use the %{title} web application, please enable JavaScript. Alternatively, try one of the <a href="%{apps_path}">native apps</a> for Hometown/Mastodon for your platform.
    '503': The page could not be served due to a temporary server failure.
    noscript_html: To use the Mastodon web application, please enable JavaScript. Alternatively, try one of the <a href="%{apps_path}">native apps</a> for Mastodon for your platform.
  existing_username_validator:
    not_found: could not find a local user with that username
    not_found_multiple: could not find %{usernames}
  exports:
    archive_takeout:
      date: Date
      download: Download your archive
      hint_html: You can request an archive of your <strong>posts and uploaded media</strong>. The exported data will be in the ActivityPub format, readable by any compliant software. You can request an archive every 7 days.
      in_progress: Compiling your archive...
      request: Request your archive
      size: Size
    blocks: You block
    csv: CSV
    domain_blocks: Domain blocks
    follows: You follow
    lists: Lists
    mutes: You mute
    storage: Media storage
  featured_tags:
    add_new: Add new
    errors:
      limit: You have already featured the maximum amount of hashtags
    hint_html: "<strong>What are featured hashtags?</strong> They are displayed prominently on your public profile and allow people to browse your public posts specifically under those hashtags. They are a great tool for keeping track of creative works or long-term projects."
  filters:
    contexts:
      home: Home timeline
      notifications: Notifications
      public: Public timelines
      thread: Conversations
    edit:
      title: Edit filter
    errors:
      invalid_context: None or invalid context supplied
      invalid_irreversible: Irreversible filtering only works with home or notifications context
    index:
      delete: Delete
      title: Filters
    new:
      title: Add new filter
  footer:
    developers: Developers
    more: More…
    resources: Resources
    trending_now: Trending now
  generic:
    all: All
    changes_saved_msg: Changes successfully saved!
    copy: Copy
    no_batch_actions_available: No batch actions available on this page
    order_by: Order by
    save_changes: Save changes
    validation_errors:
      one: Something isn't quite right yet! Please review the error below
      other: Something isn't quite right yet! Please review %{count} errors below
  html_validator:
    invalid_markup: 'contains invalid HTML markup: %{error}'
  identity_proofs:
    active: Active
    authorize: Yes, authorize
    authorize_connection_prompt: Authorize this cryptographic connection?
    errors:
      failed: The cryptographic connection failed. Please try again from %{provider}.
      keybase:
        invalid_token: Keybase tokens are hashes of signatures and must be 66 hex characters
        verification_failed: Keybase does not recognize this token as a signature of Keybase user %{kb_username}. Please retry from Keybase.
      wrong_user: Cannot create a proof for %{proving} while logged in as %{current}. Log in as %{proving} and try again.
    explanation_html: Here you can cryptographically connect your other identities, such as a Keybase profile. This lets other people send you encrypted messages and trust content you send them.
    i_am_html: I am %{username} on %{service}.
    identity: Identity
    inactive: Inactive
    publicize_checkbox: 'And post this:'
    publicize_toot: 'It is proven! I am %{username} on %{service}: %{url}'
    status: Verification status
    view_proof: View proof
  imports:
    modes:
      merge: Merge
      merge_long: Keep existing records and add new ones
      overwrite: Overwrite
      overwrite_long: Replace current records with the new ones
    preface: You can import data that you have exported from another server, such as a list of the people you are following or blocking.
    success: Your data was successfully uploaded and will now be processed in due time
    types:
      blocking: Blocking list
      domain_blocking: Domain blocking list
      following: Following list
      muting: Muting list
    upload: Upload
  in_memoriam_html: In Memoriam.
  invites:
    delete: Deactivate
    expired: Expired
    expires_in:
      '1800': 30 minutes
      '21600': 6 hours
      '3600': 1 hour
      '43200': 12 hours
      '604800': 1 week
      '86400': 1 day
    expires_in_prompt: Never
    generate: Generate invite link
    invited_by: 'You were invited by:'
    max_uses:
      one: 1 use
      other: "%{count} uses"
    max_uses_prompt: No limit
    prompt: Generate and share links with others to grant access to this server
    table:
      expires_at: Expires
      uses: Uses
    title: Invite people
  lists:
    errors:
      limit: You have reached the maximum amount of lists
  media_attachments:
    validations:
      images_and_video: Cannot attach a video to a status that already contains images
      too_many: Cannot attach more than 4 files
  migrations:
    acct: Moved to
    cancel: Cancel redirect
    cancel_explanation: Cancelling the redirect will re-activate your current account, but will not bring back followers that have been moved to that account.
    cancelled_msg: Successfully cancelled the redirect.
    errors:
      already_moved: is the same account you have already moved to
      missing_also_known_as: is not back-referencing this account
      move_to_self: cannot be current account
      not_found: could not be found
      on_cooldown: You are on cooldown
    followers_count: Followers at time of move
    incoming_migrations: Moving from a different account
    incoming_migrations_html: To move from another account to this one, first you need to <a href="%{path}">create an account alias</a>.
    moved_msg: Your account is now redirecting to %{acct} and your followers are being moved over.
    not_redirecting: Your account is not redirecting to any other account currently.
    on_cooldown: You have recently migrated your account. This function will become available again in %{count} days.
    past_migrations: Past migrations
    proceed_with_move: Move followers
    redirecting_to: Your account is redirecting to %{acct}.
    set_redirect: Set redirect
    warning:
      backreference_required: The new account must first be configured to back-reference this one
      before: 'Before proceeding, please read these notes carefully:'
      cooldown: After moving there is a cooldown period during which you will not be able to move again
      disabled_account: Your current account will not be fully usable afterwards. However, you will have access to data export as well as re-activation.
      followers: This action will move all followers from the current account to the new account
      only_redirect_html: Alternatively, you can <a href="%{path}">only put up a redirect on your profile</a>.
      other_data: No other data will be moved automatically
      redirect: Your current account's profile will be updated with a redirect notice and be excluded from searches
  moderation:
    title: Moderation
  notification_mailer:
    digest:
      action: View all notifications
      body: Here is a brief summary of the messages you missed since your last visit on %{since}
      mention: "%{name} mentioned you in:"
      new_followers_summary:
        one: Also, you have acquired one new follower while being away! Yay!
        other: Also, you have acquired %{count} new followers while being away! Amazing!
      subject:
        one: "1 new notification since your last visit \U0001F418"
        other: "%{count} new notifications since your last visit \U0001F418"
      title: In your absence...
    favourite:
      body: 'Your status was favourited by %{name}:'
      subject: "%{name} favourited your status"
      title: New favourite
    follow:
      body: "%{name} is now following you!"
      subject: "%{name} is now following you"
      title: New follower
    follow_request:
      action: Manage follow requests
      body: "%{name} has requested to follow you"
      subject: 'Pending follower: %{name}'
      title: New follow request
    mention:
      action: Reply
      body: 'You were mentioned by %{name} in:'
      subject: You were mentioned by %{name}
      title: New mention
    reblog:
      body: 'Your status was boosted by %{name}:'
      subject: "%{name} boosted your status"
      title: New boost
  number:
    human:
      decimal_units:
        format: "%n%u"
        units:
          billion: B
          million: M
          quadrillion: Q
          thousand: K
          trillion: T
          unit: ''
  pagination:
    newer: Newer
    next: Next
    older: Older
    prev: Prev
    truncate: "&hellip;"
  polls:
    errors:
      already_voted: You have already voted on this poll
      duplicate_options: contain duplicate items
      duration_too_long: is too far into the future
      duration_too_short: is too soon
      expired: The poll has already ended
      over_character_limit: cannot be longer than %{max} characters each
      too_few_options: must have more than one item
      too_many_options: can't contain more than %{max} items
  preferences:
    other: Other
    posting_defaults: Posting defaults
    public_timelines: Public timelines
  relationships:
    activity: Account activity
    dormant: Dormant
    last_active: Last active
    most_recent: Most recent
    moved: Moved
    mutual: Mutual
    primary: Primary
    relationship: Relationship
    remove_selected_domains: Remove all followers from the selected domains
    remove_selected_followers: Remove selected followers
    remove_selected_follows: Unfollow selected users
    status: Account status
  remote_follow:
    acct: Enter your username@domain you want to act from
    missing_resource: Could not find the required redirect URL for your account
    no_account_html: Don't have an account? You can <a href='%{sign_up_path}' target='_blank'>sign up here</a>
    proceed: Proceed to follow
    prompt: 'You are going to follow:'
    reason_html: "<strong>Why is this step necessary?</strong> <code>%{instance}</code> might not be the server where you are registered, so we need to redirect you to your home server first."
  remote_interaction:
    favourite:
      proceed: Proceed to favourite
      prompt: 'You want to favourite this post:'
    reblog:
      proceed: Proceed to boost
      prompt: 'You want to boost this post:'
    reply:
      proceed: Proceed to reply
      prompt: 'You want to reply to this toot:'
  scheduled_statuses:
    over_daily_limit: You have exceeded the limit of %{limit} scheduled posts for that day
    over_total_limit: You have exceeded the limit of %{limit} scheduled posts
    too_soon: The scheduled date must be in the future
  sessions:
    activity: Last activity
    browser: Browser
    browsers:
      alipay: Alipay
      blackberry: Blackberry
      chrome: Chrome
      edge: Microsoft Edge
      electron: Electron
      firefox: Firefox
      generic: Unknown browser
      ie: Internet Explorer
      micro_messenger: MicroMessenger
      nokia: Nokia S40 Ovi Browser
      opera: Opera
      otter: Otter
      phantom_js: PhantomJS
      qq: QQ Browser
      safari: Safari
      uc_browser: UCBrowser
      weibo: Weibo
    current_session: Current session
    description: "%{browser} on %{platform}"
    explanation: These are the web browsers currently logged in to your %{title} account.
    ip: IP
    platforms:
      adobe_air: Adobe Air
      android: Android
      blackberry: Blackberry
      chrome_os: ChromeOS
      firefox_os: Firefox OS
      ios: iOS
      linux: Linux
      mac: Mac
      other: unknown platform
      windows: Windows
      windows_mobile: Windows Mobile
      windows_phone: Windows Phone
    revoke: Revoke
    revoke_success: Session successfully revoked
    title: Sessions
  settings:
    account: Account
    account_settings: Account settings
    aliases: Account aliases
    appearance: Appearance
    authorized_apps: Authorized apps
    back: Back home
    delete: Account deletion
    development: Development
    edit_profile: Edit profile
    export: Data export
    featured_tags: Featured hashtags
    identity_proofs: Identity proofs
    import: Import
    import_and_export: Import and export
    migrate: Account migration
    notifications: Notifications
    preferences: Preferences
    profile: Profile
    relationships: Follows and followers
    two_factor_authentication: Two-factor Auth
  spam_check:
    spam_detected: This is an automated report. Spam has been detected.
  statuses:
    attached:
      description: 'Attached: %{attached}'
      image:
        one: "%{count} image"
        other: "%{count} images"
      video:
        one: "%{count} video"
        other: "%{count} videos"
    boosted_from_html: Boosted from %{acct_link}
    content_warning: 'Content warning: %{warning}'
    disallowed_hashtags:
      one: 'contained a disallowed hashtag: %{tags}'
      other: 'contained the disallowed hashtags: %{tags}'
    language_detection: Automatically detect language
    local_only: Local-only
    open_in_web: Open in web
    over_character_limit: character limit of %{max} exceeded
    pin_errors:
      limit: You have already pinned the maximum number of posts
      ownership: Someone else's post cannot be pinned
      private: Non-public post cannot be pinned
      reblog: A boost cannot be pinned
    poll:
      total_people:
        one: "%{count} person"
        other: "%{count} people"
      total_votes:
        one: "%{count} vote"
        other: "%{count} votes"
      vote: Vote
    show_more: Show more
    sign_in_to_participate: Sign in to participate in the conversation
    title: '%{name}: "%{quote}"'
    visibilities:
      private: Followers-only
      private_long: Only show to followers
      public: Public
      public_long: Everyone can see
      unlisted: Unlisted
      unlisted_long: Everyone can see, but not listed on public timelines
  stream_entries:
    pinned: Pinned post
    reblogged: boosted
    sensitive_content: Sensitive content
  tags:
    does_not_match_previous_name: does not match the previous name
  terms:
    body_html: |
      <h2>Privacy Policy</h2>
      <h3 id="collect">What information do we collect?</h3>

      <ul>
        <li><em>Basic account information</em>: If you register on this server, you may be asked to enter a username, an e-mail address and a password. You may also enter additional profile information such as a display name and biography, and upload a profile picture and header image. The username, display name, biography, profile picture and header image are always listed publicly.</li>
        <li><em>Posts, following and other public information</em>: The list of people you follow is listed publicly, the same is true for your followers. When you submit a message, the date and time is stored as well as the application you submitted the message from. Messages may contain media attachments, such as pictures and videos. Public and unlisted posts are available publicly. When you feature a post on your profile, that is also publicly available information. Your posts are delivered to your followers, in some cases it means they are delivered to different servers and copies are stored there. When you delete posts, this is likewise delivered to your followers. The action of reblogging or favouriting another post is always public.</li>
        <li><em>Direct and followers-only posts</em>: All posts are stored and processed on the server. Followers-only posts are delivered to your followers and users who are mentioned in them, and direct posts are delivered only to users mentioned in them. In some cases it means they are delivered to different servers and copies are stored there. We make a good faith effort to limit the access to those posts only to authorized persons, but other servers may fail to do so. Therefore it's important to review servers your followers belong to. You may toggle an option to approve and reject new followers manually in the settings. <em>Please keep in mind that the operators of the server and any receiving server may view such messages</em>, and that recipients may screenshot, copy or otherwise re-share them. <em>Do not share any dangerous information over Hometown/Mastodon.</em></li>
        <li><em>IPs and other metadata</em>: When you log in, we record the IP address you log in from, as well as the name of your browser application. All the logged in sessions are available for your review and revocation in the settings. The latest IP address used is stored for up to 12 months. We also may retain server logs which include the IP address of every request to our server.</li>
      </ul>

      <hr class="spacer" />

      <h3 id="use">What do we use your information for?</h3>

      <p>Any of the information we collect from you may be used in the following ways:</p>

      <ul>
        <li>To provide the core functionality of Hometown/Mastodon. You can only interact with other people's content and post your own content when you are logged in. For example, you may follow other people to view their combined posts in your own personalized home timeline.</li>
        <li>To aid moderation of the community, for example comparing your IP address with other known ones to determine ban evasion or other violations.</li>
        <li>The email address you provide may be used to send you information, notifications about other people interacting with your content or sending you messages, and to respond to inquiries, and/or other requests or questions.</li>
      </ul>

      <hr class="spacer" />

      <h3 id="protect">How do we protect your information?</h3>

      <p>We implement a variety of security measures to maintain the safety of your personal information when you enter, submit, or access your personal information. Among other things, your browser session, as well as the traffic between your applications and the API, are secured with SSL, and your password is hashed using a strong one-way algorithm. You may enable two-factor authentication to further secure access to your account.</p>

      <hr class="spacer" />

      <h3 id="data-retention">What is our data retention policy?</h3>

      <p>We will make a good faith effort to:</p>

      <ul>
        <li>Retain server logs containing the IP address of all requests to this server, in so far as such logs are kept, no more than 90 days.</li>
        <li>Retain the IP addresses associated with registered users no more than 12 months.</li>
      </ul>

      <p>You can request and download an archive of your content, including your posts, media attachments, profile picture, and header image.</p>

      <p>You may irreversibly delete your account at any time.</p>

      <hr class="spacer"/>

      <h3 id="cookies">Do we use cookies?</h3>

      <p>Yes. Cookies are small files that a site or its service provider transfers to your computer's hard drive through your Web browser (if you allow). These cookies enable the site to recognize your browser and, if you have a registered account, associate it with your registered account.</p>

      <p>We use cookies to understand and save your preferences for future visits.</p>

      <hr class="spacer" />

      <h3 id="disclose">Do we disclose any information to outside parties?</h3>

      <p>We do not sell, trade, or otherwise transfer to outside parties your personally identifiable information. This does not include trusted third parties who assist us in operating our site, conducting our business, or servicing you, so long as those parties agree to keep this information confidential. We may also release your information when we believe release is appropriate to comply with the law, enforce our site policies, or protect ours or others rights, property, or safety.</p>

      <p>Your public content may be downloaded by other servers in the network. Your public and followers-only posts are delivered to the servers where your followers reside, and direct messages are delivered to the servers of the recipients, in so far as those followers or recipients reside on a different server than this.</p>

      <p>When you authorize an application to use your account, depending on the scope of permissions you approve, it may access your public profile information, your following list, your followers, your lists, all your posts, and your favourites. Applications can never access your e-mail address or password.</p>

      <hr class="spacer" />

      <h3 id="children">Site usage by children</h3>

      <p>If this server is in the EU or the EEA: Our site, products and services are all directed to people who are at least 16 years old. If you are under the age of 16, per the requirements of the GDPR (<a href="https://en.wikipedia.org/wiki/General_Data_Protection_Regulation">General Data Protection Regulation</a>) do not use this site.</p>

      <p>If this server is in the USA: Our site, products and services are all directed to people who are at least 13 years old. If you are under the age of 13, per the requirements of COPPA (<a href="https://en.wikipedia.org/wiki/Children%27s_Online_Privacy_Protection_Act">Children's Online Privacy Protection Act</a>) do not use this site.</p>

      <p>Law requirements can be different if this server is in another jurisdiction.</p>

      <hr class="spacer" />

      <h3 id="changes">Changes to our Privacy Policy</h3>

      <p>If we decide to change our privacy policy, we will post those changes on this page.</p>

      <p>This document is CC-BY-SA. It was last updated March 7, 2018.</p>

      <p>Originally adapted from the <a href="https://github.com/discourse/discourse">Discourse privacy policy</a>.</p>
    title: "%{instance} Terms of Service and Privacy Policy"
  themes:
    contrast: Mastodon (High contrast)
    default: Mastodon (Dark)
    mastodon-light: Mastodon (Light)
    macaron: Macaron (Pastel light)
    fairy-floss: Fairy Floss (Pastel dark)
  time:
    formats:
      default: "%b %d, %Y, %H:%M"
      month: "%b %Y"
  two_factor_authentication:
    code_hint: Enter the code generated by your authenticator app to confirm
    description_html: If you enable <strong>two-factor authentication</strong>, logging in will require you to be in possession of your phone, which will generate tokens for you to enter.
    disable: Disable
    enable: Enable
    enabled: Two-factor authentication is enabled
    enabled_success: Two-factor authentication successfully enabled
    generate_recovery_codes: Generate recovery codes
    instructions_html: "<strong>Scan this QR code into Google Authenticator or a similiar TOTP app on your phone</strong>. From now on, that app will generate tokens that you will have to enter when logging in."
    lost_recovery_codes: Recovery codes allow you to regain access to your account if you lose your phone. If you've lost your recovery codes, you can regenerate them here. Your old recovery codes will be invalidated.
    manual_instructions: 'If you can''t scan the QR code and need to enter it manually, here is the plain-text secret:'
    recovery_codes: Backup recovery codes
    recovery_codes_regenerated: Recovery codes successfully regenerated
    recovery_instructions_html: If you ever lose access to your phone, you can use one of the recovery codes below to regain access to your account. <strong>Keep the recovery codes safe</strong>. For example, you may print them and store them with other important documents.
    setup: Set up
    wrong_code: The entered code was invalid! Are server time and device time correct?
  user_mailer:
    backup_ready:
      explanation: You requested a full backup of your %{title} account. It's now ready for download!
      subject: Your archive is ready for download
      title: Archive takeout
    warning:
      explanation:
        disable: While your account is frozen, your account data remains intact, but you cannot perform any actions until it is unlocked.
        silence: While your account is limited, only people who are already following you will see your toots on this server, and you may be excluded from various public listings. However, others may still manually follow you.
        suspend: Your account has been suspended, and all of your toots and your uploaded media files have been irreversibly removed from this server, and servers where you had followers.
      get_in_touch: You can reply to this e-mail to get in touch with the staff of %{instance}.
      review_server_policies: Review server policies
      statuses: 'Specifically, for:'
      subject:
        disable: Your account %{acct} has been frozen
        none: Warning for %{acct}
        silence: Your account %{acct} has been limited
        suspend: Your account %{acct} has been suspended
      title:
        disable: Account frozen
        none: Warning
        silence: Account limited
        suspend: Account suspended
    welcome:
      edit_profile_action: Setup profile
      edit_profile_step: You can customize your profile by uploading an avatar, header, changing your display name and more. If you’d like to review new followers before they’re allowed to follow you, you can lock your account.
      explanation: Here are some tips to get you started
      final_action: Start posting
      final_step: 'Start posting! Even without followers your public messages may be seen by others, for example on the local timeline and in hashtags. You may want to introduce yourself on the #introductions hashtag.'
      full_handle: Your full handle
      full_handle_hint: This is what you would tell your friends so they can message or follow you from another server.
      review_preferences_action: Change preferences
      review_preferences_step: Make sure to set your preferences, such as which emails you'd like to receive, or what privacy level you’d like your posts to default to. If you don’t have motion sickness, you could choose to enable GIF autoplay.
      subject: Welcome to %{title}
      tip_federated_timeline: The federated timeline is a firehose view of the wider network. But it only includes people your neighbours are subscribed to, so it's not complete.
      tip_following: You follow your server's admin(s) by default. To find more interesting people, check the local and federated timelines.
      tip_local_timeline: The local timeline is a firehose view of people on %{instance}. These are your immediate neighbours!
      tip_mobile_webapp: If your Android mobile browser prompts you to add %{instance} to your homescreen, you can receive push notifications from the web app. It acts like a native app in many ways! On iOS, you can still pin %{instance} to your homescreen, but you will not receive push notifications.
      tips: Tips
      title: Welcome aboard, %{name}!
  users:
    follow_limit_reached: You cannot follow more than %{limit} people
    invalid_email: The e-mail address is invalid
    invalid_otp_token: Invalid two-factor code
    otp_lost_help_html: If you lost access to both, you may get in touch with %{email}
    seamless_external_login: You are logged in via an external service, so password and e-mail settings are not available.
    signed_in_as: 'Signed in as:'
  verification:
    explanation_html: 'You can <strong>verify yourself as the owner of the links in your profile metadata</strong>. For that, the linked website must contain a link back to your %{instance} profile. The link back <strong>must</strong> have a <code>rel="me"</code> attribute. The text content of the link does not matter. Here is an example:'
    verification: Verification<|MERGE_RESOLUTION|>--- conflicted
+++ resolved
@@ -1,13 +1,8 @@
 ---
 en:
   about:
-<<<<<<< HEAD
-    about_hashtag_html: These are public posts tagged with <strong>#%{hashtag}</strong>. You can interact with them if you have an account anywhere in the fediverse.
-    about_mastodon_html: Hometown is adapted from Mastodon, a social network based on open web protocols and free, open-source software. It is decentralized like e-mail.
-=======
     about_hashtag_html: These are public toots tagged with <strong>#%{hashtag}</strong>. You can interact with them if you have an account anywhere in the fediverse.
-    about_mastodon_html: 'The social network of the future: No ads, no corporate surveillance, ethical design, and decentralization! Own your data with Mastodon!'
->>>>>>> c4118ba7
+    about_mastodon_html: 'Hometown is adapted from Mastodon, a decentralized social network with no ads, no corporate surveillance, and ethical design.'
     about_this: About
     active_count_after: active
     active_footnote: Monthly Active Users (MAU)
@@ -22,12 +17,7 @@
     contact_unavailable: N/A
     discover_users: Discover users
     documentation: Documentation
-<<<<<<< HEAD
     federation_hint_html: With an account on %{instance} you'll be able to follow people on any Hometown or Mastodon server and beyond.
-    generic_description: "%{domain} is one server in the network"
-=======
-    federation_hint_html: With an account on %{instance} you'll be able to follow people on any Mastodon server and beyond.
->>>>>>> c4118ba7
     get_apps: Try a mobile app
     hosted_on: Hometown hosted on %{domain}
     instance_actor_flash: |
@@ -488,13 +478,8 @@
           open: Anyone can sign up
         title: Registrations mode
       show_known_fediverse_at_about_page:
-<<<<<<< HEAD
-        desc_html: When toggled, it will show posts from all the known fediverse on preview. Otherwise it will only show local posts.
-        title: Show known fediverse on timeline preview
-=======
         desc_html: When disabled, restricts the public timeline linked from the landing page to showing only local content
         title: Include federated content on unauthenticated public timeline page
->>>>>>> c4118ba7
       show_staff_badge:
         desc_html: Show a staff badge on a user page
         title: Show staff badge
