# frozen_string_literal: true

class PlainTextFormatter
<<<<<<< HEAD
  include ActionView::Helpers::TextHelper
=======
>>>>>>> f80f426c
  NEWLINE_TAGS_RE = %r{(<br />|<br>|</p>)+}

  attr_reader :text, :local

  alias local? local

  def initialize(text, local)
    @text  = text
    @local = local
  end

  def to_s
    if local?
      text
    else
      node = Nokogiri::HTML.fragment(insert_newlines)
      # Elements that are entirely removed with our Sanitize config
      node.xpath('.//iframe|.//math|.//noembed|.//noframes|.//noscript|.//plaintext|.//script|.//style|.//svg|.//xmp').remove
      node.text.chomp
    end
  end

  private

  def insert_newlines
    text.gsub(NEWLINE_TAGS_RE) { |match| "#{match}\n" }
  end
end<|MERGE_RESOLUTION|>--- conflicted
+++ resolved
@@ -1,10 +1,8 @@
 # frozen_string_literal: true
 
 class PlainTextFormatter
-<<<<<<< HEAD
   include ActionView::Helpers::TextHelper
-=======
->>>>>>> f80f426c
+
   NEWLINE_TAGS_RE = %r{(<br />|<br>|</p>)+}
 
   attr_reader :text, :local
