# This file is auto-generated from the current state of the database. Instead
# of editing this file, please use the migrations feature of Active Record to
# incrementally modify your database, and then regenerate this schema definition.
#
# This file is the source Rails uses to define your schema when running `bin/rails
# db:schema:load`. When creating a new database, `bin/rails db:schema:load` tends to
# be faster and is potentially less error prone than running all of your
# migrations from scratch. Old migrations may fail to apply correctly if those
# migrations use external dependencies or application code.
#
# It's strongly recommended that you check this file into your version control system.

<<<<<<< HEAD
ActiveRecord::Schema.define(version: 2021_06_30_000137) do
=======
ActiveRecord::Schema.define(version: 2022_04_29_101850) do
>>>>>>> 2c5862ed

  # These are extensions that must be enabled in order to support this database
  enable_extension "plpgsql"

  create_table "account_aliases", force: :cascade do |t|
    t.bigint "account_id"
    t.string "acct", default: "", null: false
    t.string "uri", default: "", null: false
    t.datetime "created_at", null: false
    t.datetime "updated_at", null: false
    t.index ["account_id"], name: "index_account_aliases_on_account_id"
  end

  create_table "account_conversations", force: :cascade do |t|
    t.bigint "account_id"
    t.bigint "conversation_id"
    t.bigint "participant_account_ids", default: [], null: false, array: true
    t.bigint "status_ids", default: [], null: false, array: true
    t.bigint "last_status_id"
    t.integer "lock_version", default: 0, null: false
    t.boolean "unread", default: false, null: false
    t.index ["account_id", "conversation_id", "participant_account_ids"], name: "index_unique_conversations", unique: true
    t.index ["conversation_id"], name: "index_account_conversations_on_conversation_id"
  end

  create_table "account_deletion_requests", force: :cascade do |t|
    t.bigint "account_id"
    t.datetime "created_at", null: false
    t.datetime "updated_at", null: false
    t.index ["account_id"], name: "index_account_deletion_requests_on_account_id"
  end

  create_table "account_domain_blocks", force: :cascade do |t|
    t.string "domain"
    t.datetime "created_at", null: false
    t.datetime "updated_at", null: false
    t.bigint "account_id"
    t.index ["account_id", "domain"], name: "index_account_domain_blocks_on_account_id_and_domain", unique: true
  end

  create_table "account_migrations", force: :cascade do |t|
    t.bigint "account_id"
    t.string "acct", default: "", null: false
    t.bigint "followers_count", default: 0, null: false
    t.bigint "target_account_id"
    t.datetime "created_at", null: false
    t.datetime "updated_at", null: false
    t.index ["account_id"], name: "index_account_migrations_on_account_id"
    t.index ["target_account_id"], name: "index_account_migrations_on_target_account_id", where: "(target_account_id IS NOT NULL)"
  end

  create_table "account_moderation_notes", force: :cascade do |t|
    t.text "content", null: false
    t.bigint "account_id", null: false
    t.bigint "target_account_id", null: false
    t.datetime "created_at", null: false
    t.datetime "updated_at", null: false
    t.index ["account_id"], name: "index_account_moderation_notes_on_account_id"
    t.index ["target_account_id"], name: "index_account_moderation_notes_on_target_account_id"
  end

  create_table "account_notes", force: :cascade do |t|
    t.bigint "account_id"
    t.bigint "target_account_id"
    t.text "comment", null: false
    t.datetime "created_at", null: false
    t.datetime "updated_at", null: false
    t.index ["account_id", "target_account_id"], name: "index_account_notes_on_account_id_and_target_account_id", unique: true
    t.index ["target_account_id"], name: "index_account_notes_on_target_account_id"
  end

  create_table "account_pins", force: :cascade do |t|
    t.bigint "account_id"
    t.bigint "target_account_id"
    t.datetime "created_at", null: false
    t.datetime "updated_at", null: false
    t.index ["account_id", "target_account_id"], name: "index_account_pins_on_account_id_and_target_account_id", unique: true
    t.index ["target_account_id"], name: "index_account_pins_on_target_account_id"
  end

  create_table "account_stats", force: :cascade do |t|
    t.bigint "account_id", null: false
    t.bigint "statuses_count", default: 0, null: false
    t.bigint "following_count", default: 0, null: false
    t.bigint "followers_count", default: 0, null: false
    t.datetime "created_at", null: false
    t.datetime "updated_at", null: false
    t.datetime "last_status_at"
    t.index ["account_id"], name: "index_account_stats_on_account_id", unique: true
  end

  create_table "account_statuses_cleanup_policies", force: :cascade do |t|
    t.bigint "account_id", null: false
    t.boolean "enabled", default: true, null: false
    t.integer "min_status_age", default: 1209600, null: false
    t.boolean "keep_direct", default: true, null: false
    t.boolean "keep_pinned", default: true, null: false
    t.boolean "keep_polls", default: false, null: false
    t.boolean "keep_media", default: false, null: false
    t.boolean "keep_self_fav", default: true, null: false
    t.boolean "keep_self_bookmark", default: true, null: false
    t.integer "min_favs"
    t.integer "min_reblogs"
    t.datetime "created_at", precision: 6, null: false
    t.datetime "updated_at", precision: 6, null: false
    t.index ["account_id"], name: "index_account_statuses_cleanup_policies_on_account_id"
  end

  create_table "account_warning_presets", force: :cascade do |t|
    t.text "text", default: "", null: false
    t.datetime "created_at", null: false
    t.datetime "updated_at", null: false
    t.string "title", default: "", null: false
  end

  create_table "account_warnings", force: :cascade do |t|
    t.bigint "account_id"
    t.bigint "target_account_id"
    t.integer "action", default: 0, null: false
    t.text "text", default: "", null: false
    t.datetime "created_at", null: false
    t.datetime "updated_at", null: false
    t.bigint "report_id"
    t.string "status_ids", array: true
    t.datetime "overruled_at"
    t.index ["account_id"], name: "index_account_warnings_on_account_id"
    t.index ["target_account_id"], name: "index_account_warnings_on_target_account_id"
  end

  create_table "accounts", id: :bigint, default: -> { "timestamp_id('accounts'::text)" }, force: :cascade do |t|
    t.string "username", default: "", null: false
    t.string "domain"
    t.text "private_key"
    t.text "public_key", default: "", null: false
    t.datetime "created_at", null: false
    t.datetime "updated_at", null: false
    t.text "note", default: "", null: false
    t.string "display_name", default: "", null: false
    t.string "uri", default: "", null: false
    t.string "url"
    t.string "avatar_file_name"
    t.string "avatar_content_type"
    t.integer "avatar_file_size"
    t.datetime "avatar_updated_at"
    t.string "header_file_name"
    t.string "header_content_type"
    t.integer "header_file_size"
    t.datetime "header_updated_at"
    t.string "avatar_remote_url"
    t.boolean "locked", default: false, null: false
    t.string "header_remote_url", default: "", null: false
    t.datetime "last_webfingered_at"
    t.string "inbox_url", default: "", null: false
    t.string "outbox_url", default: "", null: false
    t.string "shared_inbox_url", default: "", null: false
    t.string "followers_url", default: "", null: false
    t.integer "protocol", default: 0, null: false
    t.boolean "memorial", default: false, null: false
    t.bigint "moved_to_account_id"
    t.string "featured_collection_url"
    t.jsonb "fields"
    t.string "actor_type"
    t.boolean "discoverable"
    t.string "also_known_as", array: true
    t.datetime "silenced_at"
    t.datetime "suspended_at"
    t.boolean "hide_collections"
    t.integer "avatar_storage_schema_version"
    t.integer "header_storage_schema_version"
    t.string "devices_url"
    t.integer "suspension_origin"
    t.datetime "sensitized_at"
    t.boolean "trendable"
    t.datetime "reviewed_at"
    t.datetime "requested_review_at"
    t.index "(((setweight(to_tsvector('simple'::regconfig, (display_name)::text), 'A'::\"char\") || setweight(to_tsvector('simple'::regconfig, (username)::text), 'B'::\"char\")) || setweight(to_tsvector('simple'::regconfig, (COALESCE(domain, ''::character varying))::text), 'C'::\"char\")))", name: "search_index", using: :gin
    t.index "lower((username)::text), COALESCE(lower((domain)::text), ''::text)", name: "index_accounts_on_username_and_domain_lower", unique: true
    t.index ["moved_to_account_id"], name: "index_accounts_on_moved_to_account_id", where: "(moved_to_account_id IS NOT NULL)"
    t.index ["uri"], name: "index_accounts_on_uri"
    t.index ["url"], name: "index_accounts_on_url", opclass: :text_pattern_ops, where: "(url IS NOT NULL)"
  end

  create_table "accounts_tags", id: false, force: :cascade do |t|
    t.bigint "account_id", null: false
    t.bigint "tag_id", null: false
    t.index ["account_id", "tag_id"], name: "index_accounts_tags_on_account_id_and_tag_id"
    t.index ["tag_id", "account_id"], name: "index_accounts_tags_on_tag_id_and_account_id", unique: true
  end

  create_table "admin_action_logs", force: :cascade do |t|
    t.bigint "account_id"
    t.string "action", default: "", null: false
    t.string "target_type"
    t.bigint "target_id"
    t.text "recorded_changes", default: "", null: false
    t.datetime "created_at", null: false
    t.datetime "updated_at", null: false
    t.index ["account_id"], name: "index_admin_action_logs_on_account_id"
    t.index ["target_type", "target_id"], name: "index_admin_action_logs_on_target_type_and_target_id"
  end

  create_table "announcement_mutes", force: :cascade do |t|
    t.bigint "account_id"
    t.bigint "announcement_id"
    t.datetime "created_at", null: false
    t.datetime "updated_at", null: false
    t.index ["account_id", "announcement_id"], name: "index_announcement_mutes_on_account_id_and_announcement_id", unique: true
    t.index ["announcement_id"], name: "index_announcement_mutes_on_announcement_id"
  end

  create_table "announcement_reactions", force: :cascade do |t|
    t.bigint "account_id"
    t.bigint "announcement_id"
    t.string "name", default: "", null: false
    t.bigint "custom_emoji_id"
    t.datetime "created_at", null: false
    t.datetime "updated_at", null: false
    t.index ["account_id", "announcement_id", "name"], name: "index_announcement_reactions_on_account_id_and_announcement_id", unique: true
    t.index ["announcement_id"], name: "index_announcement_reactions_on_announcement_id"
    t.index ["custom_emoji_id"], name: "index_announcement_reactions_on_custom_emoji_id", where: "(custom_emoji_id IS NOT NULL)"
  end

  create_table "announcements", force: :cascade do |t|
    t.text "text", default: "", null: false
    t.boolean "published", default: false, null: false
    t.boolean "all_day", default: false, null: false
    t.datetime "scheduled_at"
    t.datetime "starts_at"
    t.datetime "ends_at"
    t.datetime "created_at", null: false
    t.datetime "updated_at", null: false
    t.datetime "published_at"
    t.bigint "status_ids", array: true
  end

  create_table "appeals", force: :cascade do |t|
    t.bigint "account_id", null: false
    t.bigint "account_warning_id", null: false
    t.text "text", default: "", null: false
    t.datetime "approved_at"
    t.bigint "approved_by_account_id"
    t.datetime "rejected_at"
    t.bigint "rejected_by_account_id"
    t.datetime "created_at", precision: 6, null: false
    t.datetime "updated_at", precision: 6, null: false
    t.index ["account_id"], name: "index_appeals_on_account_id"
    t.index ["account_warning_id"], name: "index_appeals_on_account_warning_id", unique: true
    t.index ["approved_by_account_id"], name: "index_appeals_on_approved_by_account_id", where: "(approved_by_account_id IS NOT NULL)"
    t.index ["rejected_by_account_id"], name: "index_appeals_on_rejected_by_account_id", where: "(rejected_by_account_id IS NOT NULL)"
  end

  create_table "backups", force: :cascade do |t|
    t.bigint "user_id"
    t.string "dump_file_name"
    t.string "dump_content_type"
    t.datetime "dump_updated_at"
    t.boolean "processed", default: false, null: false
    t.datetime "created_at", null: false
    t.datetime "updated_at", null: false
    t.bigint "dump_file_size"
  end

  create_table "blocks", force: :cascade do |t|
    t.datetime "created_at", null: false
    t.datetime "updated_at", null: false
    t.bigint "account_id", null: false
    t.bigint "target_account_id", null: false
    t.string "uri"
    t.index ["account_id", "target_account_id"], name: "index_blocks_on_account_id_and_target_account_id", unique: true
    t.index ["target_account_id"], name: "index_blocks_on_target_account_id"
  end

  create_table "bookmarks", force: :cascade do |t|
    t.bigint "account_id", null: false
    t.bigint "status_id", null: false
    t.datetime "created_at", null: false
    t.datetime "updated_at", null: false
    t.index ["account_id", "status_id"], name: "index_bookmarks_on_account_id_and_status_id", unique: true
    t.index ["status_id"], name: "index_bookmarks_on_status_id"
  end

  create_table "canonical_email_blocks", force: :cascade do |t|
    t.string "canonical_email_hash", default: "", null: false
    t.bigint "reference_account_id", null: false
    t.datetime "created_at", precision: 6, null: false
    t.datetime "updated_at", precision: 6, null: false
    t.index ["canonical_email_hash"], name: "index_canonical_email_blocks_on_canonical_email_hash", unique: true
    t.index ["reference_account_id"], name: "index_canonical_email_blocks_on_reference_account_id"
  end

  create_table "conversation_mutes", force: :cascade do |t|
    t.bigint "conversation_id", null: false
    t.bigint "account_id", null: false
    t.index ["account_id", "conversation_id"], name: "index_conversation_mutes_on_account_id_and_conversation_id", unique: true
  end

  create_table "conversations", force: :cascade do |t|
    t.string "uri"
    t.datetime "created_at", null: false
    t.datetime "updated_at", null: false
    t.index ["uri"], name: "index_conversations_on_uri", unique: true, opclass: :text_pattern_ops, where: "(uri IS NOT NULL)"
  end

  create_table "custom_emoji_categories", force: :cascade do |t|
    t.string "name"
    t.datetime "created_at", null: false
    t.datetime "updated_at", null: false
    t.index ["name"], name: "index_custom_emoji_categories_on_name", unique: true
  end

  create_table "custom_emojis", force: :cascade do |t|
    t.string "shortcode", default: "", null: false
    t.string "domain"
    t.string "image_file_name"
    t.string "image_content_type"
    t.integer "image_file_size"
    t.datetime "image_updated_at"
    t.datetime "created_at", null: false
    t.datetime "updated_at", null: false
    t.boolean "disabled", default: false, null: false
    t.string "uri"
    t.string "image_remote_url"
    t.boolean "visible_in_picker", default: true, null: false
    t.bigint "category_id"
    t.integer "image_storage_schema_version"
    t.index ["shortcode", "domain"], name: "index_custom_emojis_on_shortcode_and_domain", unique: true
  end

  create_table "custom_filters", force: :cascade do |t|
    t.bigint "account_id"
    t.datetime "expires_at"
    t.text "phrase", default: "", null: false
    t.string "context", default: [], null: false, array: true
    t.boolean "irreversible", default: false, null: false
    t.datetime "created_at", null: false
    t.datetime "updated_at", null: false
    t.boolean "whole_word", default: true, null: false
    t.index ["account_id"], name: "index_custom_filters_on_account_id"
  end

  create_table "devices", force: :cascade do |t|
    t.bigint "access_token_id"
    t.bigint "account_id"
    t.string "device_id", default: "", null: false
    t.string "name", default: "", null: false
    t.text "fingerprint_key", default: "", null: false
    t.text "identity_key", default: "", null: false
    t.datetime "created_at", null: false
    t.datetime "updated_at", null: false
    t.index ["access_token_id"], name: "index_devices_on_access_token_id"
    t.index ["account_id"], name: "index_devices_on_account_id"
  end

  create_table "domain_allows", force: :cascade do |t|
    t.string "domain", default: "", null: false
    t.datetime "created_at", null: false
    t.datetime "updated_at", null: false
    t.index ["domain"], name: "index_domain_allows_on_domain", unique: true
  end

  create_table "domain_blocks", force: :cascade do |t|
    t.string "domain", default: "", null: false
    t.datetime "created_at", null: false
    t.datetime "updated_at", null: false
    t.integer "severity", default: 0
    t.boolean "reject_media", default: false, null: false
    t.boolean "reject_reports", default: false, null: false
    t.text "private_comment"
    t.text "public_comment"
    t.boolean "obfuscate", default: false, null: false
    t.index ["domain"], name: "index_domain_blocks_on_domain", unique: true
  end

  create_table "email_domain_blocks", force: :cascade do |t|
    t.string "domain", default: "", null: false
    t.datetime "created_at", null: false
    t.datetime "updated_at", null: false
    t.bigint "parent_id"
    t.index ["domain"], name: "index_email_domain_blocks_on_domain", unique: true
  end

  create_table "encrypted_messages", id: :bigint, default: -> { "timestamp_id('encrypted_messages'::text)" }, force: :cascade do |t|
    t.bigint "device_id"
    t.bigint "from_account_id"
    t.string "from_device_id", default: "", null: false
    t.integer "type", default: 0, null: false
    t.text "body", default: "", null: false
    t.text "digest", default: "", null: false
    t.text "message_franking", default: "", null: false
    t.datetime "created_at", null: false
    t.datetime "updated_at", null: false
    t.index ["device_id"], name: "index_encrypted_messages_on_device_id"
    t.index ["from_account_id"], name: "index_encrypted_messages_on_from_account_id"
  end

  create_table "favourites", force: :cascade do |t|
    t.datetime "created_at", null: false
    t.datetime "updated_at", null: false
    t.bigint "account_id", null: false
    t.bigint "status_id", null: false
    t.index ["account_id", "id"], name: "index_favourites_on_account_id_and_id"
    t.index ["account_id", "status_id"], name: "index_favourites_on_account_id_and_status_id", unique: true
    t.index ["status_id"], name: "index_favourites_on_status_id"
  end

  create_table "featured_tags", force: :cascade do |t|
    t.bigint "account_id", null: false
    t.bigint "tag_id", null: false
    t.bigint "statuses_count", default: 0, null: false
    t.datetime "last_status_at"
    t.datetime "created_at", null: false
    t.datetime "updated_at", null: false
    t.index ["account_id"], name: "index_featured_tags_on_account_id"
    t.index ["tag_id"], name: "index_featured_tags_on_tag_id"
  end

  create_table "follow_recommendation_suppressions", force: :cascade do |t|
    t.bigint "account_id", null: false
    t.datetime "created_at", precision: 6, null: false
    t.datetime "updated_at", precision: 6, null: false
    t.index ["account_id"], name: "index_follow_recommendation_suppressions_on_account_id", unique: true
  end

  create_table "follow_requests", force: :cascade do |t|
    t.datetime "created_at", null: false
    t.datetime "updated_at", null: false
    t.bigint "account_id", null: false
    t.bigint "target_account_id", null: false
    t.boolean "show_reblogs", default: true, null: false
    t.string "uri"
    t.boolean "notify", default: false, null: false
    t.index ["account_id", "target_account_id"], name: "index_follow_requests_on_account_id_and_target_account_id", unique: true
  end

  create_table "follows", force: :cascade do |t|
    t.datetime "created_at", null: false
    t.datetime "updated_at", null: false
    t.bigint "account_id", null: false
    t.bigint "target_account_id", null: false
    t.boolean "show_reblogs", default: true, null: false
    t.string "uri"
    t.boolean "notify", default: false, null: false
    t.index ["account_id", "target_account_id"], name: "index_follows_on_account_id_and_target_account_id", unique: true
    t.index ["target_account_id"], name: "index_follows_on_target_account_id"
  end

  create_table "identities", force: :cascade do |t|
    t.string "provider", default: "", null: false
    t.string "uid", default: "", null: false
    t.datetime "created_at", null: false
    t.datetime "updated_at", null: false
    t.bigint "user_id"
    t.index ["user_id"], name: "index_identities_on_user_id"
  end

  create_table "imports", force: :cascade do |t|
    t.integer "type", null: false
    t.boolean "approved", default: false, null: false
    t.datetime "created_at", null: false
    t.datetime "updated_at", null: false
    t.string "data_file_name"
    t.string "data_content_type"
    t.integer "data_file_size"
    t.datetime "data_updated_at"
    t.bigint "account_id", null: false
    t.boolean "overwrite", default: false, null: false
  end

  create_table "invites", force: :cascade do |t|
    t.bigint "user_id", null: false
    t.string "code", default: "", null: false
    t.datetime "expires_at"
    t.integer "max_uses"
    t.integer "uses", default: 0, null: false
    t.datetime "created_at", null: false
    t.datetime "updated_at", null: false
    t.boolean "autofollow", default: false, null: false
    t.text "comment"
    t.index ["code"], name: "index_invites_on_code", unique: true
    t.index ["user_id"], name: "index_invites_on_user_id"
  end

  create_table "ip_blocks", force: :cascade do |t|
    t.datetime "created_at", null: false
    t.datetime "updated_at", null: false
    t.datetime "expires_at"
    t.inet "ip", default: "0.0.0.0", null: false
    t.integer "severity", default: 0, null: false
    t.text "comment", default: "", null: false
  end

  create_table "list_accounts", force: :cascade do |t|
    t.bigint "list_id", null: false
    t.bigint "account_id", null: false
    t.bigint "follow_id"
    t.index ["account_id", "list_id"], name: "index_list_accounts_on_account_id_and_list_id", unique: true
    t.index ["follow_id"], name: "index_list_accounts_on_follow_id", where: "(follow_id IS NOT NULL)"
    t.index ["list_id", "account_id"], name: "index_list_accounts_on_list_id_and_account_id"
  end

  create_table "lists", force: :cascade do |t|
    t.bigint "account_id", null: false
    t.string "title", default: "", null: false
    t.datetime "created_at", null: false
    t.datetime "updated_at", null: false
    t.integer "replies_policy", default: 0, null: false
    t.boolean "is_exclusive", default: false
    t.index ["account_id"], name: "index_lists_on_account_id"
  end

  create_table "login_activities", force: :cascade do |t|
    t.bigint "user_id", null: false
    t.string "authentication_method"
    t.string "provider"
    t.boolean "success"
    t.string "failure_reason"
    t.inet "ip"
    t.string "user_agent"
    t.datetime "created_at"
    t.index ["user_id"], name: "index_login_activities_on_user_id"
  end

  create_table "markers", force: :cascade do |t|
    t.bigint "user_id"
    t.string "timeline", default: "", null: false
    t.bigint "last_read_id", default: 0, null: false
    t.integer "lock_version", default: 0, null: false
    t.datetime "created_at", null: false
    t.datetime "updated_at", null: false
    t.index ["user_id", "timeline"], name: "index_markers_on_user_id_and_timeline", unique: true
  end

  create_table "media_attachments", id: :bigint, default: -> { "timestamp_id('media_attachments'::text)" }, force: :cascade do |t|
    t.bigint "status_id"
    t.string "file_file_name"
    t.string "file_content_type"
    t.integer "file_file_size"
    t.datetime "file_updated_at"
    t.string "remote_url", default: "", null: false
    t.datetime "created_at", null: false
    t.datetime "updated_at", null: false
    t.string "shortcode"
    t.integer "type", default: 0, null: false
    t.json "file_meta"
    t.bigint "account_id"
    t.text "description"
    t.bigint "scheduled_status_id"
    t.string "blurhash"
    t.integer "processing"
    t.integer "file_storage_schema_version"
    t.string "thumbnail_file_name"
    t.string "thumbnail_content_type"
    t.integer "thumbnail_file_size"
    t.datetime "thumbnail_updated_at"
    t.string "thumbnail_remote_url"
    t.index ["account_id", "status_id"], name: "index_media_attachments_on_account_id_and_status_id", order: { status_id: :desc }
    t.index ["scheduled_status_id"], name: "index_media_attachments_on_scheduled_status_id", where: "(scheduled_status_id IS NOT NULL)"
    t.index ["shortcode"], name: "index_media_attachments_on_shortcode", unique: true, opclass: :text_pattern_ops, where: "(shortcode IS NOT NULL)"
    t.index ["status_id"], name: "index_media_attachments_on_status_id"
  end

  create_table "mentions", force: :cascade do |t|
    t.bigint "status_id"
    t.datetime "created_at", null: false
    t.datetime "updated_at", null: false
    t.bigint "account_id"
    t.boolean "silent", default: false, null: false
    t.index ["account_id", "status_id"], name: "index_mentions_on_account_id_and_status_id", unique: true
    t.index ["status_id"], name: "index_mentions_on_status_id"
  end

  create_table "mutes", force: :cascade do |t|
    t.datetime "created_at", null: false
    t.datetime "updated_at", null: false
    t.boolean "hide_notifications", default: true, null: false
    t.bigint "account_id", null: false
    t.bigint "target_account_id", null: false
    t.datetime "expires_at"
    t.index ["account_id", "target_account_id"], name: "index_mutes_on_account_id_and_target_account_id", unique: true
    t.index ["target_account_id"], name: "index_mutes_on_target_account_id"
  end

  create_table "notifications", force: :cascade do |t|
    t.bigint "activity_id", null: false
    t.string "activity_type", null: false
    t.datetime "created_at", null: false
    t.datetime "updated_at", null: false
    t.bigint "account_id", null: false
    t.bigint "from_account_id", null: false
    t.string "type"
    t.index ["account_id", "id", "type"], name: "index_notifications_on_account_id_and_id_and_type", order: { id: :desc }
    t.index ["activity_id", "activity_type"], name: "index_notifications_on_activity_id_and_activity_type"
    t.index ["from_account_id"], name: "index_notifications_on_from_account_id"
  end

  create_table "oauth_access_grants", force: :cascade do |t|
    t.string "token", null: false
    t.integer "expires_in", null: false
    t.text "redirect_uri", null: false
    t.datetime "created_at", null: false
    t.datetime "revoked_at"
    t.string "scopes"
    t.bigint "application_id", null: false
    t.bigint "resource_owner_id", null: false
    t.index ["resource_owner_id"], name: "index_oauth_access_grants_on_resource_owner_id"
    t.index ["token"], name: "index_oauth_access_grants_on_token", unique: true
  end

  create_table "oauth_access_tokens", force: :cascade do |t|
    t.string "token", null: false
    t.string "refresh_token"
    t.integer "expires_in"
    t.datetime "revoked_at"
    t.datetime "created_at", null: false
    t.string "scopes"
    t.bigint "application_id"
    t.bigint "resource_owner_id"
    t.datetime "last_used_at"
    t.inet "last_used_ip"
    t.index ["refresh_token"], name: "index_oauth_access_tokens_on_refresh_token", unique: true, opclass: :text_pattern_ops, where: "(refresh_token IS NOT NULL)"
    t.index ["resource_owner_id"], name: "index_oauth_access_tokens_on_resource_owner_id", where: "(resource_owner_id IS NOT NULL)"
    t.index ["token"], name: "index_oauth_access_tokens_on_token", unique: true
  end

  create_table "oauth_applications", force: :cascade do |t|
    t.string "name", null: false
    t.string "uid", null: false
    t.string "secret", null: false
    t.text "redirect_uri", null: false
    t.string "scopes", default: "", null: false
    t.datetime "created_at"
    t.datetime "updated_at"
    t.boolean "superapp", default: false, null: false
    t.string "website"
    t.string "owner_type"
    t.bigint "owner_id"
    t.boolean "confidential", default: true, null: false
    t.index ["owner_id", "owner_type"], name: "index_oauth_applications_on_owner_id_and_owner_type"
    t.index ["uid"], name: "index_oauth_applications_on_uid", unique: true
  end

  create_table "one_time_keys", force: :cascade do |t|
    t.bigint "device_id"
    t.string "key_id", default: "", null: false
    t.text "key", default: "", null: false
    t.text "signature", default: "", null: false
    t.datetime "created_at", null: false
    t.datetime "updated_at", null: false
    t.index ["device_id"], name: "index_one_time_keys_on_device_id"
    t.index ["key_id"], name: "index_one_time_keys_on_key_id"
  end

  create_table "pghero_space_stats", force: :cascade do |t|
    t.text "database"
    t.text "schema"
    t.text "relation"
    t.bigint "size"
    t.datetime "captured_at"
    t.index ["database", "captured_at"], name: "index_pghero_space_stats_on_database_and_captured_at"
  end

  create_table "poll_votes", force: :cascade do |t|
    t.bigint "account_id"
    t.bigint "poll_id"
    t.integer "choice", default: 0, null: false
    t.datetime "created_at", null: false
    t.datetime "updated_at", null: false
    t.string "uri"
    t.index ["account_id"], name: "index_poll_votes_on_account_id"
    t.index ["poll_id"], name: "index_poll_votes_on_poll_id"
  end

  create_table "polls", force: :cascade do |t|
    t.bigint "account_id"
    t.bigint "status_id"
    t.datetime "expires_at"
    t.string "options", default: [], null: false, array: true
    t.bigint "cached_tallies", default: [], null: false, array: true
    t.boolean "multiple", default: false, null: false
    t.boolean "hide_totals", default: false, null: false
    t.bigint "votes_count", default: 0, null: false
    t.datetime "last_fetched_at"
    t.datetime "created_at", null: false
    t.datetime "updated_at", null: false
    t.integer "lock_version", default: 0, null: false
    t.bigint "voters_count"
    t.index ["account_id"], name: "index_polls_on_account_id"
    t.index ["status_id"], name: "index_polls_on_status_id"
  end

  create_table "preview_card_providers", force: :cascade do |t|
    t.string "domain", default: "", null: false
    t.string "icon_file_name"
    t.string "icon_content_type"
    t.bigint "icon_file_size"
    t.datetime "icon_updated_at"
    t.boolean "trendable"
    t.datetime "reviewed_at"
    t.datetime "requested_review_at"
    t.datetime "created_at", precision: 6, null: false
    t.datetime "updated_at", precision: 6, null: false
    t.index ["domain"], name: "index_preview_card_providers_on_domain", unique: true
  end

  create_table "preview_cards", force: :cascade do |t|
    t.string "url", default: "", null: false
    t.string "title", default: "", null: false
    t.string "description", default: "", null: false
    t.string "image_file_name"
    t.string "image_content_type"
    t.integer "image_file_size"
    t.datetime "image_updated_at"
    t.integer "type", default: 0, null: false
    t.text "html", default: "", null: false
    t.string "author_name", default: "", null: false
    t.string "author_url", default: "", null: false
    t.string "provider_name", default: "", null: false
    t.string "provider_url", default: "", null: false
    t.integer "width", default: 0, null: false
    t.integer "height", default: 0, null: false
    t.datetime "created_at", null: false
    t.datetime "updated_at", null: false
    t.string "embed_url", default: "", null: false
    t.integer "image_storage_schema_version"
    t.string "blurhash"
    t.string "language"
    t.float "max_score"
    t.datetime "max_score_at"
    t.boolean "trendable"
    t.integer "link_type"
    t.index ["url"], name: "index_preview_cards_on_url", unique: true
  end

  create_table "preview_cards_statuses", id: false, force: :cascade do |t|
    t.bigint "preview_card_id", null: false
    t.bigint "status_id", null: false
    t.index ["status_id", "preview_card_id"], name: "index_preview_cards_statuses_on_status_id_and_preview_card_id"
  end

  create_table "relays", force: :cascade do |t|
    t.string "inbox_url", default: "", null: false
    t.string "follow_activity_id"
    t.datetime "created_at", null: false
    t.datetime "updated_at", null: false
    t.integer "state", default: 0, null: false
  end

  create_table "report_notes", force: :cascade do |t|
    t.text "content", null: false
    t.bigint "report_id", null: false
    t.bigint "account_id", null: false
    t.datetime "created_at", null: false
    t.datetime "updated_at", null: false
    t.index ["account_id"], name: "index_report_notes_on_account_id"
    t.index ["report_id"], name: "index_report_notes_on_report_id"
  end

  create_table "reports", force: :cascade do |t|
    t.bigint "status_ids", default: [], null: false, array: true
    t.text "comment", default: "", null: false
    t.datetime "created_at", null: false
    t.datetime "updated_at", null: false
    t.bigint "account_id", null: false
    t.bigint "action_taken_by_account_id"
    t.bigint "target_account_id", null: false
    t.bigint "assigned_account_id"
    t.string "uri"
    t.boolean "forwarded"
    t.integer "category", default: 0, null: false
    t.datetime "action_taken_at"
    t.bigint "rule_ids", array: true
    t.index ["account_id"], name: "index_reports_on_account_id"
    t.index ["action_taken_by_account_id"], name: "index_reports_on_action_taken_by_account_id", where: "(action_taken_by_account_id IS NOT NULL)"
    t.index ["assigned_account_id"], name: "index_reports_on_assigned_account_id", where: "(assigned_account_id IS NOT NULL)"
    t.index ["target_account_id"], name: "index_reports_on_target_account_id"
  end

  create_table "rules", force: :cascade do |t|
    t.integer "priority", default: 0, null: false
    t.datetime "deleted_at"
    t.text "text", default: "", null: false
    t.datetime "created_at", null: false
    t.datetime "updated_at", null: false
  end

  create_table "scheduled_statuses", force: :cascade do |t|
    t.bigint "account_id"
    t.datetime "scheduled_at"
    t.jsonb "params"
    t.index ["account_id"], name: "index_scheduled_statuses_on_account_id"
    t.index ["scheduled_at"], name: "index_scheduled_statuses_on_scheduled_at"
  end

  create_table "session_activations", force: :cascade do |t|
    t.string "session_id", null: false
    t.datetime "created_at", null: false
    t.datetime "updated_at", null: false
    t.string "user_agent", default: "", null: false
    t.inet "ip"
    t.bigint "access_token_id"
    t.bigint "user_id", null: false
    t.bigint "web_push_subscription_id"
    t.index ["access_token_id"], name: "index_session_activations_on_access_token_id"
    t.index ["session_id"], name: "index_session_activations_on_session_id", unique: true
    t.index ["user_id"], name: "index_session_activations_on_user_id"
  end

  create_table "settings", force: :cascade do |t|
    t.string "var", null: false
    t.text "value"
    t.string "thing_type"
    t.datetime "created_at"
    t.datetime "updated_at"
    t.bigint "thing_id"
    t.index ["thing_type", "thing_id", "var"], name: "index_settings_on_thing_type_and_thing_id_and_var", unique: true
  end

  create_table "site_uploads", force: :cascade do |t|
    t.string "var", default: "", null: false
    t.string "file_file_name"
    t.string "file_content_type"
    t.integer "file_file_size"
    t.datetime "file_updated_at"
    t.json "meta"
    t.datetime "created_at", null: false
    t.datetime "updated_at", null: false
    t.index ["var"], name: "index_site_uploads_on_var", unique: true
  end

  create_table "status_edits", force: :cascade do |t|
    t.bigint "status_id", null: false
    t.bigint "account_id"
    t.text "text", default: "", null: false
    t.text "spoiler_text", default: "", null: false
    t.datetime "created_at", precision: 6, null: false
    t.datetime "updated_at", precision: 6, null: false
    t.bigint "ordered_media_attachment_ids", array: true
    t.text "media_descriptions", array: true
    t.string "poll_options", array: true
    t.boolean "sensitive"
    t.index ["account_id"], name: "index_status_edits_on_account_id"
    t.index ["status_id"], name: "index_status_edits_on_status_id"
  end

  create_table "status_pins", force: :cascade do |t|
    t.bigint "account_id", null: false
    t.bigint "status_id", null: false
    t.datetime "created_at", default: -> { "now()" }, null: false
    t.datetime "updated_at", default: -> { "now()" }, null: false
    t.index ["account_id", "status_id"], name: "index_status_pins_on_account_id_and_status_id", unique: true
    t.index ["status_id"], name: "index_status_pins_on_status_id"
  end

  create_table "status_stats", force: :cascade do |t|
    t.bigint "status_id", null: false
    t.bigint "replies_count", default: 0, null: false
    t.bigint "reblogs_count", default: 0, null: false
    t.bigint "favourites_count", default: 0, null: false
    t.datetime "created_at", null: false
    t.datetime "updated_at", null: false
    t.index ["status_id"], name: "index_status_stats_on_status_id", unique: true
  end

  create_table "statuses", id: :bigint, default: -> { "timestamp_id('statuses'::text)" }, force: :cascade do |t|
    t.string "uri"
    t.text "text", default: "", null: false
    t.datetime "created_at", null: false
    t.datetime "updated_at", null: false
    t.bigint "in_reply_to_id"
    t.bigint "reblog_of_id"
    t.string "url"
    t.boolean "sensitive", default: false, null: false
    t.integer "visibility", default: 0, null: false
    t.text "spoiler_text", default: "", null: false
    t.boolean "reply", default: false, null: false
    t.string "language"
    t.bigint "conversation_id"
    t.boolean "local"
    t.bigint "account_id", null: false
    t.bigint "application_id"
    t.bigint "in_reply_to_account_id"
    t.bigint "poll_id"
    t.datetime "deleted_at"
    t.boolean "local_only"
    t.string "activity_pub_type"
    t.datetime "edited_at"
    t.boolean "trendable"
    t.bigint "ordered_media_attachment_ids", array: true
    t.index ["account_id", "id", "visibility", "updated_at"], name: "index_statuses_20190820", order: { id: :desc }, where: "(deleted_at IS NULL)"
    t.index ["account_id"], name: "index_statuses_on_account_id"
    t.index ["deleted_at"], name: "index_statuses_on_deleted_at", where: "(deleted_at IS NOT NULL)"
    t.index ["id", "account_id"], name: "index_statuses_local_20190824", order: { id: :desc }, where: "((local OR (uri IS NULL)) AND (deleted_at IS NULL) AND (visibility = 0) AND (reblog_of_id IS NULL) AND ((NOT reply) OR (in_reply_to_account_id = account_id)))"
    t.index ["id", "account_id"], name: "index_statuses_public_20200119", order: { id: :desc }, where: "((deleted_at IS NULL) AND (visibility = 0) AND (reblog_of_id IS NULL) AND ((NOT reply) OR (in_reply_to_account_id = account_id)))"
    t.index ["in_reply_to_account_id"], name: "index_statuses_on_in_reply_to_account_id", where: "(in_reply_to_account_id IS NOT NULL)"
    t.index ["in_reply_to_id"], name: "index_statuses_on_in_reply_to_id", where: "(in_reply_to_id IS NOT NULL)"
    t.index ["reblog_of_id", "account_id"], name: "index_statuses_on_reblog_of_id_and_account_id"
    t.index ["uri"], name: "index_statuses_on_uri", unique: true, opclass: :text_pattern_ops, where: "(uri IS NOT NULL)"
  end

  create_table "statuses_tags", id: false, force: :cascade do |t|
    t.bigint "status_id", null: false
    t.bigint "tag_id", null: false
    t.index ["status_id"], name: "index_statuses_tags_on_status_id"
    t.index ["tag_id", "status_id"], name: "index_statuses_tags_on_tag_id_and_status_id", unique: true
  end

  create_table "system_keys", force: :cascade do |t|
    t.binary "key"
    t.datetime "created_at", null: false
    t.datetime "updated_at", null: false
  end

  create_table "tags", force: :cascade do |t|
    t.string "name", default: "", null: false
    t.datetime "created_at", null: false
    t.datetime "updated_at", null: false
    t.boolean "usable"
    t.boolean "trendable"
    t.boolean "listable"
    t.datetime "reviewed_at"
    t.datetime "requested_review_at"
    t.datetime "last_status_at"
    t.float "max_score"
    t.datetime "max_score_at"
    t.index "lower((name)::text) text_pattern_ops", name: "index_tags_on_name_lower_btree", unique: true
  end

  create_table "tombstones", force: :cascade do |t|
    t.bigint "account_id"
    t.string "uri", null: false
    t.datetime "created_at", null: false
    t.datetime "updated_at", null: false
    t.boolean "by_moderator"
    t.index ["account_id"], name: "index_tombstones_on_account_id"
    t.index ["uri"], name: "index_tombstones_on_uri"
  end

  create_table "unavailable_domains", force: :cascade do |t|
    t.string "domain", default: "", null: false
    t.datetime "created_at", null: false
    t.datetime "updated_at", null: false
    t.index ["domain"], name: "index_unavailable_domains_on_domain", unique: true
  end

  create_table "user_invite_requests", force: :cascade do |t|
    t.bigint "user_id"
    t.text "text"
    t.datetime "created_at", null: false
    t.datetime "updated_at", null: false
    t.index ["user_id"], name: "index_user_invite_requests_on_user_id"
  end

  create_table "users", force: :cascade do |t|
    t.string "email", default: "", null: false
    t.datetime "created_at", null: false
    t.datetime "updated_at", null: false
    t.string "encrypted_password", default: "", null: false
    t.string "reset_password_token"
    t.datetime "reset_password_sent_at"
    t.integer "sign_in_count", default: 0, null: false
    t.datetime "current_sign_in_at"
    t.datetime "last_sign_in_at"
    t.boolean "admin", default: false, null: false
    t.string "confirmation_token"
    t.datetime "confirmed_at"
    t.datetime "confirmation_sent_at"
    t.string "unconfirmed_email"
    t.string "locale"
    t.string "encrypted_otp_secret"
    t.string "encrypted_otp_secret_iv"
    t.string "encrypted_otp_secret_salt"
    t.integer "consumed_timestep"
    t.boolean "otp_required_for_login", default: false, null: false
    t.datetime "last_emailed_at"
    t.string "otp_backup_codes", array: true
    t.string "filtered_languages", default: [], null: false, array: true
    t.bigint "account_id", null: false
    t.boolean "disabled", default: false, null: false
    t.boolean "moderator", default: false, null: false
    t.bigint "invite_id"
    t.string "chosen_languages", array: true
    t.bigint "created_by_application_id"
    t.boolean "approved", default: true, null: false
    t.string "sign_in_token"
    t.datetime "sign_in_token_sent_at"
    t.string "webauthn_id"
    t.inet "sign_up_ip"
    t.boolean "skip_sign_in_token"
    t.index ["account_id"], name: "index_users_on_account_id"
    t.index ["confirmation_token"], name: "index_users_on_confirmation_token", unique: true
    t.index ["created_by_application_id"], name: "index_users_on_created_by_application_id", where: "(created_by_application_id IS NOT NULL)"
    t.index ["email"], name: "index_users_on_email", unique: true
    t.index ["reset_password_token"], name: "index_users_on_reset_password_token", unique: true, opclass: :text_pattern_ops, where: "(reset_password_token IS NOT NULL)"
  end

  create_table "web_push_subscriptions", force: :cascade do |t|
    t.string "endpoint", null: false
    t.string "key_p256dh", null: false
    t.string "key_auth", null: false
    t.json "data"
    t.datetime "created_at", null: false
    t.datetime "updated_at", null: false
    t.bigint "access_token_id"
    t.bigint "user_id"
    t.index ["access_token_id"], name: "index_web_push_subscriptions_on_access_token_id", where: "(access_token_id IS NOT NULL)"
    t.index ["user_id"], name: "index_web_push_subscriptions_on_user_id"
  end

  create_table "web_settings", force: :cascade do |t|
    t.json "data"
    t.datetime "created_at", null: false
    t.datetime "updated_at", null: false
    t.bigint "user_id", null: false
    t.index ["user_id"], name: "index_web_settings_on_user_id", unique: true
  end

  create_table "webauthn_credentials", force: :cascade do |t|
    t.string "external_id", null: false
    t.string "public_key", null: false
    t.string "nickname", null: false
    t.bigint "sign_count", default: 0, null: false
    t.bigint "user_id"
    t.datetime "created_at", null: false
    t.datetime "updated_at", null: false
    t.index ["external_id"], name: "index_webauthn_credentials_on_external_id", unique: true
    t.index ["user_id"], name: "index_webauthn_credentials_on_user_id"
  end

  add_foreign_key "account_aliases", "accounts", on_delete: :cascade
  add_foreign_key "account_conversations", "accounts", on_delete: :cascade
  add_foreign_key "account_conversations", "conversations", on_delete: :cascade
  add_foreign_key "account_deletion_requests", "accounts", on_delete: :cascade
  add_foreign_key "account_domain_blocks", "accounts", name: "fk_206c6029bd", on_delete: :cascade
  add_foreign_key "account_migrations", "accounts", column: "target_account_id", on_delete: :nullify
  add_foreign_key "account_migrations", "accounts", on_delete: :cascade
  add_foreign_key "account_moderation_notes", "accounts"
  add_foreign_key "account_moderation_notes", "accounts", column: "target_account_id"
  add_foreign_key "account_notes", "accounts", column: "target_account_id", on_delete: :cascade
  add_foreign_key "account_notes", "accounts", on_delete: :cascade
  add_foreign_key "account_pins", "accounts", column: "target_account_id", on_delete: :cascade
  add_foreign_key "account_pins", "accounts", on_delete: :cascade
  add_foreign_key "account_stats", "accounts", on_delete: :cascade
  add_foreign_key "account_statuses_cleanup_policies", "accounts", on_delete: :cascade
  add_foreign_key "account_warnings", "accounts", column: "target_account_id", on_delete: :cascade
  add_foreign_key "account_warnings", "accounts", on_delete: :nullify
  add_foreign_key "account_warnings", "reports", on_delete: :cascade
  add_foreign_key "accounts", "accounts", column: "moved_to_account_id", on_delete: :nullify
  add_foreign_key "admin_action_logs", "accounts", on_delete: :cascade
  add_foreign_key "announcement_mutes", "accounts", on_delete: :cascade
  add_foreign_key "announcement_mutes", "announcements", on_delete: :cascade
  add_foreign_key "announcement_reactions", "accounts", on_delete: :cascade
  add_foreign_key "announcement_reactions", "announcements", on_delete: :cascade
  add_foreign_key "announcement_reactions", "custom_emojis", on_delete: :cascade
  add_foreign_key "appeals", "account_warnings", on_delete: :cascade
  add_foreign_key "appeals", "accounts", column: "approved_by_account_id", on_delete: :nullify
  add_foreign_key "appeals", "accounts", column: "rejected_by_account_id", on_delete: :nullify
  add_foreign_key "appeals", "accounts", on_delete: :cascade
  add_foreign_key "backups", "users", on_delete: :nullify
  add_foreign_key "blocks", "accounts", column: "target_account_id", name: "fk_9571bfabc1", on_delete: :cascade
  add_foreign_key "blocks", "accounts", name: "fk_4269e03e65", on_delete: :cascade
  add_foreign_key "bookmarks", "accounts", on_delete: :cascade
  add_foreign_key "bookmarks", "statuses", on_delete: :cascade
  add_foreign_key "canonical_email_blocks", "accounts", column: "reference_account_id", on_delete: :cascade
  add_foreign_key "conversation_mutes", "accounts", name: "fk_225b4212bb", on_delete: :cascade
  add_foreign_key "conversation_mutes", "conversations", on_delete: :cascade
  add_foreign_key "custom_filters", "accounts", on_delete: :cascade
  add_foreign_key "devices", "accounts", on_delete: :cascade
  add_foreign_key "devices", "oauth_access_tokens", column: "access_token_id", on_delete: :cascade
  add_foreign_key "email_domain_blocks", "email_domain_blocks", column: "parent_id", on_delete: :cascade
  add_foreign_key "encrypted_messages", "accounts", column: "from_account_id", on_delete: :cascade
  add_foreign_key "encrypted_messages", "devices", on_delete: :cascade
  add_foreign_key "favourites", "accounts", name: "fk_5eb6c2b873", on_delete: :cascade
  add_foreign_key "favourites", "statuses", name: "fk_b0e856845e", on_delete: :cascade
  add_foreign_key "featured_tags", "accounts", on_delete: :cascade
  add_foreign_key "featured_tags", "tags", on_delete: :cascade
  add_foreign_key "follow_recommendation_suppressions", "accounts", on_delete: :cascade
  add_foreign_key "follow_requests", "accounts", column: "target_account_id", name: "fk_9291ec025d", on_delete: :cascade
  add_foreign_key "follow_requests", "accounts", name: "fk_76d644b0e7", on_delete: :cascade
  add_foreign_key "follows", "accounts", column: "target_account_id", name: "fk_745ca29eac", on_delete: :cascade
  add_foreign_key "follows", "accounts", name: "fk_32ed1b5560", on_delete: :cascade
  add_foreign_key "identities", "users", name: "fk_bea040f377", on_delete: :cascade
  add_foreign_key "imports", "accounts", name: "fk_6db1b6e408", on_delete: :cascade
  add_foreign_key "invites", "users", on_delete: :cascade
  add_foreign_key "list_accounts", "accounts", on_delete: :cascade
  add_foreign_key "list_accounts", "follows", on_delete: :cascade
  add_foreign_key "list_accounts", "lists", on_delete: :cascade
  add_foreign_key "lists", "accounts", on_delete: :cascade
  add_foreign_key "login_activities", "users", on_delete: :cascade
  add_foreign_key "markers", "users", on_delete: :cascade
  add_foreign_key "media_attachments", "accounts", name: "fk_96dd81e81b", on_delete: :nullify
  add_foreign_key "media_attachments", "scheduled_statuses", on_delete: :nullify
  add_foreign_key "media_attachments", "statuses", on_delete: :nullify
  add_foreign_key "mentions", "accounts", name: "fk_970d43f9d1", on_delete: :cascade
  add_foreign_key "mentions", "statuses", on_delete: :cascade
  add_foreign_key "mutes", "accounts", column: "target_account_id", name: "fk_eecff219ea", on_delete: :cascade
  add_foreign_key "mutes", "accounts", name: "fk_b8d8daf315", on_delete: :cascade
  add_foreign_key "notifications", "accounts", column: "from_account_id", name: "fk_fbd6b0bf9e", on_delete: :cascade
  add_foreign_key "notifications", "accounts", name: "fk_c141c8ee55", on_delete: :cascade
  add_foreign_key "oauth_access_grants", "oauth_applications", column: "application_id", name: "fk_34d54b0a33", on_delete: :cascade
  add_foreign_key "oauth_access_grants", "users", column: "resource_owner_id", name: "fk_63b044929b", on_delete: :cascade
  add_foreign_key "oauth_access_tokens", "oauth_applications", column: "application_id", name: "fk_f5fc4c1ee3", on_delete: :cascade
  add_foreign_key "oauth_access_tokens", "users", column: "resource_owner_id", name: "fk_e84df68546", on_delete: :cascade
  add_foreign_key "oauth_applications", "users", column: "owner_id", name: "fk_b0988c7c0a", on_delete: :cascade
  add_foreign_key "one_time_keys", "devices", on_delete: :cascade
  add_foreign_key "poll_votes", "accounts", on_delete: :cascade
  add_foreign_key "poll_votes", "polls", on_delete: :cascade
  add_foreign_key "polls", "accounts", on_delete: :cascade
  add_foreign_key "polls", "statuses", on_delete: :cascade
  add_foreign_key "report_notes", "accounts", on_delete: :cascade
  add_foreign_key "report_notes", "reports", on_delete: :cascade
  add_foreign_key "reports", "accounts", column: "action_taken_by_account_id", name: "fk_bca45b75fd", on_delete: :nullify
  add_foreign_key "reports", "accounts", column: "assigned_account_id", on_delete: :nullify
  add_foreign_key "reports", "accounts", column: "target_account_id", name: "fk_eb37af34f0", on_delete: :cascade
  add_foreign_key "reports", "accounts", name: "fk_4b81f7522c", on_delete: :cascade
  add_foreign_key "scheduled_statuses", "accounts", on_delete: :cascade
  add_foreign_key "session_activations", "oauth_access_tokens", column: "access_token_id", name: "fk_957e5bda89", on_delete: :cascade
  add_foreign_key "session_activations", "users", name: "fk_e5fda67334", on_delete: :cascade
  add_foreign_key "status_edits", "accounts", on_delete: :nullify
  add_foreign_key "status_edits", "statuses", on_delete: :cascade
  add_foreign_key "status_pins", "accounts", name: "fk_d4cb435b62", on_delete: :cascade
  add_foreign_key "status_pins", "statuses", on_delete: :cascade
  add_foreign_key "status_stats", "statuses", on_delete: :cascade
  add_foreign_key "statuses", "accounts", column: "in_reply_to_account_id", name: "fk_c7fa917661", on_delete: :nullify
  add_foreign_key "statuses", "accounts", name: "fk_9bda1543f7", on_delete: :cascade
  add_foreign_key "statuses", "statuses", column: "in_reply_to_id", on_delete: :nullify
  add_foreign_key "statuses", "statuses", column: "reblog_of_id", on_delete: :cascade
  add_foreign_key "statuses_tags", "statuses", on_delete: :cascade
  add_foreign_key "statuses_tags", "tags", name: "fk_3081861e21", on_delete: :cascade
  add_foreign_key "tombstones", "accounts", on_delete: :cascade
  add_foreign_key "user_invite_requests", "users", on_delete: :cascade
  add_foreign_key "users", "accounts", name: "fk_50500f500d", on_delete: :cascade
  add_foreign_key "users", "invites", on_delete: :nullify
  add_foreign_key "users", "oauth_applications", column: "created_by_application_id", on_delete: :nullify
  add_foreign_key "web_push_subscriptions", "oauth_access_tokens", column: "access_token_id", on_delete: :cascade
  add_foreign_key "web_push_subscriptions", "users", on_delete: :cascade
  add_foreign_key "web_settings", "users", name: "fk_11910667b2", on_delete: :cascade
  add_foreign_key "webauthn_credentials", "users"

  create_view "instances", materialized: true, sql_definition: <<-SQL
      WITH domain_counts(domain, accounts_count) AS (
           SELECT accounts.domain,
              count(*) AS accounts_count
             FROM accounts
            WHERE (accounts.domain IS NOT NULL)
            GROUP BY accounts.domain
          )
   SELECT domain_counts.domain,
      domain_counts.accounts_count
     FROM domain_counts
  UNION
   SELECT domain_blocks.domain,
      COALESCE(domain_counts.accounts_count, (0)::bigint) AS accounts_count
     FROM (domain_blocks
       LEFT JOIN domain_counts ON (((domain_counts.domain)::text = (domain_blocks.domain)::text)))
  UNION
   SELECT domain_allows.domain,
      COALESCE(domain_counts.accounts_count, (0)::bigint) AS accounts_count
     FROM (domain_allows
       LEFT JOIN domain_counts ON (((domain_counts.domain)::text = (domain_allows.domain)::text)));
  SQL
  add_index "instances", ["domain"], name: "index_instances_on_domain", unique: true

  create_view "user_ips", sql_definition: <<-SQL
      SELECT t0.user_id,
      t0.ip,
      max(t0.used_at) AS used_at
     FROM ( SELECT users.id AS user_id,
              users.sign_up_ip AS ip,
              users.created_at AS used_at
             FROM users
            WHERE (users.sign_up_ip IS NOT NULL)
          UNION ALL
           SELECT session_activations.user_id,
              session_activations.ip,
              session_activations.updated_at
             FROM session_activations
          UNION ALL
           SELECT login_activities.user_id,
              login_activities.ip,
              login_activities.created_at
             FROM login_activities
            WHERE (login_activities.success = true)) t0
    GROUP BY t0.user_id, t0.ip;
  SQL
  create_view "account_summaries", materialized: true, sql_definition: <<-SQL
      SELECT accounts.id AS account_id,
      mode() WITHIN GROUP (ORDER BY t0.language) AS language,
      mode() WITHIN GROUP (ORDER BY t0.sensitive) AS sensitive
     FROM (accounts
       CROSS JOIN LATERAL ( SELECT statuses.account_id,
              statuses.language,
              statuses.sensitive
             FROM statuses
            WHERE ((statuses.account_id = accounts.id) AND (statuses.deleted_at IS NULL) AND (statuses.reblog_of_id IS NULL))
            ORDER BY statuses.id DESC
           LIMIT 20) t0)
    WHERE ((accounts.suspended_at IS NULL) AND (accounts.silenced_at IS NULL) AND (accounts.moved_to_account_id IS NULL) AND (accounts.discoverable = true) AND (accounts.locked = false))
    GROUP BY accounts.id;
  SQL
  add_index "account_summaries", ["account_id"], name: "index_account_summaries_on_account_id", unique: true

  create_view "follow_recommendations", materialized: true, sql_definition: <<-SQL
      SELECT t0.account_id,
      sum(t0.rank) AS rank,
      array_agg(t0.reason) AS reason
     FROM ( SELECT account_summaries.account_id,
              ((count(follows.id))::numeric / (1.0 + (count(follows.id))::numeric)) AS rank,
              'most_followed'::text AS reason
             FROM (((follows
               JOIN account_summaries ON ((account_summaries.account_id = follows.target_account_id)))
               JOIN users ON ((users.account_id = follows.account_id)))
               LEFT JOIN follow_recommendation_suppressions ON ((follow_recommendation_suppressions.account_id = follows.target_account_id)))
            WHERE ((users.current_sign_in_at >= (now() - 'P30D'::interval)) AND (account_summaries.sensitive = false) AND (follow_recommendation_suppressions.id IS NULL))
            GROUP BY account_summaries.account_id
           HAVING (count(follows.id) >= 5)
          UNION ALL
           SELECT account_summaries.account_id,
              (sum((status_stats.reblogs_count + status_stats.favourites_count)) / (1.0 + sum((status_stats.reblogs_count + status_stats.favourites_count)))) AS rank,
              'most_interactions'::text AS reason
             FROM (((status_stats
               JOIN statuses ON ((statuses.id = status_stats.status_id)))
               JOIN account_summaries ON ((account_summaries.account_id = statuses.account_id)))
               LEFT JOIN follow_recommendation_suppressions ON ((follow_recommendation_suppressions.account_id = statuses.account_id)))
            WHERE ((statuses.id >= (((date_part('epoch'::text, (now() - 'P30D'::interval)) * (1000)::double precision))::bigint << 16)) AND (account_summaries.sensitive = false) AND (follow_recommendation_suppressions.id IS NULL))
            GROUP BY account_summaries.account_id
           HAVING (sum((status_stats.reblogs_count + status_stats.favourites_count)) >= (5)::numeric)) t0
    GROUP BY t0.account_id
    ORDER BY (sum(t0.rank)) DESC;
  SQL
  add_index "follow_recommendations", ["account_id"], name: "index_follow_recommendations_on_account_id", unique: true

end<|MERGE_RESOLUTION|>--- conflicted
+++ resolved
@@ -10,11 +10,7 @@
 #
 # It's strongly recommended that you check this file into your version control system.
 
-<<<<<<< HEAD
-ActiveRecord::Schema.define(version: 2021_06_30_000137) do
-=======
 ActiveRecord::Schema.define(version: 2022_04_29_101850) do
->>>>>>> 2c5862ed
 
   # These are extensions that must be enabled in order to support this database
   enable_extension "plpgsql"
