--- conflicted
+++ resolved
@@ -23,23 +23,12 @@
   # or in config/master.key. This key is used to decrypt credentials (and other encrypted files).
   # config.require_master_key = true
 
-<<<<<<< HEAD
-  ActiveSupport::Logger.new(STDOUT).tap do |logger|
-    logger.formatter = config.log_formatter
-    config.logger = ActiveSupport::TaggedLogging.new(logger)
-  end
-=======
   # Compress CSS using a preprocessor.
   # config.assets.css_compressor = :sass
->>>>>>> dab54ccb
 
   # Do not fallback to assets pipeline if a precompiled asset is missed.
   config.assets.compile = false
 
-<<<<<<< HEAD
-  # Specifies the header that your server uses for sending files.
-  config.action_dispatch.x_sendfile_header = ENV['SENDFILE_HEADER'] if ENV['SENDFILE_HEADER'].present?
-=======
   # Enable serving of images, stylesheets, and JavaScripts from an asset server.
   # config.asset_host = "http://assets.example.com"
 
@@ -47,7 +36,6 @@
   config.action_dispatch.x_sendfile_header = ENV['SENDFILE_HEADER'] if ENV['SENDFILE_HEADER'].present?
   # config.action_dispatch.x_sendfile_header = "X-Sendfile" # for Apache
   # config.action_dispatch.x_sendfile_header = "X-Accel-Redirect" # for NGINX
->>>>>>> dab54ccb
 
   # Allow to specify public IP of reverse proxy if it's needed
   config.action_dispatch.trusted_proxies = ENV['TRUSTED_PROXY_IP'].split(/(?:\s*,\s*|\s+)/).map { |item| IPAddr.new(item) } if ENV['TRUSTED_PROXY_IP'].present?
@@ -84,7 +72,7 @@
 
   # Enable locale fallbacks for I18n (makes lookups for any locale fall back to
   # English when a translation cannot be found).
-  config.i18n.fallbacks = true
+  config.i18n.fallbacks = [:en]
 
   # Send deprecation notices to registered listeners.
   config.active_support.deprecation = :notify
