--- conflicted
+++ resolved
@@ -836,11 +836,7 @@
         "id": "empty_column.account_unavailable"
       },
       {
-<<<<<<< HEAD
-        "defaultMessage": "No posts here!",
-=======
         "defaultMessage": "No posts found",
->>>>>>> 01406591
         "id": "empty_column.account_timeline"
       }
     ],
@@ -1541,13 +1537,8 @@
         "id": "compose_form.hashtag_warning"
       },
       {
-<<<<<<< HEAD
-        "defaultMessage": "This post will only be sent to all the mentioned users.",
-        "id": "compose_form.direct_message_warning"
-=======
         "defaultMessage": "Posts on Mastodon are not end-to-end encrypted. Do not share any dangerous information over Mastodon.",
         "id": "compose_form.encryption_warning"
->>>>>>> 01406591
       },
       {
         "defaultMessage": "Learn more",
