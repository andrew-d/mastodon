# frozen_string_literal: true

module Admin
  class SettingsController < BaseController
<<<<<<< HEAD
=======
    ADMIN_SETTINGS = %w(
      site_contact_username
      site_contact_email
      site_title
      site_short_description
      site_description
      site_extended_description
      site_terms
      open_registrations
      max_toot_chars
      closed_registrations_message
      open_deletion
      timeline_preview
      show_staff_badge
      bootstrap_timeline_accounts
      theme
      thumbnail
      hero
      mascot
      min_invite_role
      activity_api_enabled
      peers_api_enabled
      show_known_fediverse_at_about_page
      preview_sensitive_media
      custom_css
      profile_directory
    ).freeze

    BOOLEAN_SETTINGS = %w(
      open_registrations
      open_deletion
      timeline_preview
      show_staff_badge
      activity_api_enabled
      peers_api_enabled
      show_known_fediverse_at_about_page
      preview_sensitive_media
      profile_directory
    ).freeze

    UPLOAD_SETTINGS = %w(
      thumbnail
      hero
      mascot
    ).freeze

>>>>>>> d241f1c8
    def edit
      authorize :settings, :show?

      @admin_settings = Form::AdminSettings.new
    end

    def update
      authorize :settings, :update?

      @admin_settings = Form::AdminSettings.new(settings_params)

      if @admin_settings.save
        flash[:notice] = I18n.t('generic.changes_saved_msg')
        redirect_to edit_admin_settings_path
      else
        render :edit
      end
    end

    private

    def settings_params
      params.require(:form_admin_settings).permit(*Form::AdminSettings::KEYS)
    end
  end
end<|MERGE_RESOLUTION|>--- conflicted
+++ resolved
@@ -2,8 +2,6 @@
 
 module Admin
   class SettingsController < BaseController
-<<<<<<< HEAD
-=======
     ADMIN_SETTINGS = %w(
       site_contact_username
       site_contact_email
@@ -50,7 +48,6 @@
       mascot
     ).freeze
 
->>>>>>> d241f1c8
     def edit
       authorize :settings, :show?
 
