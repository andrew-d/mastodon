--- conflicted
+++ resolved
@@ -9,15 +9,15 @@
 
   = f.simple_fields_for :settings, current_user.settings do |ff|
     .fields-group
-<<<<<<< HEAD
       = ff.input :noindex, wrapper: :with_label, label: I18n.t('simple_form.labels.defaults.setting_noindex'), hint: I18n.t('simple_form.hints.defaults.setting_noindex')
 
     .fields-group
       = ff.input :norss, wrapper: :with_label, label: I18n.t('simple_form.labels.defaults.setting_norss'), hint: I18n.t('simple_form.hints.defaults.setting_norss')
 
     .fields-group
-=======
->>>>>>> facfec1b
+      = ff.input :noindex, wrapper: :with_label, label: I18n.t('simple_form.labels.defaults.setting_noindex'), hint: I18n.t('simple_form.hints.defaults.setting_noindex')
+
+    .fields-group
       = ff.input :aggregate_reblogs, wrapper: :with_label, recommended: true, label: I18n.t('simple_form.labels.defaults.setting_aggregate_reblogs'), hint: I18n.t('simple_form.hints.defaults.setting_aggregate_reblogs')
 
     %h4= t 'preferences.posting_defaults'
@@ -32,15 +32,12 @@
     .fields-group
       = ff.input :default_sensitive, wrapper: :with_label, label: I18n.t('simple_form.labels.defaults.setting_default_sensitive'), hint: I18n.t('simple_form.hints.defaults.setting_default_sensitive')
 
-<<<<<<< HEAD
     .fields-group
       = ff.input :default_federation, wrapper: :with_label, label: I18n.t('simple_form.labels.defaults.setting_default_federation'), hint: I18n.t('simple_form.hints.defaults.setting_default_federation')
 
     .fields-group
       = ff.input :show_application, wrapper: :with_label, recommended: true, label: I18n.t('simple_form.labels.defaults.setting_show_application'), hint: I18n.t('simple_form.hints.defaults.setting_show_application')
 
-=======
->>>>>>> facfec1b
   %h4= t 'preferences.public_timelines'
 
   .fields-group
