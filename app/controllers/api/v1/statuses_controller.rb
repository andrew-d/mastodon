--- conflicted
+++ resolved
@@ -139,11 +139,8 @@
       :visibility,
       :language,
       :scheduled_at,
-<<<<<<< HEAD
       :local_only,
-=======
       allowed_mentions: [],
->>>>>>> dab54ccb
       media_ids: [],
       media_attributes: [
         :id,
