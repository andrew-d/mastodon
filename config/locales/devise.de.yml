--- conflicted
+++ resolved
@@ -19,29 +19,6 @@
     mailer:
       confirmation_instructions:
         action: E-Mail-Adresse verifizieren
-<<<<<<< HEAD
-        action_with_app: Bestätigen und zu %{app} zurückkehren
-        explanation: Du hast auf %{host} mit dieser E-Mail-Adresse ein Konto erstellt. Du bist nur noch einen Klick von der Aktivierung entfernt. Wenn du das nicht warst, kannst du diese E-Mail ignorieren.
-        explanation_when_pending: Du hast dich für eine Einladung bei %{host} mit dieser E-Mailadresse beworben. Sobald du deine E-Mailadresse bestätigst hast, werden wir deine Anfrage überprüfen. Du kannst dich in dieser Zeit nicht anmelden. Wenn deine Anfrage abgelehnt wird, werden deine Daten entfernt, also wird keine weitere Handlung benötigt. Wenn du das nicht warst, kannst du diese E-Mail ignorieren.
-        extra_html: Bitte lies auch die <a href="%{terms_path}">Regeln des Servers</a> und <a href="%{policy_path}">unsere Nutzungsbedingungen</a>.
-        subject: '%{title}: Bestätigung deines Kontos bei %{instance}'
-        title: E-Mail-Adresse verifizieren
-      email_changed:
-        explanation: 'Die E-Mail-Adresse deines Accounts wird geändert zu:'
-        extra: Wenn du deine E-Mail-Adresse nicht geändert hast, dann wird es vermutlich so sein, dass jemand Zugriff zu deinem Account erhalten hat. Bitte ändere sofort dein Passwort oder kontaktiere den Administrator des Servers, wenn du dich ausgesperrt hast.
-        subject: '%{title}: E-Mail-Adresse geändert'
-        title: Neue E-Mail-Adresse
-      password_change:
-        explanation: Das Passwort für deinen Account wurde geändert.
-        extra: Wenn du dein Passwort nicht geändert hast, dann wird es vermutlich so sein, dass jemand Zugriff auf deinem Account erlangt hat. Bitte ändere sofort dein Passwort oder kontaktiere den Administrator des Servers, wenn du dich ausgesperrt hast.
-        subject: '%{title}: Passwort geändert'
-        title: Passwort geändert
-      reconfirmation_instructions:
-        explanation: Bestätige deine neue E-Mail-Adresse, um sie zu ändern.
-        extra: Wenn diese Änderung nicht von dir ausgeführt wurde, dann solltest du diese E-Mail ignorieren. Die E-Mail-Adresse für deinen Mastodon-Account wird sich nicht ändern, bis du den obigen Link anklickst.
-        subject: '%{title}: Bestätige E-Mail-Adresse für %{instance}'
-        title: E-Mail-Adresse verifizieren
-=======
         action_with_app: Bestätigen – und dann zur App %{app} zurückkehren
         explanation: Du hast mit dieser E-Mail-Adresse ein Konto auf %{host} erstellt. Du bist nur noch einen Klick von der Aktivierung entfernt. Wenn du das nicht warst, kannst du diese E-Mail ignorieren.
         explanation_when_pending: Du hast dich für eine Einladung bei %{host} mit dieser E-Mail-Adresse beworben. Sobald du deine E-Mail-Adresse bestätigt hast, werden wir deine Anfrage überprüfen. Du kannst dich in dieser Zeit nicht anmelden. Wenn deine Anfrage abgelehnt wird, werden deine Daten entfernt – von dir ist keine weitere Handlung notwendig. Wenn du das nicht warst, kannst du diese E-Mail ignorieren.
@@ -63,22 +40,10 @@
         extra: Wenn diese Änderung nicht von dir ausgeführt wurde, dann kannst du diese E-Mail ignorieren. Die E-Mail-Adresse für dein Mastodon-Konto wird sich erst ändern, wenn du den obigen Link anklickst.
         subject: 'Mastodon: E-Mail-Adresse für %{instance} bestätigen'
         title: Verifiziere E-Mail-Adresse
->>>>>>> dab54ccb
       reset_password_instructions:
         action: Passwort ändern
         explanation: Du hast ein neues Passwort für dein Konto angefordert.
         extra: Wenn du diese Anfrage nicht gestellt hast, solltest du diese E-Mail ignorieren. Dein Passwort wird sich nicht ändern, solange du den obigen Link anklickst und ein neues erstellst.
-<<<<<<< HEAD
-        subject: '%{title}: Passwort zurücksetzen'
-        title: Passwort zurücksetzen
-      two_factor_disabled:
-        explanation: Zwei-Faktor-Authentifizierung für dein Konto wurde deaktiviert. Login ist jetzt nur mit E-Mail-Adresse und Passwort möglich.
-        subject: '%{title}: Zwei‐Faktor‐Authentifizierung deaktiviert'
-        title: 2FA deaktiviert
-      two_factor_enabled:
-        explanation: Zwei-Faktor-Authentifizierung wurde für dein Konto aktiviert. Ein Token, das von der verbundenen TOTP-App generiert wird, wird für den Login benötigt.
-        subject: '%{title}: Zwei‐Faktor‐Authentifizierung aktiviert'
-=======
         subject: 'Mastodon: Anleitung zum Zurücksetzen deines Passworts'
         title: Passwort zurücksetzen
       two_factor_disabled:
@@ -88,36 +53,19 @@
       two_factor_enabled:
         explanation: Die Zwei-Faktor-Authentisierung (2FA) wurde für dein Konto aktiviert. Das zeitbasierte Einmalkennwort, das von deiner TOTP-App generiert wird, muss bei jeder Anmeldung zusätzlich eingegeben werden.
         subject: 'Mastodon: Zwei‐Faktor‐Authentisierung (2FA) aktiviert'
->>>>>>> dab54ccb
         title: 2FA aktiviert
       two_factor_recovery_codes_changed:
         explanation: Die vorherigen Wiederherstellungscodes wurden ungültig gemacht und es wurden neue erstellt.
         subject: 'Mastodon: Zwei-Faktor-Wiederherstellungscodes neu erstellt'
         title: 2FA-Wiederherstellungscodes geändert
       unlock_instructions:
-<<<<<<< HEAD
-        subject: '%{title}: Konto entsperren'
-=======
         subject: 'Mastodon: Anleitung zur Entsperrung deines Kontos'
->>>>>>> dab54ccb
       webauthn_credential:
         added:
           explanation: Der folgende Sicherheitsschlüssel wurde zu deinem Konto hinzugefügt
           subject: '%{title}: Neuer Sicherheitsschlüssel'
           title: Ein neuer Sicherheitsschlüssel wurde hinzugefügt
         deleted:
-<<<<<<< HEAD
-          explanation: Der folgende Sicherheitsschlüssel wurde aus deinem Konto gelöscht
-          subject: '%{title}: Sicherheitsschlüssel gelöscht'
-          title: Einer deiner Sicherheitsschlüssel wurde gelöscht
-      webauthn_disabled:
-        explanation: Die Authentifizierung mit Sicherheitsschlüssel wurde für dein Konto deaktiviert. Der Login ist nun nur mit dem Token möglich, der von der eingerichteten TOTP-App generiert wird.
-        subject: '%{title}: Authentifizierung mit Sicherheitsschlüssel deaktiviert'
-        title: Sicherheitsschlüssel deaktiviert
-      webauthn_enabled:
-        explanation: Die Authentifizierung mit einem Sicherheitsschlüssel wurde für dein Konto aktiviert. Dein Sicherheitsschlüssel kann nun für die Anmeldung verwendet werden.
-        subject: '%{title}: Authentifizierung mit Sicherheitsschlüssel aktiviert'
-=======
           explanation: Der folgende Sicherheitsschlüssel wurde von deinem Konto entfernt
           subject: 'Mastodon: Sicherheitsschlüssel entfernt'
           title: Einer deiner Sicherheitsschlüssel wurde entfernt
@@ -128,7 +76,6 @@
       webauthn_enabled:
         explanation: Die Authentisierung mit Sicherheitsschlüssel wurde für dein Konto aktiviert. Dein Sicherheitsschlüssel kann nun für die Anmeldung verwendet werden.
         subject: 'Mastodon: Authentisierung mit Sicherheitsschlüssel aktiviert'
->>>>>>> dab54ccb
         title: Sicherheitsschlüssel aktiviert
     omniauth_callbacks:
       failure: Du konntest nicht mit deinem %{kind}-Konto angemeldet werden, weil „%{reason}“.
