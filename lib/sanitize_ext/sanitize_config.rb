--- conflicted
+++ resolved
@@ -56,11 +56,7 @@
     end
 
     UNSUPPORTED_ELEMENTS_TRANSFORMER = lambda do |env|
-<<<<<<< HEAD
       return unless %w(h6).include?(env[:node_name])
-=======
-      return unless %w(h1 h2 h3 h4 h5 h6).include?(env[:node_name])
->>>>>>> dab54ccb
 
       current_node = env[:node]
 
@@ -69,24 +65,16 @@
     end
 
     MASTODON_STRICT ||= freeze_config(
-<<<<<<< HEAD
-      elements: %w(p br span a abbr del pre blockquote code b strong i em h1 h2 h3 h4 h5 ul ol li img),
+      elements: %w(p br span a abbr del pre blockquote code b strong i em h1 h2 h3 h4 h5 ul ol li img u),
 
       attributes: {
-        'a'          => %w(href rel class title),
-        'span'       => %w(class),
         'abbr'       => %w(title),
         'blockquote' => %w(cite),
         'img'        => %w(src alt),
-=======
-      elements: %w(p br span a del pre blockquote code b strong u i em ul ol li),
-
-      attributes: {
-        'a' => %w(href rel class translate),
-        'span' => %w(class translate),
-        'ol' => %w(start reversed),
-        'li' => %w(value),
->>>>>>> dab54ccb
+        'a'          => %w(href rel class translate title),
+        'span'       => %w(class translate),
+        'ol'         => %w(start reversed),
+        'li'         => %w(value),
       },
 
       add_attributes: {
@@ -113,27 +101,16 @@
       elements: %w(audio embed iframe source video),
 
       attributes: {
-<<<<<<< HEAD
         'audio'  => %w(controls),
         'embed'  => %w(height src type width),
         'iframe' => %w(allowfullscreen frameborder height scrolling src width),
         'source' => %w(src type),
         'video'  => %w(controls height loop width),
+        'div'    => [:data]
       },
 
       protocols: {
         'embed'  => { 'src' => HTTP_PROTOCOLS },
-=======
-        'audio' => %w(controls),
-        'embed' => %w(height src type width),
-        'iframe' => %w(allowfullscreen frameborder height scrolling src width),
-        'source' => %w(src type),
-        'video' => %w(controls height loop width),
-      },
-
-      protocols: {
-        'embed' => { 'src' => HTTP_PROTOCOLS },
->>>>>>> dab54ccb
         'iframe' => { 'src' => HTTP_PROTOCOLS },
         'source' => { 'src' => HTTP_PROTOCOLS },
       },
