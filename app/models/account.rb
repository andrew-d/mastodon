--- conflicted
+++ resolved
@@ -63,11 +63,7 @@
   )
 
   USERNAME_RE   = /[a-z0-9_]+([a-z0-9_.-]+[a-z0-9_]+)?/i
-<<<<<<< HEAD
-  MENTION_RE    = %r{(?<![=/[:word:]])@((#{USERNAME_RE})(?:@[[:word:].-]+[[:word:]]+)?)}i
-=======
   MENTION_RE    = %r{(?<=^|[^/[:word:]])@((#{USERNAME_RE})(?:@[[:word:].-]+[[:word:]]+)?)}i
->>>>>>> dab54ccb
   URL_PREFIX_RE = %r{\Ahttp(s?)://[^/]+}
   USERNAME_ONLY_RE = /\A#{USERNAME_RE}\z/i
 
