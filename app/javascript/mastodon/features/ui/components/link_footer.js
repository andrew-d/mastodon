import { connect } from 'react-redux';
import React from 'react';
import PropTypes from 'prop-types';
import { FormattedMessage, defineMessages, injectIntl } from 'react-intl';
import { Link } from 'react-router-dom';
import { domain, version, source_url, statusPageUrl, profile_directory as profileDirectory } from 'mastodon/initial_state';
import { logOut } from 'mastodon/utils/log_out';
import { openModal } from 'mastodon/actions/modal';
import { PERMISSION_INVITE_USERS } from 'mastodon/permissions';

const messages = defineMessages({
  logoutMessage: { id: 'confirmations.logout.message', defaultMessage: 'Are you sure you want to log out?' },
  logoutConfirm: { id: 'confirmations.logout.confirm', defaultMessage: 'Log out' },
});

const mapDispatchToProps = (dispatch, { intl }) => ({
  onLogout () {
    dispatch(openModal('CONFIRM', {
      message: intl.formatMessage(messages.logoutMessage),
      confirm: intl.formatMessage(messages.logoutConfirm),
      closeWhenConfirm: false,
      onConfirm: () => logOut(),
    }));
  },
});

export default @injectIntl
@connect(null, mapDispatchToProps)
class LinkFooter extends React.PureComponent {

  static contextTypes = {
    identity: PropTypes.object,
  };

  static propTypes = {
    onLogout: PropTypes.func.isRequired,
    intl: PropTypes.object.isRequired,
  };

  handleLogoutClick = e => {
    e.preventDefault();
    e.stopPropagation();

    this.props.onLogout();

    return false;
  };

  render () {
    const { signedIn, permissions } = this.context.identity;

    const canInvite = signedIn && ((permissions & PERMISSION_INVITE_USERS) === PERMISSION_INVITE_USERS);
    const canProfileDirectory = profileDirectory;

    const DividingCircle = <span aria-hidden>{' · '}</span>;

    return (
      <div className='link-footer'>
        <p>
          <strong>{domain}</strong>:
          {' '}
<<<<<<< HEAD
          <a key='about' href='/about'><FormattedMessage id='footer.about' defaultMessage='About' /></a>
=======
          <Link to='/about'><FormattedMessage id='footer.about' defaultMessage='About' /></Link>
          {statusPageUrl && (
            <>
              {DividingCircle}
              <a href={statusPageUrl} target='_blank' rel='noopener'><FormattedMessage id='footer.status' defaultMessage='Status' /></a>
            </>
          )}
>>>>>>> 61c5dfb9
          {canInvite && (
            <>
              {DividingCircle}
              <a href='/invites' target='_blank'><FormattedMessage id='footer.invite' defaultMessage='Invite people' /></a>
            </>
          )}
          {canProfileDirectory && (
            <>
              {DividingCircle}
              <Link to='/directory'><FormattedMessage id='footer.directory' defaultMessage='Profiles directory' /></Link>
            </>
          )}
          {DividingCircle}
          <Link to='/privacy-policy'><FormattedMessage id='footer.privacy_policy' defaultMessage='Privacy policy' /></Link>
        </p>

        <p>
          <strong>Hometown</strong>:
          {' '}
          <a href='https://github.com/hometown-fork/hometown/wiki' target='_blank'><FormattedMessage id='footer.about' defaultMessage='About' /></a>
          {' · '}
          <a href='https://github.com/hometown-fork/hometown/' rel='noopener noreferrer' target='_blank'><FormattedMessage id='footer.source_code' defaultMessage='View source code' /></a>
          {' · '}
          v{version}
        </p>

        <p>
          <strong>Mastodon</strong>:
          {' '}
          <a href='https://joinmastodon.org' target='_blank'><FormattedMessage id='footer.about' defaultMessage='About' /></a>
          {DividingCircle}
          <a href='https://joinmastodon.org/apps' target='_blank'><FormattedMessage id='footer.get_app' defaultMessage='Get the app' /></a>
          {DividingCircle}
          <Link to='/keyboard-shortcuts'><FormattedMessage id='footer.keyboard_shortcuts' defaultMessage='Keyboard shortcuts' /></Link>
          {DividingCircle}
          <a href={source_url} rel='noopener noreferrer' target='_blank'><FormattedMessage id='footer.source_code' defaultMessage='View source code' /></a>
          {DividingCircle}
          v{version}
        </p>
      </div>
    );
  }

}<|MERGE_RESOLUTION|>--- conflicted
+++ resolved
@@ -59,9 +59,6 @@
         <p>
           <strong>{domain}</strong>:
           {' '}
-<<<<<<< HEAD
-          <a key='about' href='/about'><FormattedMessage id='footer.about' defaultMessage='About' /></a>
-=======
           <Link to='/about'><FormattedMessage id='footer.about' defaultMessage='About' /></Link>
           {statusPageUrl && (
             <>
@@ -69,7 +66,6 @@
               <a href={statusPageUrl} target='_blank' rel='noopener'><FormattedMessage id='footer.status' defaultMessage='Status' /></a>
             </>
           )}
->>>>>>> 61c5dfb9
           {canInvite && (
             <>
               {DividingCircle}
