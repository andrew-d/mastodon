{
  "account.account_note_header": "Le tue note sull'utente",
  "account.add_or_remove_from_list": "Aggiungi o togli dalle liste",
  "account.badges.bot": "Bot",
  "account.badges.group": "Gruppo",
  "account.block": "Blocca @{name}",
  "account.block_domain": "Blocca dominio {domain}",
  "account.blocked": "Bloccat*",
  "account.browse_more_on_origin_server": "Sfoglia ulteriormente sul profilo originale",
  "account.cancel_follow_request": "Annulla richiesta di seguire",
  "account.direct": "Messaggio diretto a @{name}",
  "account.disable_notifications": "Smetti di avvisarmi quando @{name} pubblica un post",
  "account.domain_blocked": "Dominio bloccato",
  "account.edit_profile": "Modifica profilo",
  "account.enable_notifications": "Avvisami quando @{name} pubblica un post",
  "account.endorse": "Mostra sul profilo",
  "account.follow": "Segui",
  "account.followers": "Follower",
  "account.followers.empty": "Ancora nessuno segue questo utente.",
  "account.followers_counter": "{count, plural, one {{counter} Follower} other {{counter} Follower}}",
  "account.following_counter": "{count, plural, other {{counter} Seguiti}}",
  "account.follows.empty": "Questo utente non segue ancora nessuno.",
  "account.follows_you": "Ti segue",
  "account.hide_reblogs": "Nascondi condivisioni da @{name}",
  "account.joined": "Registrato dal {date}",
  "account.last_status": "Ultima attività",
  "account.link_verified_on": "La proprietà di questo link è stata controllata il {date}",
  "account.locked_info": "Questo è un account privato. Il proprietario approva manualmente chi può seguirlo.",
  "account.media": "Media",
  "account.mention": "Menziona @{name}",
  "account.moved_to": "{name} si è trasferito su:",
  "account.mute": "Silenzia @{name}",
  "account.mute_notifications": "Silenzia notifiche da @{name}",
  "account.muted": "Silenziat*",
  "account.never_active": "Mai",
  "account.posts": "Toot",
  "account.posts_with_replies": "Toot e risposte",
  "account.report": "Segnala @{name}",
  "account.requested": "In attesa di approvazione. Clicca per annullare la richiesta di seguire",
  "account.share": "Condividi il profilo di @{name}",
  "account.show_reblogs": "Mostra condivisioni da @{name}",
  "account.statuses_counter": "{count, plural, one {{counter} Toot} other {{counter} Toot}}",
  "account.unblock": "Sblocca @{name}",
  "account.unblock_domain": "Sblocca il dominio {domain}",
  "account.unendorse": "Non mostrare sul profilo",
  "account.unfollow": "Smetti di seguire",
  "account.unmute": "Riattiva @{name}",
  "account.unmute_notifications": "Riattiva le notifiche da @{name}",
  "account_note.placeholder": "Clicca per aggiungere una nota",
  "alert.rate_limited.message": "Sei pregato di riprovare tra {retry_time, time, medium}.",
  "alert.rate_limited.title": "Limitazione per eccesso di richieste",
  "alert.unexpected.message": "Si è verificato un errore imprevisto.",
  "alert.unexpected.title": "Oops!",
  "announcement.announcement": "Annuncio",
  "autosuggest_hashtag.per_week": "{count} per settimana",
  "boost_modal.combo": "Puoi premere {combo} per saltare questo passaggio la prossima volta",
  "bundle_column_error.body": "E' avvenuto un errore durante il caricamento di questo componente.",
  "bundle_column_error.retry": "Riprova",
  "bundle_column_error.title": "Errore di rete",
  "bundle_modal_error.close": "Chiudi",
  "bundle_modal_error.message": "Qualcosa è andato storto durante il caricamento di questo componente.",
  "bundle_modal_error.retry": "Riprova",
  "column.blocks": "Utenti bloccati",
  "column.bookmarks": "Segnalibri",
  "column.community": "Timeline locale",
  "column.direct": "Messaggi diretti",
  "column.directory": "Sfoglia profili",
  "column.domain_blocks": "Domini bloccati",
  "column.favourites": "Preferiti",
  "column.follow_requests": "Richieste di seguirti",
  "column.home": "Home",
  "column.lists": "Elenchi",
  "column.mutes": "Utenti silenziati",
  "column.notifications": "Notifiche",
  "column.pins": "Toot in evidenza",
  "column.public": "Timeline federata",
  "column_back_button.label": "Indietro",
  "column_header.hide_settings": "Nascondi impostazioni",
  "column_header.moveLeft_settings": "Sposta colonna a sinistra",
  "column_header.moveRight_settings": "Sposta colonna a destra",
  "column_header.pin": "Evidenzia",
  "column_header.show_settings": "Mostra impostazioni",
  "column_header.unpin": "Non mettere in evidenza",
  "column_subheading.settings": "Impostazioni",
  "community.column_settings.local_only": "Solo Locale",
  "community.column_settings.media_only": "Solo Media",
  "community.column_settings.remote_only": "Solo Remoto",
  "compose_form.direct_message_warning": "Questo toot sarà inviato solo agli utenti menzionati.",
  "compose_form.direct_message_warning_learn_more": "Scopri di più",
  "compose_form.hashtag_warning": "Questo toot non sarà elencato sotto alcun hashtag poiché senza elenco. Solo i toot pubblici possono essere ricercati per hashtag.",
  "compose_form.lock_disclaimer": "Il tuo profilo non è {locked}. Chiunque può seguirti e vedere le tue pubblicazioni visibili solo dai follower.",
  "compose_form.lock_disclaimer.lock": "bloccato",
  "compose_form.placeholder": "A cosa stai pensando?",
  "compose_form.poll.add_option": "Aggiungi una scelta",
  "compose_form.poll.duration": "Durata del sondaggio",
  "compose_form.poll.option_placeholder": "Scelta {number}",
  "compose_form.poll.remove_option": "Rimuovi questa scelta",
  "compose_form.poll.switch_to_multiple": "Modifica sondaggio per consentire scelte multiple",
  "compose_form.poll.switch_to_single": "Modifica sondaggio per consentire una singola scelta",
  "compose_form.publish": "Toot",
  "compose_form.publish_loud": "{publish}!",
  "compose_form.sensitive.hide": "Segna media come sensibile",
  "compose_form.sensitive.marked": "Questo media è contrassegnato come sensibile",
  "compose_form.sensitive.unmarked": "Questo media non è contrassegnato come sensibile",
  "compose_form.spoiler.marked": "Il testo è nascosto dietro l'avviso",
  "compose_form.spoiler.unmarked": "Il testo non è nascosto",
  "compose_form.spoiler_placeholder": "Scrivi qui il tuo avviso",
  "confirmation_modal.cancel": "Annulla",
  "confirmations.block.block_and_report": "Blocca & Segnala",
  "confirmations.block.confirm": "Blocca",
  "confirmations.block.message": "Sei sicuro di voler bloccare {name}?",
  "confirmations.delete.confirm": "Cancella",
  "confirmations.delete.message": "Sei sicuro di voler cancellare questo toot?",
  "confirmations.delete_list.confirm": "Cancella",
  "confirmations.delete_list.message": "Sei sicuro di voler cancellare definitivamente questa lista?",
  "confirmations.domain_block.confirm": "Blocca l'intero dominio",
  "confirmations.domain_block.message": "Sei davvero, davvero sicur@ di voler bloccare {domain} completamente? Nella maggioranza dei casi, è preferibile e sufficiente bloccare o silenziare pochi account in modo mirato. Non vedrai più il contenuto da quel dominio né nelle timeline pubbliche né nelle tue notifiche. Anzi, verranno rimossi dai follower gli account di questo dominio.",
  "confirmations.logout.confirm": "Disconnettiti",
  "confirmations.logout.message": "Sei sicuro di volerti disconnettere?",
  "confirmations.mute.confirm": "Silenzia",
  "confirmations.mute.explanation": "Questo nasconderà i post da loro ed i post che li menzionano, ma consentirà ancora loro di vedere i tuoi post e di seguirti.",
  "confirmations.mute.message": "Sei sicuro di voler silenziare {name}?",
  "confirmations.redraft.confirm": "Cancella e riscrivi",
  "confirmations.redraft.message": "Sei sicuro di voler eliminare questo toot e riscriverlo? I preferiti e gli incrementi saranno persi e le risposte al post originale saranno perse.",
  "confirmations.reply.confirm": "Rispondi",
  "confirmations.reply.message": "Rispondere ora sovrascriverà il messaggio che stai correntemente componendo. Sei sicuro di voler procedere?",
  "confirmations.unfollow.confirm": "Smetti di seguire",
  "confirmations.unfollow.message": "Sei sicur@ di non voler più seguire {name}?",
  "conversation.delete": "Elimina conversazione",
  "conversation.mark_as_read": "Segna come letto",
  "conversation.open": "Visualizza conversazione",
  "conversation.with": "Con {names}",
  "directory.federated": "Da un fediverse noto",
  "directory.local": "Solo da {domain}",
  "directory.new_arrivals": "Nuovi arrivi",
  "directory.recently_active": "Attivo di recente",
  "embed.instructions": "Incorpora questo toot sul tuo sito web copiando il codice sotto.",
  "embed.preview": "Ecco come apparirà:",
  "emoji_button.activity": "Attività",
  "emoji_button.custom": "Personalizzato",
  "emoji_button.flags": "Segnalazioni",
  "emoji_button.food": "Cibo & Bevande",
  "emoji_button.label": "Inserisci emoji",
  "emoji_button.nature": "Natura",
  "emoji_button.not_found": "Nessun emojos!! (╯°□°）╯︵ ┻━┻",
  "emoji_button.objects": "Oggetti",
  "emoji_button.people": "Persone",
  "emoji_button.recent": "Usati frequentemente",
  "emoji_button.search": "Cerca...",
  "emoji_button.search_results": "Risultati della ricerca",
  "emoji_button.symbols": "Simboli",
  "emoji_button.travel": "Viaggi & Luoghi",
  "empty_column.account_suspended": "Account sospeso",
  "empty_column.account_timeline": "Nessun toot qui!",
  "empty_column.account_unavailable": "Profilo non disponibile",
  "empty_column.blocks": "Non hai ancora bloccato alcun utente.",
  "empty_column.bookmarked_statuses": "Non hai ancora segnato alcun toot. Quando ne segni uno, sarà mostrato qui.",
  "empty_column.community": "La timeline locale è vuota. Condividi qualcosa pubblicamente per dare inizio alla festa!",
  "empty_column.direct": "Non hai ancora nessun messaggio privato. Quando ne manderai o riceverai qualcuno, apparirà qui.",
  "empty_column.domain_blocks": "Non vi sono domini nascosti.",
  "empty_column.favourited_statuses": "Non hai ancora segnato nessun toot come apprezzato. Quando lo farai, comparirà qui.",
  "empty_column.favourites": "Nessuno ha ancora segnato questo toot come apprezzato. Quando qualcuno lo farà, apparirà qui.",
  "empty_column.follow_recommendations": "Sembra che nessun suggerimento possa essere generato per te. Puoi provare a usare la ricerca per cercare persone che potresti conoscere o esplorare hashtag di tendenza.",
  "empty_column.follow_requests": "Non hai ancora ricevuto nessuna richiesta di follow. Quando ne riceverai una, verrà mostrata qui.",
  "empty_column.hashtag": "Non c'è ancora nessun post con questo hashtag.",
  "empty_column.home": "Non stai ancora seguendo nessuno. Visita {public} o usa la ricerca per incontrare nuove persone.",
  "empty_column.home.suggestions": "Vedi alcuni suggerimenti",
  "empty_column.list": "Non c'è ancora niente in questa lista. Quando i membri di questa lista pubblicheranno nuovi stati, appariranno qui.",
  "empty_column.lists": "Non hai ancora nessuna lista. Quando ne creerai qualcuna, comparirà qui.",
  "empty_column.mutes": "Non hai ancora silenziato nessun utente.",
  "empty_column.notifications": "Non hai ancora nessuna notifica. Interagisci con altri per iniziare conversazioni.",
  "empty_column.public": "Qui non c'è nulla! Scrivi qualcosa pubblicamente, o segui utenti da altri server per riempire questo spazio",
  "error.unexpected_crash.explanation": "A causa di un bug nel nostro codice o di un problema di compatibilità del browser, questa pagina non può essere visualizzata correttamente.",
  "error.unexpected_crash.explanation_addons": "Questa pagina non può essere visualizzata correttamente. Questo errore è probabilmente causato da un componente aggiuntivo del browser o da strumenti di traduzione automatica.",
  "error.unexpected_crash.next_steps": "Prova ad aggiornare la pagina. Se non funziona, potresti ancora essere in grado di utilizzare Mastodon attraverso un browser diverso o un'app nativa.",
  "error.unexpected_crash.next_steps_addons": "Prova a disabilitarli e ad aggiornare la pagina. Se questo non funziona, potresti ancora essere in grado di utilizzare Mastodon attraverso un browser o un'app diversi.",
  "errors.unexpected_crash.copy_stacktrace": "Copia stacktrace negli appunti",
  "errors.unexpected_crash.report_issue": "Segnala il problema",
<<<<<<< HEAD
  "federation.change": "Adjust status federation",
  "federation.federated.long": "Allow toot to reach other instances",
  "federation.federated.short": "Federated",
  "federation.local_only.long": "Restrict this toot only to my instance",
  "federation.local_only.short": "Local-only",
=======
  "follow_recommendations.done": "Fatto",
  "follow_recommendations.heading": "Segui le persone da cui vuoi vedere i messaggi! Ecco alcuni suggerimenti.",
  "follow_recommendations.lead": "I messaggi da persone che segui verranno visualizzati in ordine cronologico nel tuo home feed. Non abbiate paura di commettere errori, potete smettere di seguire le persone altrettanto facilmente in qualsiasi momento!",
>>>>>>> 4c7efdba
  "follow_request.authorize": "Autorizza",
  "follow_request.reject": "Rifiuta",
  "follow_requests.unlocked_explanation": "Benché il tuo account non sia privato, lo staff di {domain} ha pensato che potresti voler approvare manualmente le richieste di follow da questi account.",
  "generic.saved": "Salvato",
  "getting_started.developers": "Sviluppatori",
  "getting_started.directory": "Directory dei profili",
  "getting_started.documentation": "Documentazione",
  "getting_started.heading": "Come iniziare",
  "getting_started.invite": "Invita qualcuno",
  "getting_started.open_source_notice": "Mastodon è un software open source. Puoi contribuire o segnalare errori su GitHub all'indirizzo {github}.",
  "getting_started.security": "Sicurezza",
  "getting_started.terms": "Condizioni del servizio",
  "hashtag.column_header.tag_mode.all": "e {additional}",
  "hashtag.column_header.tag_mode.any": "o {additional}",
  "hashtag.column_header.tag_mode.none": "senza {additional}",
  "hashtag.column_settings.select.no_options_message": "Nessun suggerimento trovato",
  "hashtag.column_settings.select.placeholder": "Inserisci hashtag…",
  "hashtag.column_settings.tag_mode.all": "Tutti questi",
  "hashtag.column_settings.tag_mode.any": "Uno o più di questi",
  "hashtag.column_settings.tag_mode.none": "Nessuno di questi",
  "hashtag.column_settings.tag_toggle": "Include additional tags in this column",
  "home.column_settings.basic": "Semplice",
  "home.column_settings.show_reblogs": "Mostra post condivisi",
  "home.column_settings.show_replies": "Mostra risposte",
  "home.hide_announcements": "Nascondi annunci",
  "home.show_announcements": "Mostra annunci",
  "intervals.full.days": "{number, plural, one {# giorno} other {# giorni}}",
  "intervals.full.hours": "{number, plural, one {# ora} other {# ore}}",
  "intervals.full.minutes": "{number, plural, one {# minuto} other {# minuti}}",
  "keyboard_shortcuts.back": "per tornare indietro",
  "keyboard_shortcuts.blocked": "per aprire l'elenco degli utenti bloccati",
  "keyboard_shortcuts.boost": "per condividere",
  "keyboard_shortcuts.column": "per portare il focus su uno status in una delle colonne",
  "keyboard_shortcuts.compose": "per portare il focus nell'area di composizione",
  "keyboard_shortcuts.description": "Descrizione",
  "keyboard_shortcuts.direct": "per aprire la colonna dei messaggi diretti",
  "keyboard_shortcuts.down": "per spostarsi in basso nella lista",
  "keyboard_shortcuts.enter": "per aprire lo status",
  "keyboard_shortcuts.favourite": "per segnare come apprezzato",
  "keyboard_shortcuts.favourites": "per aprire l'elenco dei toot apprezzati",
  "keyboard_shortcuts.federated": "per aprire la timeline federata",
  "keyboard_shortcuts.heading": "Tasti di scelta rapida",
  "keyboard_shortcuts.home": "per aprire la timeline home",
  "keyboard_shortcuts.hotkey": "Tasto di scelta rapida",
  "keyboard_shortcuts.legend": "per mostrare questa spiegazione",
  "keyboard_shortcuts.local": "per aprire la timeline locale",
  "keyboard_shortcuts.mention": "per menzionare l'autore",
  "keyboard_shortcuts.muted": "per aprire l'elenco degli utenti silenziati",
  "keyboard_shortcuts.my_profile": "per aprire il tuo profilo",
  "keyboard_shortcuts.notifications": "per aprire la colonna delle notifiche",
  "keyboard_shortcuts.open_media": "per aprire media",
  "keyboard_shortcuts.pinned": "per aprire l'elenco dei toot fissati in cima",
  "keyboard_shortcuts.profile": "per aprire il profilo dell'autore",
  "keyboard_shortcuts.reply": "per rispondere",
  "keyboard_shortcuts.requests": "per aprire l'elenco di richieste di follow",
  "keyboard_shortcuts.search": "per spostare il focus sulla ricerca",
  "keyboard_shortcuts.spoilers": "per mostrare/nascondere il campo CW",
  "keyboard_shortcuts.start": "per aprire la colonna \"Come iniziare\"",
  "keyboard_shortcuts.toggle_hidden": "per mostrare/nascondere il testo dei CW",
  "keyboard_shortcuts.toggle_sensitivity": "mostrare/nascondere media",
  "keyboard_shortcuts.toot": "per iniziare a scrivere un toot completamente nuovo",
  "keyboard_shortcuts.unfocus": "per uscire dall'area di composizione o dalla ricerca",
  "keyboard_shortcuts.up": "per spostarsi in alto nella lista",
  "lightbox.close": "Chiudi",
  "lightbox.compress": "Comprimi casella di visualizzazione immagine",
  "lightbox.expand": "Espandi casella di visualizzazione immagine",
  "lightbox.next": "Successivo",
  "lightbox.previous": "Precedente",
  "lists.account.add": "Aggiungi alla lista",
  "lists.account.remove": "Togli dalla lista",
  "lists.delete": "Elimina lista",
  "lists.edit": "Modifica lista",
  "lists.edit.submit": "Cambia titolo",
  "lists.new.create": "Aggiungi lista",
  "lists.new.title_placeholder": "Titolo della nuova lista",
  "lists.replies_policy.followed": "Qualsiasi utente seguito",
  "lists.replies_policy.list": "Iscritti alla lista",
  "lists.replies_policy.none": "Nessuno",
  "lists.replies_policy.title": "Mostra risposte a:",
  "lists.search": "Cerca tra le persone che segui",
  "lists.subheading": "Le tue liste",
  "load_pending": "{count, plural, one {# nuovo oggetto} other {# nuovi oggetti}}",
  "loading_indicator.label": "Caricamento...",
  "media_gallery.toggle_visible": "Imposta visibilità",
  "missing_indicator.label": "Non trovato",
  "missing_indicator.sublabel": "Risorsa non trovata",
  "mute_modal.duration": "Durata",
  "mute_modal.hide_notifications": "Nascondere le notifiche da quest'utente?",
  "mute_modal.indefinite": "Per sempre",
  "navigation_bar.apps": "App per dispositivi mobili",
  "navigation_bar.blocks": "Utenti bloccati",
  "navigation_bar.bookmarks": "Segnalibri",
  "navigation_bar.community_timeline": "Timeline locale",
  "navigation_bar.compose": "Componi nuovo toot",
  "navigation_bar.direct": "Messaggi diretti",
  "navigation_bar.discover": "Scopri",
  "navigation_bar.domain_blocks": "Domini nascosti",
  "navigation_bar.edit_profile": "Modifica profilo",
  "navigation_bar.favourites": "Apprezzati",
  "navigation_bar.filters": "Parole silenziate",
  "navigation_bar.follow_requests": "Richieste di seguirti",
  "navigation_bar.follows_and_followers": "Seguiti e seguaci",
  "navigation_bar.info": "Informazioni su questo server",
  "navigation_bar.keyboard_shortcuts": "Tasti di scelta rapida",
  "navigation_bar.lists": "Liste",
  "navigation_bar.logout": "Esci",
  "navigation_bar.mutes": "Utenti silenziati",
  "navigation_bar.personal": "Personale",
  "navigation_bar.pins": "Toot fissati in cima",
  "navigation_bar.preferences": "Impostazioni",
  "navigation_bar.public_timeline": "Timeline federata",
  "navigation_bar.security": "Sicurezza",
  "notification.favourite": "{name} ha apprezzato il tuo post",
  "notification.follow": "{name} ha iniziato a seguirti",
  "notification.follow_request": "{name} ti ha mandato una richiesta di follow",
  "notification.mention": "{name} ti ha menzionato",
  "notification.own_poll": "Il tuo sondaggio è terminato",
  "notification.poll": "Un sondaggio in cui hai votato è terminato",
  "notification.reblog": "{name} ha condiviso il tuo post",
  "notification.status": "{name} ha appena pubblicato un post",
  "notifications.clear": "Cancella notifiche",
  "notifications.clear_confirmation": "Vuoi davvero cancellare tutte le notifiche?",
  "notifications.column_settings.alert": "Notifiche desktop",
  "notifications.column_settings.favourite": "Apprezzati:",
  "notifications.column_settings.filter_bar.advanced": "Mostra tutte le categorie",
  "notifications.column_settings.filter_bar.category": "Filtro rapido",
  "notifications.column_settings.filter_bar.show": "Mostra",
  "notifications.column_settings.follow": "Nuovi follower:",
  "notifications.column_settings.follow_request": "Nuove richieste di follow:",
  "notifications.column_settings.mention": "Menzioni:",
  "notifications.column_settings.poll": "Risultati del sondaggio:",
  "notifications.column_settings.push": "Notifiche push",
  "notifications.column_settings.reblog": "Post condivisi:",
  "notifications.column_settings.show": "Mostra in colonna",
  "notifications.column_settings.sound": "Riproduci suono",
  "notifications.column_settings.status": "Nuovi toot:",
  "notifications.column_settings.unread_markers.category": "Marcatori di notifica non letti",
  "notifications.filter.all": "Tutti",
  "notifications.filter.boosts": "Condivisioni",
  "notifications.filter.favourites": "Apprezzati",
  "notifications.filter.follows": "Follower",
  "notifications.filter.mentions": "Menzioni",
  "notifications.filter.polls": "Risultati del sondaggio",
  "notifications.filter.statuses": "Aggiornamenti dalle persone che segui",
  "notifications.grant_permission": "Dai il permesso.",
  "notifications.group": "{count} notifiche",
  "notifications.mark_as_read": "Segna tutte le notifiche come lette",
  "notifications.permission_denied": "Impossibile abilitare le notifiche sul desktop perché il permesso è stato negato.",
  "notifications.permission_denied_alert": "Le notifiche sul desktop non possono essere abilitate, poiché il permesso nel browser è stato negato in precedenza",
  "notifications.permission_required": "Le notifiche desktop non sono disponibili perché l'autorizzazione richiesta non è stata concessa.",
  "notifications_permission_banner.enable": "Abilita le notifiche sul desktop",
  "notifications_permission_banner.how_to_control": "Per ricevere notifiche quando Mastodon non è aperto, abilita le notifiche desktop. Puoi controllare con precisione quali tipi di interazioni generano notifiche desktop tramite il pulsante {icon} qui sopra, dopo averle abilitate.",
  "notifications_permission_banner.title": "Non perderti mai nulla",
  "picture_in_picture.restore": "Riportalo indietro",
  "poll.closed": "Chiuso",
  "poll.refresh": "Aggiorna",
  "poll.total_people": "{count, plural, one {# persona} other {# persone}}",
  "poll.total_votes": "{count, plural, one {# voto} other {# voti}}",
  "poll.vote": "Vota",
  "poll.voted": "Hai votato per questa risposta",
  "poll_button.add_poll": "Aggiungi un sondaggio",
  "poll_button.remove_poll": "Rimuovi sondaggio",
  "privacy.change": "Modifica privacy del post",
  "privacy.direct.long": "Invia solo a utenti menzionati",
  "privacy.direct.short": "Diretto in privato",
  "privacy.private.long": "Invia solo ai follower",
  "privacy.private.short": "Privato",
  "privacy.public.long": "Invia alla timeline pubblica",
  "privacy.public.short": "Pubblico",
  "privacy.unlisted.long": "Non mostrare sulla timeline pubblica",
  "privacy.unlisted.short": "Non elencato",
  "refresh": "Aggiorna",
  "regeneration_indicator.label": "Caricamento in corso…",
  "regeneration_indicator.sublabel": "Stiamo preparando il tuo home feed!",
  "relative_time.days": "{number}g",
  "relative_time.hours": "{number}o",
  "relative_time.just_now": "ora",
  "relative_time.minutes": "{number} minuti",
  "relative_time.seconds": "{number} secondi",
  "relative_time.today": "oggi",
  "reply_indicator.cancel": "Annulla",
  "report.forward": "Inoltra a {target}",
  "report.forward_hint": "Questo account appartiene a un altro server. Mandare anche là una copia anonima del rapporto?",
  "report.hint": "La segnalazione sarà inviata ai moderatori del tuo server. Di seguito, puoi fornire il motivo per il quale stai segnalando questo account:",
  "report.placeholder": "Commenti aggiuntivi",
  "report.submit": "Invia",
  "report.target": "Invio la segnalazione {target}",
  "search.placeholder": "Cerca",
  "search_popout.search_format": "Formato di ricerca avanzato",
  "search_popout.tips.full_text": "Testo semplice per trovare gli status che hai scritto, segnato come apprezzati, condiviso o in cui sei stato citato, e inoltre i nomi utente, nomi visualizzati e hashtag che lo contengono.",
  "search_popout.tips.hashtag": "etichetta",
  "search_popout.tips.status": "stato",
  "search_popout.tips.text": "Testo semplice per trovare nomi visualizzati, nomi utente e hashtag che lo contengono",
  "search_popout.tips.user": "utente",
  "search_results.accounts": "Gente",
  "search_results.hashtags": "Hashtag",
  "search_results.statuses": "Toot",
  "search_results.statuses_fts_disabled": "La ricerca di toot per il loro contenuto non è abilitata su questo server Mastodon.",
  "search_results.total": "{count} {count, plural, one {risultato} other {risultati}}",
  "status.admin_account": "Apri interfaccia di moderazione per @{name}",
  "status.admin_status": "Apri questo status nell'interfaccia di moderazione",
  "status.block": "Blocca @{name}",
  "status.bookmark": "Aggiungi segnalibro",
  "status.cancel_reblog_private": "Annulla condivisione",
  "status.cannot_reblog": "Questo post non può essere condiviso",
  "status.copy": "Copia link allo status",
  "status.delete": "Elimina",
  "status.detailed_status": "Vista conversazione dettagliata",
  "status.direct": "Messaggio privato @{name}",
  "status.embed": "Incorpora",
  "status.favourite": "Apprezzato",
  "status.filtered": "Filtrato",
  "status.load_more": "Mostra di più",
  "status.local_only": "This post is only visible by other users of your instance",
  "status.media_hidden": "Allegato nascosto",
  "status.mention": "Nomina @{name}",
  "status.more": "Altro",
  "status.mute": "Silenzia @{name}",
  "status.mute_conversation": "Silenzia conversazione",
  "status.open": "Espandi questo post",
  "status.pin": "Fissa in cima sul profilo",
  "status.pinned": "Toot fissato in cima",
  "status.read_more": "Leggi altro",
  "status.reblog": "Condividi",
  "status.reblog_private": "Condividi con i destinatari iniziali",
  "status.reblogged_by": "{name} ha condiviso",
  "status.reblogs.empty": "Nessuno ha ancora condiviso questo toot. Quando qualcuno lo farà, comparirà qui.",
  "status.redraft": "Cancella e riscrivi",
  "status.remove_bookmark": "Elimina segnalibro",
  "status.reply": "Rispondi",
  "status.replyAll": "Rispondi alla conversazione",
  "status.report": "Segnala @{name}",
  "status.sensitive_warning": "Materiale sensibile",
  "status.share": "Condividi",
  "status.show_less": "Mostra meno",
  "status.show_less_all": "Mostra meno per tutti",
  "status.show_more": "Mostra di più",
  "status.show_more_all": "Mostra di più per tutti",
  "status.show_thread": "Mostra thread",
  "status.uncached_media_warning": "Non disponibile",
  "status.unmute_conversation": "Annulla silenzia conversazione",
  "status.unpin": "Non fissare in cima al profilo",
  "suggestions.dismiss": "Elimina suggerimento",
  "suggestions.header": "Ti potrebbe interessare…",
  "tabs_bar.federated_timeline": "Federazione",
  "tabs_bar.home": "Home",
  "tabs_bar.local_timeline": "Locale",
  "tabs_bar.notifications": "Notifiche",
  "tabs_bar.search": "Cerca",
  "time_remaining.days": "{number, plural, one {# giorno} other {# giorni}} left",
  "time_remaining.hours": "{number, plural, one {# ora} other {# ore}} left",
  "time_remaining.minutes": "{number, plural, one {# minuto} other {# minuti}} left",
  "time_remaining.moments": "Restano pochi istanti",
  "time_remaining.seconds": "{number, plural, one {# secondo} other {# secondi}} left",
  "timeline_hint.remote_resource_not_displayed": "{resource] da altri server non sono mostrati.",
  "timeline_hint.resources.followers": "Follower",
  "timeline_hint.resources.follows": "Segue",
  "timeline_hint.resources.statuses": "Toot meno recenti",
  "trends.counter_by_accounts": "{count, plural, one {{counter} persona} other {{counter} persone}} ne parla·no",
  "trends.trending_now": "Di tendenza ora",
  "ui.beforeunload": "La bozza andrà persa se esci da Mastodon.",
  "units.short.billion": "{count}G",
  "units.short.million": "{count}M",
  "units.short.thousand": "{count}K",
  "upload_area.title": "Trascina per caricare",
  "upload_button.label": "Aggiungi file multimediale",
  "upload_error.limit": "Limite al caricamento di file superato.",
  "upload_error.poll": "Caricamento file non consentito nei sondaggi.",
  "upload_form.audio_description": "Descrizione per persone con difetti uditivi",
  "upload_form.description": "Descrizione per utenti con disabilità visive",
  "upload_form.edit": "Modifica",
  "upload_form.thumbnail": "Cambia miniatura",
  "upload_form.undo": "Cancella",
  "upload_form.video_description": "Descrizione per persone con difetti uditivi o visivi",
  "upload_modal.analyzing_picture": "Analisi immagine…",
  "upload_modal.apply": "Applica",
  "upload_modal.choose_image": "Scegli immagine",
  "upload_modal.description_placeholder": "Ma la volpe col suo balzo ha raggiunto il quieto Fido",
  "upload_modal.detect_text": "Rileva testo dall'immagine",
  "upload_modal.edit_media": "Modifica media",
  "upload_modal.hint": "Clicca o trascina il cerchio sull'anteprima per scegliere il punto focale che sarà sempre visualizzato su tutte le miniature.",
  "upload_modal.preparing_ocr": "Preparazione OCR…",
  "upload_modal.preview_label": "Anteprima ({ratio})",
  "upload_progress.label": "Invio in corso...",
  "video.close": "Chiudi video",
  "video.download": "Scarica file",
  "video.exit_fullscreen": "Esci da modalità a schermo intero",
  "video.expand": "Espandi video",
  "video.fullscreen": "Schermo intero",
  "video.hide": "Nascondi video",
  "video.mute": "Silenzia suono",
  "video.pause": "Pausa",
  "video.play": "Riproduci",
  "video.unmute": "Riattiva suono"
}<|MERGE_RESOLUTION|>--- conflicted
+++ resolved
@@ -176,17 +176,14 @@
   "error.unexpected_crash.next_steps_addons": "Prova a disabilitarli e ad aggiornare la pagina. Se questo non funziona, potresti ancora essere in grado di utilizzare Mastodon attraverso un browser o un'app diversi.",
   "errors.unexpected_crash.copy_stacktrace": "Copia stacktrace negli appunti",
   "errors.unexpected_crash.report_issue": "Segnala il problema",
-<<<<<<< HEAD
   "federation.change": "Adjust status federation",
   "federation.federated.long": "Allow toot to reach other instances",
   "federation.federated.short": "Federated",
   "federation.local_only.long": "Restrict this toot only to my instance",
   "federation.local_only.short": "Local-only",
-=======
   "follow_recommendations.done": "Fatto",
   "follow_recommendations.heading": "Segui le persone da cui vuoi vedere i messaggi! Ecco alcuni suggerimenti.",
   "follow_recommendations.lead": "I messaggi da persone che segui verranno visualizzati in ordine cronologico nel tuo home feed. Non abbiate paura di commettere errori, potete smettere di seguire le persone altrettanto facilmente in qualsiasi momento!",
->>>>>>> 4c7efdba
   "follow_request.authorize": "Autorizza",
   "follow_request.reject": "Rifiuta",
   "follow_requests.unlocked_explanation": "Benché il tuo account non sia privato, lo staff di {domain} ha pensato che potresti voler approvare manualmente le richieste di follow da questi account.",
