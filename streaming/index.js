// @ts-check

const os = require('os');
const throng = require('throng');
const dotenv = require('dotenv');
const express = require('express');
const http = require('http');
const redis = require('redis');
const pg = require('pg');
const log = require('npmlog');
const url = require('url');
const uuid = require('uuid');
const fs = require('fs');
const WebSocket = require('ws');
const { JSDOM } = require('jsdom');

const env = process.env.NODE_ENV || 'development';
const alwaysRequireAuth = process.env.LIMITED_FEDERATION_MODE === 'true' || process.env.WHITELIST_MODE === 'true' || process.env.AUTHORIZED_FETCH === 'true';

dotenv.config({
  path: env === 'production' ? '.env.production' : '.env',
});

log.level = process.env.LOG_LEVEL || 'verbose';

/**
 * @param {string} dbUrl
 * @return {Object.<string, any>}
 */
const dbUrlToConfig = (dbUrl) => {
  if (!dbUrl) {
    return {};
  }

  const params = url.parse(dbUrl, true);
  const config = {};

  if (params.auth) {
    [config.user, config.password] = params.auth.split(':');
  }

  if (params.hostname) {
    config.host = params.hostname;
  }

  if (params.port) {
    config.port = params.port;
  }

  if (params.pathname) {
    config.database = params.pathname.split('/')[1];
  }

  const ssl = params.query && params.query.ssl;

  if (ssl && ssl === 'true' || ssl === '1') {
    config.ssl = true;
  }

  return config;
};

/**
 * @param {Object.<string, any>} defaultConfig
 * @param {string} redisUrl
 */
const redisUrlToClient = async (defaultConfig, redisUrl) => {
  const config = defaultConfig;

  let client;

  if (!redisUrl) {
    client = redis.createClient(config);
  } else if (redisUrl.startsWith('unix://')) {
    client = redis.createClient(Object.assign(config, {
      socket: {
        path: redisUrl.slice(7),
      },
    }));
  } else {
    client = redis.createClient(Object.assign(config, {
      url: redisUrl,
    }));
  }

  client.on('error', (err) => log.error('Redis Client Error!', err));
  await client.connect();

  return client;
};

const numWorkers = +process.env.STREAMING_CLUSTER_NUM || (env === 'development' ? 1 : Math.max(os.cpus().length - 1, 1));

/**
 * Attempts to safely parse a string as JSON, used when both receiving a message
 * from redis and when receiving a message from a client over a websocket
 * connection, this is why it accepts a `req` argument.
 * @param {string} json
 * @param {any?} req
 * @returns {Object.<string, any>|null}
 */
const parseJSON = (json, req) => {
  try {
    return JSON.parse(json);
  } catch (err) {
    /* FIXME: This logging isn't great, and should probably be done at the
     * call-site of parseJSON, not in the method, but this would require changing
     * the signature of parseJSON to return something akin to a Result type:
     * [Error|null, null|Object<string,any}], and then handling the error
     * scenarios.
     */
    if (req) {
      if (req.accountId) {
        log.warn(req.requestId, `Error parsing message from user ${req.accountId}: ${err}`);
      } else {
        log.silly(req.requestId, `Error parsing message from ${req.remoteAddress}: ${err}`);
      }
    } else {
      log.warn(`Error parsing message from redis: ${err}`);
    }
    return null;
  }
};

const startMaster = () => {
  if (!process.env.SOCKET && process.env.PORT && isNaN(+process.env.PORT)) {
    log.warn('UNIX domain socket is now supported by using SOCKET. Please migrate from PORT hack.');
  }

  log.warn(`Starting streaming API server master with ${numWorkers} workers`);
};

const startWorker = async (workerId) => {
  log.warn(`Starting worker ${workerId}`);

  const pgConfigs = {
    development: {
      user:     process.env.DB_USER || pg.defaults.user,
      password: process.env.DB_PASS || pg.defaults.password,
      database: process.env.DB_NAME || 'mastodon_development',
      host:     process.env.DB_HOST || pg.defaults.host,
      port:     process.env.DB_PORT || pg.defaults.port,
    },

    production: {
      user:     process.env.DB_USER || 'mastodon',
      password: process.env.DB_PASS || '',
      database: process.env.DB_NAME || 'mastodon_production',
      host:     process.env.DB_HOST || 'localhost',
      port:     process.env.DB_PORT || 5432,
    },
  };

  const app = express();

  app.set('trust proxy', process.env.TRUSTED_PROXY_IP ? process.env.TRUSTED_PROXY_IP.split(/(?:\s*,\s*|\s+)/) : 'loopback,uniquelocal');

  const pgPool = new pg.Pool(Object.assign(pgConfigs[env], dbUrlToConfig(process.env.DATABASE_URL), {
    max: process.env.DB_POOL || 10,
    connectionTimeoutMillis: 15000,
    ssl: !!process.env.DB_SSLMODE && process.env.DB_SSLMODE !== 'disable',
  }));

  const server = http.createServer(app);
  const redisNamespace = process.env.REDIS_NAMESPACE || null;

  const redisParams = {
    socket: {
      host: process.env.REDIS_HOST || '127.0.0.1',
      port: process.env.REDIS_PORT || 6379,
    },
    database: process.env.REDIS_DB || 0,
    password: process.env.REDIS_PASSWORD || undefined,
  };

  if (redisNamespace) {
    redisParams.namespace = redisNamespace;
  }

  const redisPrefix = redisNamespace ? `${redisNamespace}:` : '';

  /**
   * @type {Object.<string, Array.<function(Object<string, any>): void>>}
   */
  const subs = {};

  const redisSubscribeClient = await redisUrlToClient(redisParams, process.env.REDIS_URL);
  const redisClient = await redisUrlToClient(redisParams, process.env.REDIS_URL);

  /**
   * @param {string[]} channels
   * @return {function(): void}
   */
  const subscriptionHeartbeat = channels => {
    const interval = 6 * 60;

    const tellSubscribed = () => {
      channels.forEach(channel => redisClient.set(`${redisPrefix}subscribed:${channel}`, '1', 'EX', interval * 3));
    };

    tellSubscribed();

    const heartbeat = setInterval(tellSubscribed, interval * 1000);

    return () => {
      clearInterval(heartbeat);
    };
  };

  /**
   * @param {string} message
   * @param {string} channel
   */
  const onRedisMessage = (message, channel) => {
    const callbacks = subs[channel];

    log.silly(`New message on channel ${channel}`);

    if (!callbacks) {
      return;
    }

    const json = parseJSON(message, null);
    if (!json) return;

    callbacks.forEach(callback => callback(json));
  };

  /**
   * @callback SubscriptionListener
   * @param {ReturnType<parseJSON>} json of the message
   * @returns void
   */

  /**
   * @param {string} channel
   * @param {SubscriptionListener} callback
   */
  const subscribe = (channel, callback) => {
    log.silly(`Adding listener for ${channel}`);

    subs[channel] = subs[channel] || [];

    if (subs[channel].length === 0) {
      log.verbose(`Subscribe ${channel}`);
      redisSubscribeClient.subscribe(channel, onRedisMessage);
    }

    subs[channel].push(callback);
  };

  /**
   * @param {string} channel
   * @param {SubscriptionListener} callback
   */
  const unsubscribe = (channel, callback) => {
    log.silly(`Removing listener for ${channel}`);

    if (!subs[channel]) {
      return;
    }

    subs[channel] = subs[channel].filter(item => item !== callback);

    if (subs[channel].length === 0) {
      log.verbose(`Unsubscribe ${channel}`);
      redisSubscribeClient.unsubscribe(channel);
      delete subs[channel];
    }
  };

  const FALSE_VALUES = [
    false,
    0,
    '0',
    'f',
    'F',
    'false',
    'FALSE',
    'off',
    'OFF',
  ];

  /**
   * @param {any} value
   * @return {boolean}
   */
  const isTruthy = value =>
    value && !FALSE_VALUES.includes(value);

  /**
   * @param {any} req
   * @param {any} res
   * @param {function(Error=): void}
   */
  const allowCrossDomain = (req, res, next) => {
    res.header('Access-Control-Allow-Origin', '*');
    res.header('Access-Control-Allow-Headers', 'Authorization, Accept, Cache-Control');
    res.header('Access-Control-Allow-Methods', 'GET, OPTIONS');

    next();
  };

  /**
   * @param {any} req
   * @param {any} res
   * @param {function(Error=): void}
   */
  const setRequestId = (req, res, next) => {
    req.requestId = uuid.v4();
    res.header('X-Request-Id', req.requestId);

    next();
  };

  /**
   * @param {any} req
   * @param {any} res
   * @param {function(Error=): void}
   */
  const setRemoteAddress = (req, res, next) => {
    req.remoteAddress = req.connection.remoteAddress;

    next();
  };

  /**
   * @param {any} req
   * @param {string[]} necessaryScopes
   * @return {boolean}
   */
  const isInScope = (req, necessaryScopes) =>
    req.scopes.some(scope => necessaryScopes.includes(scope));

  /**
   * @param {string} token
   * @param {any} req
   * @return {Promise.<void>}
   */
  const accountFromToken = (token, req) => new Promise((resolve, reject) => {
    pgPool.connect((err, client, done) => {
      if (err) {
        reject(err);
        return;
      }

      client.query('SELECT oauth_access_tokens.id, oauth_access_tokens.resource_owner_id, users.account_id, users.chosen_languages, oauth_access_tokens.scopes, devices.device_id FROM oauth_access_tokens INNER JOIN users ON oauth_access_tokens.resource_owner_id = users.id LEFT OUTER JOIN devices ON oauth_access_tokens.id = devices.access_token_id WHERE oauth_access_tokens.token = $1 AND oauth_access_tokens.revoked_at IS NULL LIMIT 1', [token], (err, result) => {
        done();

        if (err) {
          reject(err);
          return;
        }

        if (result.rows.length === 0) {
          err = new Error('Invalid access token');
          err.status = 401;

          reject(err);
          return;
        }

        req.accessTokenId = result.rows[0].id;
        req.scopes = result.rows[0].scopes.split(' ');
        req.accountId = result.rows[0].account_id;
        req.chosenLanguages = result.rows[0].chosen_languages;
        req.deviceId = result.rows[0].device_id;

        resolve();
      });
    });
  });

  /**
   * @param {any} req
   * @param {boolean=} required
   * @return {Promise.<void>}
   */
  const accountFromRequest = (req, required = true) => new Promise((resolve, reject) => {
    const authorization = req.headers.authorization;
    const location      = url.parse(req.url, true);
    const accessToken   = location.query.access_token || req.headers['sec-websocket-protocol'];

    if (!authorization && !accessToken) {
      if (required) {
        const err = new Error('Missing access token');
        err.status = 401;

        reject(err);
        return;
      } else {
        resolve();
        return;
      }
    }

    const token = authorization ? authorization.replace(/^Bearer /, '') : accessToken;

    resolve(accountFromToken(token, req));
  });

  /**
   * @param {any} req
   * @returns {string|undefined}
   */
  const channelNameFromPath = req => {
    const { path, query } = req;
    const onlyMedia = isTruthy(query.only_media);

    switch (path) {
    case '/api/v1/streaming/user':
      return 'user';
    case '/api/v1/streaming/user/notification':
      return 'user:notification';
    case '/api/v1/streaming/public':
      return onlyMedia ? 'public:media' : 'public';
    case '/api/v1/streaming/public/local':
      return onlyMedia ? 'public:local:media' : 'public:local';
    case '/api/v1/streaming/public/remote':
      return onlyMedia ? 'public:remote:media' : 'public:remote';
    case '/api/v1/streaming/hashtag':
      return 'hashtag';
    case '/api/v1/streaming/hashtag/local':
      return 'hashtag:local';
    case '/api/v1/streaming/direct':
      return 'direct';
    case '/api/v1/streaming/list':
      return 'list';
    default:
      return undefined;
    }
  };

  const PUBLIC_CHANNELS = [
    'public',
    'public:media',
    'public:local',
    'public:local:media',
    'public:remote',
    'public:remote:media',
    'hashtag',
    'hashtag:local',
  ];

  /**
   * @param {any} req
   * @param {string} channelName
   * @return {Promise.<void>}
   */
  const checkScopes = (req, channelName) => new Promise((resolve, reject) => {
    log.silly(req.requestId, `Checking OAuth scopes for ${channelName}`);

    // When accessing public channels, no scopes are needed
    if (PUBLIC_CHANNELS.includes(channelName)) {
      resolve();
      return;
    }

    // The `read` scope has the highest priority, if the token has it
    // then it can access all streams
    const requiredScopes = ['read'];

    // When accessing specifically the notifications stream,
    // we need a read:notifications, while in all other cases,
    // we can allow access with read:statuses. Mind that the
    // user stream will not contain notifications unless
    // the token has either read or read:notifications scope
    // as well, this is handled separately.
    if (channelName === 'user:notification') {
      requiredScopes.push('read:notifications');
    } else {
      requiredScopes.push('read:statuses');
    }

    if (req.scopes && requiredScopes.some(requiredScope => req.scopes.includes(requiredScope))) {
      resolve();
      return;
    }

    const err = new Error('Access token does not cover required scopes');
    err.status = 401;

    reject(err);
  });

  /**
   * @param {any} info
   * @param {function(boolean, number, string): void} callback
   */
  const wsVerifyClient = (info, callback) => {
    // When verifying the websockets connection, we no longer pre-emptively
    // check OAuth scopes and drop the connection if they're missing. We only
    // drop the connection if access without token is not allowed by environment
    // variables. OAuth scope checks are moved to the point of subscription
    // to a specific stream.

    accountFromRequest(info.req, alwaysRequireAuth).then(() => {
      callback(true, undefined, undefined);
    }).catch(err => {
      log.error(info.req.requestId, err.toString());
      callback(false, 401, 'Unauthorized');
    });
  };

  /**
   * @typedef SystemMessageHandlers
   * @property {function(): void} onKill
   */

  /**
   * @param {any} req
   * @param {SystemMessageHandlers} eventHandlers
   * @returns {function(object): void}
   */
  const createSystemMessageListener = (req, eventHandlers) => {
    return message => {
      const { event } = message;

      log.silly(req.requestId, `System message for ${req.accountId}: ${event}`);

      if (event === 'kill') {
        log.verbose(req.requestId, `Closing connection for ${req.accountId} due to expired access token`);
        eventHandlers.onKill();
      } else if (event === 'filters_changed') {
        log.verbose(req.requestId, `Invalidating filters cache for ${req.accountId}`);
        req.cachedFilters = null;
      }
    };
  };

  /**
   * @param {any} req
   * @param {any} res
   */
  const subscribeHttpToSystemChannel = (req, res) => {
    const accessTokenChannelId = `timeline:access_token:${req.accessTokenId}`;
    const systemChannelId = `timeline:system:${req.accountId}`;

    const listener = createSystemMessageListener(req, {

      onKill() {
        res.end();
      },

    });

    res.on('close', () => {
      unsubscribe(`${redisPrefix}${accessTokenChannelId}`, listener);
      unsubscribe(`${redisPrefix}${systemChannelId}`, listener);
    });

    subscribe(`${redisPrefix}${accessTokenChannelId}`, listener);
    subscribe(`${redisPrefix}${systemChannelId}`, listener);
  };

  /**
   * @param {any} req
   * @param {any} res
   * @param {function(Error=): void} next
   */
  const authenticationMiddleware = (req, res, next) => {
    if (req.method === 'OPTIONS') {
      next();
      return;
    }

    accountFromRequest(req, alwaysRequireAuth).then(() => checkScopes(req, channelNameFromPath(req))).then(() => {
      subscribeHttpToSystemChannel(req, res);
    }).then(() => {
      next();
    }).catch(err => {
      next(err);
    });
  };

  /**
   * @param {Error} err
   * @param {any} req
   * @param {any} res
   * @param {function(Error=): void} next
   */
  const errorMiddleware = (err, req, res, next) => {
    log.error(req.requestId, err.toString());

    if (res.headersSent) {
      next(err);
      return;
    }

    res.writeHead(err.status || 500, { 'Content-Type': 'application/json' });
    res.end(JSON.stringify({ error: err.status ? err.toString() : 'An unexpected error occurred' }));
  };

  /**
   * @param {array} arr
   * @param {number=} shift
   * @return {string}
   */
  const placeholders = (arr, shift = 0) => arr.map((_, i) => `$${i + 1 + shift}`).join(', ');

  /**
   * @param {string} listId
   * @param {any} req
   * @return {Promise.<void>}
   */
  const authorizeListAccess = (listId, req) => new Promise((resolve, reject) => {
    const { accountId } = req;

    pgPool.connect((err, client, done) => {
      if (err) {
        reject();
        return;
      }

      client.query('SELECT id, account_id FROM lists WHERE id = $1 LIMIT 1', [listId], (err, result) => {
        done();

        if (err || result.rows.length === 0 || result.rows[0].account_id !== accountId) {
          reject();
          return;
        }

        resolve();
      });
    });
  });

  /**
   * @param {string[]} ids
   * @param {any} req
   * @param {function(string, string): void} output
   * @param {undefined | function(string[], SubscriptionListener): void} attachCloseHandler
   * @param {boolean=} needsFiltering
   * @returns {SubscriptionListener}
   */
  const streamFrom = (ids, req, output, attachCloseHandler, needsFiltering = false) => {
    const accountId = req.accountId || req.remoteAddress;

    log.verbose(req.requestId, `Starting stream from ${ids.join(', ')} for ${accountId}`);

    const transmit = (event, payload) => {
      // TODO: Replace "string"-based delete payloads with object payloads:
      const encodedPayload = typeof payload === 'object' ? JSON.stringify(payload) : payload;

      log.silly(req.requestId, `Transmitting for ${accountId}: ${event} ${encodedPayload}`);
      output(event, encodedPayload);
    };

<<<<<<< HEAD
      // Only send local-only statuses to logged-in users
      if (payload.local_only && !req.accountId) {
        log.silly(req.requestId, `Message ${payload.id} filtered because it was local-only`);
        return;
      }

      // Only messages that may require filtering are statuses, since notifications
      // are already personalized and deletes do not matter
      if (!needsFiltering || event !== 'update') {
        transmit();
=======
    // The listener used to process each message off the redis subscription,
    // message here is an object with an `event` and `payload` property. Some
    // events also include a queued_at value, but this is being removed shortly.
    /** @type {SubscriptionListener} */
    const listener = message => {
      const { event, payload } = message;

      // Streaming only needs to apply filtering to some channels and only to
      // some events. This is because majority of the filtering happens on the
      // Ruby on Rails side when producing the event for streaming.
      //
      // The only events that require filtering from the streaming server are
      // `update` and `status.update`, all other events are transmitted to the
      // client as soon as they're received (pass-through).
      //
      // The channels that need filtering are determined in the function
      // `channelNameToIds` defined below:
      if (!needsFiltering || (event !== 'update' && event !== 'status.update')) {
        transmit(event, payload);
>>>>>>> ac7d40b5
        return;
      }

      // The rest of the logic from here on in this function is to handle
      // filtering of statuses:

      // Filter based on language:
      if (Array.isArray(req.chosenLanguages) && payload.language !== null && req.chosenLanguages.indexOf(payload.language) === -1) {
        log.silly(req.requestId, `Message ${payload.id} filtered by language (${payload.language})`);
        return;
      }

      // When the account is not logged in, it is not necessary to confirm the block or mute
      if (!req.accountId) {
        transmit(event, payload);
        return;
      }

      // Filter based on domain blocks, blocks, mutes, or custom filters:
      const targetAccountIds = [payload.account.id].concat(payload.mentions.map(item => item.id));
      const accountDomain = payload.account.acct.split('@')[1];

      // TODO: Move this logic out of the message handling loop
      pgPool.connect((err, client, releasePgConnection) => {
        if (err) {
          log.error(err);
          return;
        }

        const queries = [
          client.query(`SELECT 1
                        FROM blocks
                        WHERE (account_id = $1 AND target_account_id IN (${placeholders(targetAccountIds, 2)}))
                           OR (account_id = $2 AND target_account_id = $1)
                        UNION
                        SELECT 1
                        FROM mutes
                        WHERE account_id = $1
                          AND target_account_id IN (${placeholders(targetAccountIds, 2)})`, [req.accountId, payload.account.id].concat(targetAccountIds)),
        ];

        if (accountDomain) {
          queries.push(client.query('SELECT 1 FROM account_domain_blocks WHERE account_id = $1 AND domain = $2', [req.accountId, accountDomain]));
        }

        if (!payload.filtered && !req.cachedFilters) {
          queries.push(client.query('SELECT filter.id AS id, filter.phrase AS title, filter.context AS context, filter.expires_at AS expires_at, filter.action AS filter_action, keyword.keyword AS keyword, keyword.whole_word AS whole_word FROM custom_filter_keywords keyword JOIN custom_filters filter ON keyword.custom_filter_id = filter.id WHERE filter.account_id = $1 AND (filter.expires_at IS NULL OR filter.expires_at > NOW())', [req.accountId]));
        }

        Promise.all(queries).then(values => {
          releasePgConnection();

          // Handling blocks & mutes and domain blocks: If one of those applies,
          // then we don't transmit the payload of the event to the client
          if (values[0].rows.length > 0 || (accountDomain && values[1].rows.length > 0)) {
            return;
          }

          // If the payload already contains the `filtered` property, it means
          // that filtering has been applied on the ruby on rails side, as
          // such, we don't need to construct or apply the filters in streaming:
          if (Object.prototype.hasOwnProperty.call(payload, "filtered")) {
            transmit(event, payload);
            return;
          }

          // Handling for constructing the custom filters and caching them on the request
          // TODO: Move this logic out of the message handling lifecycle
          if (!req.cachedFilters) {
            const filterRows = values[accountDomain ? 2 : 1].rows;

            req.cachedFilters = filterRows.reduce((cache, filter) => {
              if (cache[filter.id]) {
                cache[filter.id].keywords.push([filter.keyword, filter.whole_word]);
              } else {
                cache[filter.id] = {
                  keywords: [[filter.keyword, filter.whole_word]],
                  expires_at: filter.expires_at,
                  filter: {
                    id: filter.id,
                    title: filter.title,
                    context: filter.context,
                    expires_at: filter.expires_at,
                    // filter.filter_action is the value from the
                    // custom_filters.action database column, it is an integer
                    // representing a value in an enum defined by Ruby on Rails:
                    //
                    // enum { warn: 0, hide: 1 }
                    filter_action: ['warn', 'hide'][filter.filter_action],
                  },
                };
              }

              return cache;
            }, {});

            // Construct the regular expressions for the custom filters: This
            // needs to be done in a separate loop as the database returns one
            // filterRow per keyword, so we need all the keywords before
            // constructing the regular expression
            Object.keys(req.cachedFilters).forEach((key) => {
              req.cachedFilters[key].regexp = new RegExp(req.cachedFilters[key].keywords.map(([keyword, whole_word]) => {
                let expr = keyword.replace(/[.*+?^${}()|[\]\\]/g, '\\$&');

                if (whole_word) {
                  if (/^[\w]/.test(expr)) {
                    expr = `\\b${expr}`;
                  }

                  if (/[\w]$/.test(expr)) {
                    expr = `${expr}\\b`;
                  }
                }

                return expr;
              }).join('|'), 'i');
            });
          }

          // Apply cachedFilters against the payload, constructing a
          // `filter_results` array of FilterResult entities
          if (req.cachedFilters) {
            const status = payload;
            // TODO: Calculate searchableContent in Ruby on Rails:
            const searchableContent = ([status.spoiler_text || '', status.content].concat((status.poll && status.poll.options) ? status.poll.options.map(option => option.title) : [])).concat(status.media_attachments.map(att => att.description)).join('\n\n').replace(/<br\s*\/?>/g, '\n').replace(/<\/p><p>/g, '\n\n');
            const searchableTextContent = JSDOM.fragment(searchableContent).textContent;

            const now = new Date();
            const filter_results = Object.values(req.cachedFilters).reduce((results, cachedFilter) => {
              // Check the filter hasn't expired before applying:
              if (cachedFilter.expires_at !== null && cachedFilter.expires_at < now) {
                return results;
              }

              // Just in-case JSDOM fails to find textContent in searchableContent
              if (!searchableTextContent) {
                return results;
              }

              const keyword_matches = searchableTextContent.match(cachedFilter.regexp);
              if (keyword_matches) {
                // results is an Array of FilterResult; status_matches is always
                // null as we only are only applying the keyword-based custom
                // filters, not the status-based custom filters.
                // https://docs.joinmastodon.org/entities/FilterResult/
                results.push({
                  filter: cachedFilter.filter,
                  keyword_matches,
                  status_matches: null
                });
              }

              return results;
            }, []);

            // Send the payload + the FilterResults as the `filtered` property
            // to the streaming connection. To reach this code, the `event` must
            // have been either `update` or `status.update`, meaning the
            // `payload` is a Status entity, which has a `filtered` property:
            //
            // filtered: https://docs.joinmastodon.org/entities/Status/#filtered
            transmit(event, {
              ...payload,
              filtered: filter_results
            });
          } else {
            transmit(event, payload);
          }
        }).catch(err => {
          releasePgConnection();
          log.error(err);
        });
      });
    };

    ids.forEach(id => {
      subscribe(`${redisPrefix}${id}`, listener);
    });

    if (typeof attachCloseHandler === 'function') {
      attachCloseHandler(ids.map(id => `${redisPrefix}${id}`), listener);
    }

    return listener;
  };

  /**
   * @param {any} req
   * @param {any} res
   * @return {function(string, string): void}
   */
  const streamToHttp = (req, res) => {
    const accountId = req.accountId || req.remoteAddress;

    res.setHeader('Content-Type', 'text/event-stream');
    res.setHeader('Cache-Control', 'no-store');
    res.setHeader('Transfer-Encoding', 'chunked');

    res.write(':)\n');

    const heartbeat = setInterval(() => res.write(':thump\n'), 15000);

    req.on('close', () => {
      log.verbose(req.requestId, `Ending stream for ${accountId}`);
      clearInterval(heartbeat);
    });

    return (event, payload) => {
      res.write(`event: ${event}\n`);
      res.write(`data: ${payload}\n\n`);
    };
  };

  /**
   * @param {any} req
   * @param {function(): void} [closeHandler]
   * @returns {function(string[], SubscriptionListener): void}
   */

  const streamHttpEnd = (req, closeHandler = undefined) => (ids, listener) => {
    req.on('close', () => {
      ids.forEach(id => {
        unsubscribe(id, listener);
      });

      if (closeHandler) {
        closeHandler();
      }
    });
  };

  /**
   * @param {any} req
   * @param {any} ws
   * @param {string[]} streamName
   * @return {function(string, string): void}
   */
  const streamToWs = (req, ws, streamName) => (event, payload) => {
    if (ws.readyState !== ws.OPEN) {
      log.error(req.requestId, 'Tried writing to closed socket');
      return;
    }

    ws.send(JSON.stringify({ stream: streamName, event, payload }));
  };

  /**
   * @param {any} res
   */
  const httpNotFound = res => {
    res.writeHead(404, { 'Content-Type': 'application/json' });
    res.end(JSON.stringify({ error: 'Not found' }));
  };

  app.use(setRequestId);
  app.use(setRemoteAddress);
  app.use(allowCrossDomain);

  app.get('/api/v1/streaming/health', (req, res) => {
    res.writeHead(200, { 'Content-Type': 'text/plain' });
    res.end('OK');
  });

  app.get('/metrics', (req, res) => server.getConnections((err, count) => {
    res.writeHeader(200, { 'Content-Type': 'application/openmetrics-text; version=1.0.0; charset=utf-8' });
    res.write('# TYPE connected_clients gauge\n');
    res.write('# HELP connected_clients The number of clients connected to the streaming server\n');
    res.write(`connected_clients ${count}.0\n`);
    res.write('# TYPE connected_channels gauge\n');
    res.write('# HELP connected_channels The number of Redis channels the streaming server is subscribed to\n');
    res.write(`connected_channels ${Object.keys(subs).length}.0\n`);
    res.write('# TYPE pg_pool_total_connections gauge\n');
    res.write('# HELP pg_pool_total_connections The total number of clients existing within the pool\n');
    res.write(`pg_pool_total_connections ${pgPool.totalCount}.0\n`);
    res.write('# TYPE pg_pool_idle_connections gauge\n');
    res.write('# HELP pg_pool_idle_connections The number of clients which are not checked out but are currently idle in the pool\n');
    res.write(`pg_pool_idle_connections ${pgPool.idleCount}.0\n`);
    res.write('# TYPE pg_pool_waiting_queries gauge\n');
    res.write('# HELP pg_pool_waiting_queries The number of queued requests waiting on a client when all clients are checked out\n');
    res.write(`pg_pool_waiting_queries ${pgPool.waitingCount}.0\n`);
    res.write('# EOF\n');
    res.end();
  }));

  app.use(authenticationMiddleware);
  app.use(errorMiddleware);

  app.get('/api/v1/streaming/*', (req, res) => {
    channelNameToIds(req, channelNameFromPath(req), req.query).then(({ channelIds, options }) => {
      const onSend = streamToHttp(req, res);
      const onEnd = streamHttpEnd(req, subscriptionHeartbeat(channelIds));

      streamFrom(channelIds, req, onSend, onEnd, options.needsFiltering);
    }).catch(err => {
      log.verbose(req.requestId, 'Subscription error:', err.toString());
      httpNotFound(res);
    });
  });

  const wss = new WebSocket.Server({ server, verifyClient: wsVerifyClient });

  /**
   * @typedef StreamParams
   * @property {string} [tag]
   * @property {string} [list]
   * @property {string} [only_media]
   */

  /**
   * @param {any} req
   * @return {string[]}
   */
  const channelsForUserStream = req => {
    const arr = [`timeline:${req.accountId}`];

    if (isInScope(req, ['crypto']) && req.deviceId) {
      arr.push(`timeline:${req.accountId}:${req.deviceId}`);
    }

    if (isInScope(req, ['read', 'read:notifications'])) {
      arr.push(`timeline:${req.accountId}:notifications`);
    }

    return arr;
  };

  /**
   * See app/lib/ascii_folder.rb for the canon definitions
   * of these constants
   */
  const NON_ASCII_CHARS        = 'ÀÁÂÃÄÅàáâãäåĀāĂăĄąÇçĆćĈĉĊċČčÐðĎďĐđÈÉÊËèéêëĒēĔĕĖėĘęĚěĜĝĞğĠġĢģĤĥĦħÌÍÎÏìíîïĨĩĪīĬĭĮįİıĴĵĶķĸĹĺĻļĽľĿŀŁłÑñŃńŅņŇňŉŊŋÒÓÔÕÖØòóôõöøŌōŎŏŐőŔŕŖŗŘřŚśŜŝŞşŠšſŢţŤťŦŧÙÚÛÜùúûüŨũŪūŬŭŮůŰűŲųŴŵÝýÿŶŷŸŹźŻżŽž';
  const EQUIVALENT_ASCII_CHARS = 'AAAAAAaaaaaaAaAaAaCcCcCcCcCcDdDdDdEEEEeeeeEeEeEeEeEeGgGgGgGgHhHhIIIIiiiiIiIiIiIiIiJjKkkLlLlLlLlLlNnNnNnNnnNnOOOOOOooooooOoOoOoRrRrRrSsSsSsSssTtTtTtUUUUuuuuUuUuUuUuUuUuWwYyyYyYZzZzZz';

  /**
   * @param {string} str
   * @return {string}
   */
  const foldToASCII = str => {
    const regex = new RegExp(NON_ASCII_CHARS.split('').join('|'), 'g');

    return str.replace(regex, match => {
      const index = NON_ASCII_CHARS.indexOf(match);
      return EQUIVALENT_ASCII_CHARS[index];
    });
  };

  /**
   * @param {string} str
   * @return {string}
   */
  const normalizeHashtag = str => {
    return foldToASCII(str.normalize('NFKC').toLowerCase()).replace(/[^\p{L}\p{N}_\u00b7\u200c]/gu, '');
  };

  /**
   * @param {any} req
   * @param {string} name
   * @param {StreamParams} params
   * @return {Promise.<{ channelIds: string[], options: { needsFiltering: boolean } }>}
   */
  const channelNameToIds = (req, name, params) => new Promise((resolve, reject) => {
    switch (name) {
    case 'user':
      resolve({
        channelIds: channelsForUserStream(req),
        options: { needsFiltering: false },
      });

      break;
    case 'user:notification':
      resolve({
        channelIds: [`timeline:${req.accountId}:notifications`],
        options: { needsFiltering: false },
      });

      break;
    case 'public':
      resolve({
        channelIds: ['timeline:public'],
        options: { needsFiltering: true },
      });

      break;
    case 'public:local':
      resolve({
        channelIds: ['timeline:public:local'],
        options: { needsFiltering: true },
      });

      break;
    case 'public:remote':
      resolve({
        channelIds: ['timeline:public:remote'],
        options: { needsFiltering: true },
      });

      break;
    case 'public:media':
      resolve({
        channelIds: ['timeline:public:media'],
        options: { needsFiltering: true },
      });

      break;
    case 'public:local:media':
      resolve({
        channelIds: ['timeline:public:local:media'],
        options: { needsFiltering: true },
      });

      break;
    case 'public:remote:media':
      resolve({
        channelIds: ['timeline:public:remote:media'],
        options: { needsFiltering: true },
      });

      break;
    case 'direct':
      resolve({
        channelIds: [`timeline:direct:${req.accountId}`],
        options: { needsFiltering: false },
      });

      break;
    case 'hashtag':
      if (!params.tag || params.tag.length === 0) {
        reject('No tag for stream provided');
      } else {
        resolve({
          channelIds: [`timeline:hashtag:${normalizeHashtag(params.tag)}`],
          options: { needsFiltering: true },
        });
      }

      break;
    case 'hashtag:local':
      if (!params.tag || params.tag.length === 0) {
        reject('No tag for stream provided');
      } else {
        resolve({
          channelIds: [`timeline:hashtag:${normalizeHashtag(params.tag)}:local`],
          options: { needsFiltering: true },
        });
      }

      break;
    case 'list':
      authorizeListAccess(params.list, req).then(() => {
        resolve({
          channelIds: [`timeline:list:${params.list}`],
          options: { needsFiltering: false },
        });
      }).catch(() => {
        reject('Not authorized to stream this list');
      });

      break;
    default:
      reject('Unknown stream type');
    }
  });

  /**
   * @param {string} channelName
   * @param {StreamParams} params
   * @return {string[]}
   */
  const streamNameFromChannelName = (channelName, params) => {
    if (channelName === 'list') {
      return [channelName, params.list];
    } else if (['hashtag', 'hashtag:local'].includes(channelName)) {
      return [channelName, params.tag];
    } else {
      return [channelName];
    }
  };

  /**
   * @typedef WebSocketSession
   * @property {any} socket
   * @property {any} request
   * @property {Object.<string, { listener: SubscriptionListener, stopHeartbeat: function(): void }>} subscriptions
   */

  /**
   * @param {WebSocketSession} session
   * @param {string} channelName
   * @param {StreamParams} params
   */
  const subscribeWebsocketToChannel = ({ socket, request, subscriptions }, channelName, params) =>
    checkScopes(request, channelName).then(() => channelNameToIds(request, channelName, params)).then(({
      channelIds,
      options,
    }) => {
      if (subscriptions[channelIds.join(';')]) {
        return;
      }

      const onSend = streamToWs(request, socket, streamNameFromChannelName(channelName, params));
      const stopHeartbeat = subscriptionHeartbeat(channelIds);
      const listener = streamFrom(channelIds, request, onSend, undefined, options.needsFiltering);

      subscriptions[channelIds.join(';')] = {
        listener,
        stopHeartbeat,
      };
    }).catch(err => {
      log.verbose(request.requestId, 'Subscription error:', err.toString());
      socket.send(JSON.stringify({ error: err.toString() }));
    });

  /**
   * @param {WebSocketSession} session
   * @param {string} channelName
   * @param {StreamParams} params
   */
  const unsubscribeWebsocketFromChannel = ({ socket, request, subscriptions }, channelName, params) =>
    channelNameToIds(request, channelName, params).then(({ channelIds }) => {
      log.verbose(request.requestId, `Ending stream from ${channelIds.join(', ')} for ${request.accountId}`);

      const subscription = subscriptions[channelIds.join(';')];

      if (!subscription) {
        return;
      }

      const { listener, stopHeartbeat } = subscription;

      channelIds.forEach(channelId => {
        unsubscribe(`${redisPrefix}${channelId}`, listener);
      });

      stopHeartbeat();

      delete subscriptions[channelIds.join(';')];
    }).catch(err => {
      log.verbose(request.requestId, 'Unsubscription error:', err);
      socket.send(JSON.stringify({ error: err.toString() }));
    });

  /**
   * @param {WebSocketSession} session
   */
  const subscribeWebsocketToSystemChannel = ({ socket, request, subscriptions }) => {
    const accessTokenChannelId = `timeline:access_token:${request.accessTokenId}`;
    const systemChannelId = `timeline:system:${request.accountId}`;

    const listener = createSystemMessageListener(request, {

      onKill() {
        socket.close();
      },

    });

    subscribe(`${redisPrefix}${accessTokenChannelId}`, listener);
    subscribe(`${redisPrefix}${systemChannelId}`, listener);

    subscriptions[accessTokenChannelId] = {
      listener,
      stopHeartbeat: () => {
      },
    };

    subscriptions[systemChannelId] = {
      listener,
      stopHeartbeat: () => {
      },
    };
  };

  /**
   * @param {string|string[]} arrayOrString
   * @return {string}
   */
  const firstParam = arrayOrString => {
    if (Array.isArray(arrayOrString)) {
      return arrayOrString[0];
    } else {
      return arrayOrString;
    }
  };

  wss.on('connection', (ws, req) => {
    const location = url.parse(req.url, true);

    req.requestId = uuid.v4();
    req.remoteAddress = ws._socket.remoteAddress;

    ws.isAlive = true;

    ws.on('pong', () => {
      ws.isAlive = true;
    });

    /**
     * @type {WebSocketSession}
     */
    const session = {
      socket: ws,
      request: req,
      subscriptions: {},
    };

    const onEnd = () => {
      const keys = Object.keys(session.subscriptions);

      keys.forEach(channelIds => {
        const { listener, stopHeartbeat } = session.subscriptions[channelIds];

        channelIds.split(';').forEach(channelId => {
          unsubscribe(`${redisPrefix}${channelId}`, listener);
        });

        stopHeartbeat();
      });
    };

    ws.on('close', onEnd);
    ws.on('error', onEnd);

    ws.on('message', (data, isBinary) => {
      if (isBinary) {
        log.warn('socket', 'Received binary data, closing connection');
        ws.close(1003, 'The mastodon streaming server does not support binary messages');
        return;
      }
      const message = data.toString('utf8');

      const json = parseJSON(message, session.request);

      if (!json) return;

      const { type, stream, ...params } = json;

      if (type === 'subscribe') {
        subscribeWebsocketToChannel(session, firstParam(stream), params);
      } else if (type === 'unsubscribe') {
        unsubscribeWebsocketFromChannel(session, firstParam(stream), params);
      } else {
        // Unknown action type
      }
    });

    subscribeWebsocketToSystemChannel(session);

    if (location.query.stream) {
      subscribeWebsocketToChannel(session, firstParam(location.query.stream), location.query);
    }
  });

  setInterval(() => {
    wss.clients.forEach(ws => {
      if (ws.isAlive === false) {
        ws.terminate();
        return;
      }

      ws.isAlive = false;
      ws.ping('', false);
    });
  }, 30000);

  attachServerWithConfig(server, address => {
    log.warn(`Worker ${workerId} now listening on ${address}`);
  });

  const onExit = () => {
    log.warn(`Worker ${workerId} exiting`);
    server.close();
    process.exit(0);
  };

  const onError = (err) => {
    log.error(err);
    server.close();
    process.exit(0);
  };

  process.on('SIGINT', onExit);
  process.on('SIGTERM', onExit);
  process.on('exit', onExit);
  process.on('uncaughtException', onError);
};

/**
 * @param {any} server
 * @param {function(string): void} [onSuccess]
 */
const attachServerWithConfig = (server, onSuccess) => {
  if (process.env.SOCKET || process.env.PORT && isNaN(+process.env.PORT)) {
    server.listen(process.env.SOCKET || process.env.PORT, () => {
      if (onSuccess) {
        fs.chmodSync(server.address(), 0o666);
        onSuccess(server.address());
      }
    });
  } else {
    server.listen(+process.env.PORT || 4000, process.env.BIND || '127.0.0.1', () => {
      if (onSuccess) {
        onSuccess(`${server.address().address}:${server.address().port}`);
      }
    });
  }
};

/**
 * @param {function(Error=): void} onSuccess
 */
const onPortAvailable = onSuccess => {
  const testServer = http.createServer();

  testServer.once('error', err => {
    onSuccess(err);
  });

  testServer.once('listening', () => {
    testServer.once('close', () => onSuccess());
    testServer.close();
  });

  attachServerWithConfig(testServer);
};

onPortAvailable(err => {
  if (err) {
    log.error('Could not start server, the port or socket is in use');
    return;
  }

  throng({
    workers: numWorkers,
    lifetime: Infinity,
    start: startWorker,
    master: startMaster,
  });
});<|MERGE_RESOLUTION|>--- conflicted
+++ resolved
@@ -646,24 +646,18 @@
       output(event, encodedPayload);
     };
 
-<<<<<<< HEAD
-      // Only send local-only statuses to logged-in users
-      if (payload.local_only && !req.accountId) {
-        log.silly(req.requestId, `Message ${payload.id} filtered because it was local-only`);
-        return;
-      }
-
-      // Only messages that may require filtering are statuses, since notifications
-      // are already personalized and deletes do not matter
-      if (!needsFiltering || event !== 'update') {
-        transmit();
-=======
     // The listener used to process each message off the redis subscription,
     // message here is an object with an `event` and `payload` property. Some
     // events also include a queued_at value, but this is being removed shortly.
     /** @type {SubscriptionListener} */
     const listener = message => {
       const { event, payload } = message;
+
+      // Only send local-only statuses to logged-in users
+      if (payload.local_only && !req.accountId) {
+        log.silly(req.requestId, `Message ${payload.id} filtered because it was local-only`);
+        return;
+      }
 
       // Streaming only needs to apply filtering to some channels and only to
       // some events. This is because majority of the filtering happens on the
@@ -677,7 +671,6 @@
       // `channelNameToIds` defined below:
       if (!needsFiltering || (event !== 'update' && event !== 'status.update')) {
         transmit(event, payload);
->>>>>>> ac7d40b5
         return;
       }
 
