--- conflicted
+++ resolved
@@ -59,12 +59,9 @@
         setting_display_media_default: Hide media marked as sensitive
         setting_display_media_hide_all: Always hide media
         setting_display_media_show_all: Always show media
-<<<<<<< HEAD
         setting_hide_network: Who you follow and who follows you will be hidden on your profile
         setting_noindex: Affects your public profile and post pages. Public replies you make to other people may still be indexed on their pages. <a href="https://github.com/hometown-fork/hometown/issues/1234">See here for more information.</a>
         setting_show_application: The application you use to post will be displayed in the detailed view of your posts
-=======
->>>>>>> facfec1b
         setting_use_blurhash: Gradients are based on the colors of the hidden visuals but obfuscate any details
         setting_use_pending_items: Hide timeline updates behind a click instead of automatically scrolling the feed
         username: You can use letters, numbers, and underscores
@@ -224,11 +221,8 @@
         setting_expand_spoilers: Always expand posts marked with content warnings
         setting_expand_usernames: Show full username (including domain) for remote users
         setting_hide_network: Hide your social graph
-<<<<<<< HEAD
-        setting_noindex: Opt-out of search engine indexing for your profile page
+        setting_noindex: Opt-out of search engine indexing
         setting_norss: Opt-out of an RSS feed for your public posts
-=======
->>>>>>> facfec1b
         setting_reduce_motion: Reduce motion in animations
         setting_system_font_ui: Use system's default font
         setting_theme: Site theme
