--- conflicted
+++ resolved
@@ -39,7 +39,6 @@
         flex: 1 1 auto;
 
         a {
-          color: $primary-text-color;
           display: block;
           padding: 15px;
         }
@@ -77,18 +76,9 @@
 
     .logo {
       display: block;
-      margin: 60px 0 0 20px;
+      margin: 40px auto;
+      width: 100px;
       height: 100px;
-
-      h2 .brand {
-        color: $primary-text-color;
-        display: block;
-        font-size: 24px;
-        line-height: 28px;
-        font-weight: 400;
-        padding-bottom: 40px;
-        border-bottom: 1px solid lighten($ui-base-color, 8%);
-      }
     }
 
     .logo--wordmark {
@@ -100,12 +90,6 @@
 
     @media screen and (max-width: $no-columns-breakpoint) {
       & > a:first-child {
-        display: none;
-      }
-
-      .logo,
-      .logo h2,
-      .logo h2 .brand {
         display: none;
       }
     }
@@ -394,11 +378,7 @@
           z-index: 10;
           width: 100%;
           height: calc(100% - 56px);
-<<<<<<< HEAD
-          left: 0;
-=======
           inset-inline-start: 0;
->>>>>>> dab54ccb
           bottom: 0;
           overflow-y: auto;
           background: $ui-base-color;
