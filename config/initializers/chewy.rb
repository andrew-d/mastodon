--- conflicted
+++ resolved
@@ -19,10 +19,6 @@
 # cycle, which takes care of checking if Elasticsearch is enabled
 # or not. However, mind that for the Rails console, the :urgent
 # strategy is set automatically with no way to override it.
-<<<<<<< HEAD
-Chewy.root_strategy              = :bypass_with_warning if Rails.env.production?
-=======
->>>>>>> ab85f59c
 Chewy.request_strategy           = :mastodon
 Chewy.use_after_commit_callbacks = false
 
