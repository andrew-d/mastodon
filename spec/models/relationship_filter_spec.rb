# frozen_string_literal: true

require 'rails_helper'

describe RelationshipFilter do
  let(:account) { Fabricate(:account) }

  describe '#results' do
<<<<<<< HEAD
    let(:account_of_7_months) { Fabricate(:account_stat, statuses_count: 1, last_status_at: 7.months.ago).account }
    let(:account_of_1_day)    { Fabricate(:account_stat, statuses_count: 1, last_status_at: 1.day.ago).account }
    let(:account_of_3_days)   { Fabricate(:account_stat, statuses_count: 1, last_status_at: 3.days.ago).account }
    let(:silent_account)      { Fabricate(:account_stat, statuses_count: 0, last_status_at: nil).account }

    before do
      account.follow!(account_of_7_months)
      account.follow!(account_of_1_day)
      account.follow!(account_of_3_days)
      account.follow!(silent_account)
    end
=======
    context 'when default params are used' do
      subject do
        described_class.new(account, 'order' => 'active').results
      end
>>>>>>> dab54ccb

    context 'when ordering by last activity' do
      context 'when not filtering' do
        subject do
          described_class.new(account, 'order' => 'active').results
        end

        it 'returns followings ordered by last activity' do
          expect(subject).to eq [account_of_1_day, account_of_3_days, account_of_7_months, silent_account]
        end
      end

      context 'when filtering for dormant accounts' do
        subject do
          described_class.new(account, 'order' => 'active', 'activity' => 'dormant').results
        end

        it 'returns dormant followings ordered by last activity' do
          expect(subject).to eq [account_of_7_months, silent_account]
        end
      end
    end

    context 'when ordering by account creation' do
      context 'when not filtering' do
        subject do
          described_class.new(account, 'order' => 'recent').results
        end

        it 'returns followings ordered by last account creation' do
          expect(subject).to eq [silent_account, account_of_3_days, account_of_1_day, account_of_7_months]
        end
      end

      context 'when filtering for dormant accounts' do
        subject do
          described_class.new(account, 'order' => 'recent', 'activity' => 'dormant').results
        end

        it 'returns dormant followings ordered by last activity' do
          expect(subject).to eq [silent_account, account_of_7_months]
        end
      end
    end
  end
end<|MERGE_RESOLUTION|>--- conflicted
+++ resolved
@@ -6,67 +6,32 @@
   let(:account) { Fabricate(:account) }
 
   describe '#results' do
-<<<<<<< HEAD
-    let(:account_of_7_months) { Fabricate(:account_stat, statuses_count: 1, last_status_at: 7.months.ago).account }
-    let(:account_of_1_day)    { Fabricate(:account_stat, statuses_count: 1, last_status_at: 1.day.ago).account }
-    let(:account_of_3_days)   { Fabricate(:account_stat, statuses_count: 1, last_status_at: 3.days.ago).account }
-    let(:silent_account)      { Fabricate(:account_stat, statuses_count: 0, last_status_at: nil).account }
-
-    before do
-      account.follow!(account_of_7_months)
-      account.follow!(account_of_1_day)
-      account.follow!(account_of_3_days)
-      account.follow!(silent_account)
-    end
-=======
     context 'when default params are used' do
       subject do
         described_class.new(account, 'order' => 'active').results
       end
->>>>>>> dab54ccb
 
-    context 'when ordering by last activity' do
-      context 'when not filtering' do
-        subject do
-          described_class.new(account, 'order' => 'active').results
-        end
-
-        it 'returns followings ordered by last activity' do
-          expect(subject).to eq [account_of_1_day, account_of_3_days, account_of_7_months, silent_account]
-        end
+      before do
+        add_following_account_with(last_status_at: 7.days.ago)
+        add_following_account_with(last_status_at: 1.day.ago)
+        add_following_account_with(last_status_at: 3.days.ago)
       end
 
-      context 'when filtering for dormant accounts' do
-        subject do
-          described_class.new(account, 'order' => 'active', 'activity' => 'dormant').results
-        end
+      it 'returns followings ordered by last activity' do
+        expected_result = account.following.eager_load(:account_stat).reorder(nil).by_recent_status
 
-        it 'returns dormant followings ordered by last activity' do
-          expect(subject).to eq [account_of_7_months, silent_account]
-        end
-      end
-    end
-
-    context 'when ordering by account creation' do
-      context 'when not filtering' do
-        subject do
-          described_class.new(account, 'order' => 'recent').results
-        end
-
-        it 'returns followings ordered by last account creation' do
-          expect(subject).to eq [silent_account, account_of_3_days, account_of_1_day, account_of_7_months]
-        end
-      end
-
-      context 'when filtering for dormant accounts' do
-        subject do
-          described_class.new(account, 'order' => 'recent', 'activity' => 'dormant').results
-        end
-
-        it 'returns dormant followings ordered by last activity' do
-          expect(subject).to eq [silent_account, account_of_7_months]
-        end
+        expect(subject).to eq expected_result
       end
     end
   end
+
+  def add_following_account_with(last_status_at:)
+    following_account = Fabricate(:account)
+    Fabricate(:account_stat, account: following_account,
+                             last_status_at: last_status_at,
+                             statuses_count: 1,
+                             following_count: 0,
+                             followers_count: 0)
+    Fabricate(:follow, account: account, target_account: following_account).account
+  end
 end