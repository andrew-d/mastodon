--- conflicted
+++ resolved
@@ -96,11 +96,8 @@
           <Link to='/keyboard-shortcuts'><FormattedMessage id='footer.keyboard_shortcuts' defaultMessage='Keyboard shortcuts' /></Link>
           {DividingCircle}
           <a href={source_url} rel='noopener noreferrer' target='_blank'><FormattedMessage id='footer.source_code' defaultMessage='View source code' /></a>
-<<<<<<< HEAD
-=======
           {DividingCircle}
           v{version}
->>>>>>> 8180f7ba
         </p>
       </div>
     );
