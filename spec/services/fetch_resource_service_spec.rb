# frozen_string_literal: true

require 'rails_helper'

RSpec.describe FetchResourceService, type: :service do
  describe '#call' do
    subject { described_class.new.call(url) }

    let(:url) { 'http://example.com' }

    context 'with blank url' do
      let(:url) { '' }

      it { is_expected.to be_nil }
    end

    context 'when request fails' do
      before do
        stub_request(:get, url).to_return(status: 500, body: '', headers: {})
      end

      it { is_expected.to be_nil }
    end

    context 'when OpenSSL::SSL::SSLError is raised' do
      before do
        request = instance_double(Request)
        allow(Request).to receive(:new).and_return(request)
        allow(request).to receive(:add_headers)
        allow(request).to receive(:on_behalf_of)
        allow(request).to receive(:perform).and_raise(OpenSSL::SSL::SSLError)
      end

      it { is_expected.to be_nil }
    end

    context 'when HTTP::ConnectionError is raised' do
      before do
        request = instance_double(Request)
        allow(Request).to receive(:new).and_return(request)
        allow(request).to receive(:add_headers)
        allow(request).to receive(:on_behalf_of)
        allow(request).to receive(:perform).and_raise(HTTP::ConnectionError)
      end

      it { is_expected.to be_nil }
    end

    context 'when request succeeds' do
      let(:body) { '' }

      let(:content_type) { 'application/json' }

      let(:headers) do
        { 'Content-Type' => content_type }
      end

      let(:json) do
        {
          id: 'http://example.com/foo',
          '@context': ActivityPub::TagManager::CONTEXT,
          type: 'Note',
        }.to_json
      end

      before do
        stub_request(:get, url).to_return(status: 200, body: body, headers: headers)
        stub_request(:get, 'http://example.com/foo').to_return(status: 200, body: json, headers: { 'Content-Type' => 'application/activity+json' })
      end

      it 'signs request' do
        subject
        expect(a_request(:get, url).with(headers: { 'Signature' => /keyId="#{Regexp.escape(ActivityPub::TagManager.instance.key_uri_for(Account.representative))}"/ })).to have_been_made
      end

      context 'when content type is application/atom+xml' do
        let(:content_type) { 'application/atom+xml' }

        it { is_expected.to be_nil }
      end

      context 'when content type is activity+json' do
        let(:content_type) { 'application/activity+json; charset=utf-8' }
        let(:body) { json }

        it { is_expected.to eq ['http://example.com/foo', { prefetched_body: body }] }
      end

      context 'when content type is ld+json with profile' do
        let(:content_type) { 'application/ld+json; profile="https://www.w3.org/ns/activitystreams"' }
        let(:body) { json }

        it { is_expected.to eq ['http://example.com/foo', { prefetched_body: body }] }
<<<<<<< HEAD
      end

      before do
        stub_request(:get, url).to_return(status: 200, body: body, headers: headers)
        stub_request(:get, 'http://example.com/foo').to_return(status: 200, body: json, headers: { 'Content-Type' => 'application/activity+json' })
=======
>>>>>>> c72697c2
      end

      context 'when link header is present' do
        let(:headers) { { 'Link' => '<http://example.com/foo>; rel="alternate"; type="application/activity+json"' } }

        it { is_expected.to eq ['http://example.com/foo', { prefetched_body: json }] }
      end

      context 'when content type is text/html' do
        let(:content_type) { 'text/html' }
        let(:body) { '<html><head><link rel="alternate" href="http://example.com/foo" type="application/activity+json"/></head></html>' }

        it { is_expected.to eq ['http://example.com/foo', { prefetched_body: json }] }
      end
    end
  end
end<|MERGE_RESOLUTION|>--- conflicted
+++ resolved
@@ -91,14 +91,6 @@
         let(:body) { json }
 
         it { is_expected.to eq ['http://example.com/foo', { prefetched_body: body }] }
-<<<<<<< HEAD
-      end
-
-      before do
-        stub_request(:get, url).to_return(status: 200, body: body, headers: headers)
-        stub_request(:get, 'http://example.com/foo').to_return(status: 200, body: json, headers: { 'Content-Type' => 'application/activity+json' })
-=======
->>>>>>> c72697c2
       end
 
       context 'when link header is present' do
