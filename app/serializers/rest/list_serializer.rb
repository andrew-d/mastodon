--- conflicted
+++ resolved
@@ -1,11 +1,7 @@
 # frozen_string_literal: true
 
 class REST::ListSerializer < ActiveModel::Serializer
-<<<<<<< HEAD
-  attributes :id, :title, :replies_policy
-=======
-  attributes :id, :title, :is_exclusive
->>>>>>> 799bf57e
+  attributes :id, :title, :replies_policy, :is_exclusive
 
   def id
     object.id.to_s
