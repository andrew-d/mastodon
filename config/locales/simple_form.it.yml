--- conflicted
+++ resolved
@@ -201,11 +201,7 @@
         setting_always_send_emails: Manda sempre notifiche via email
         setting_auto_play_gif: Riproduci automaticamente le GIF animate
         setting_boost_modal: Mostra dialogo di conferma prima del boost
-<<<<<<< HEAD
-        setting_crop_images: Ritaglia immagini in post non espansi a 16x9
         setting_default_federation: Permetti ai miei post di pubblicare in altri server in modo predefinito
-=======
->>>>>>> dab54ccb
         setting_default_language: Lingua dei post
         setting_default_privacy: Privacy dei post
         setting_default_sensitive: Segna sempre i media come sensibili
