---
gl:
  about:
    about_hashtag_html: Estas son publicacións públicas etiquetadas con <strong>#%{hashtag}</strong>. Podes interactuar con elas se tes unha conta nalgures do fediverso.
    about_mastodon_html: 'A rede social do futuro: Sen publicidade, sen seguimento por empresas, deseño ético e descentralización! En Mastodon ti posúes os teus datos!'
    about_this: Acerca de
    active_count_after: activas
    active_footnote: Usuarias Activas no Mes (UAM)
    administered_by: 'Administrada por:'
    api: API
    apps: Aplicacións móbiles
    apps_platforms: Emprega Mastodon dende iOS, Android e outras plataformas
    browse_directory: Mira o directorio e filtra por intereses
    browse_local_posts: Navega polas publicacións públicas deste servidor en tempo real
    browse_public_posts: Navega polas publicacións públicas de Mastodon en tempo real
    contact: Contacto
    contact_missing: Non establecido
    contact_unavailable: Non dispoñíbel
    continue_to_web: Continuar na app web
    discover_users: Descubrir usuarias
    documentation: Documentación
    federation_hint_html: Cunha conta en %{instance} poderás seguir ás persoas en calquera servidor do Mastodon e alén.
    get_apps: Probar unha aplicación móbil
    hosted_on: Mastodon aloxado en %{domain}
    instance_actor_flash: 'Esta conta é un actor virtual utilizado para representar ao servidor e non a unha usuaria individual. Utilízase para propósitos de federación e non debería estar bloqueada a menos que queiras bloquear a toda a instancia, en tal caso deberías utilizar o bloqueo do dominio.

      '
    learn_more: Saber máis
    logged_in_as_html: Entraches como %{username}.
    logout_before_registering: Xa iniciaches sesión.
    privacy_policy: Política de privacidade
    rules: Regras do servidor
    rules_html: 'Aquí tes un resumo das regras que debes seguir se queres ter unha conta neste servidor de Mastodon:'
    see_whats_happening: Ver o que está a acontecer
    server_stats: 'Estatísticas do servidor:'
    source_code: Código fonte
    status_count_after:
      one: publicación
      other: publicacións
    status_count_before: Que publicaron
    tagline: Segue ás túas amizades e coñece novas
    terms: Termos do servizo
    unavailable_content: Contido non dispoñíbel
    unavailable_content_description:
      domain: Servidor
      reason: Razón
      rejecting_media: 'Os ficheiros multimedia deste servidor non serán procesados e non se amosarán miniaturas, o que require un clic manual no ficheiro orixinal:'
      rejecting_media_title: Multimedia filtrado
      silenced: 'As publicacións destes servidores non se amosarán en conversas e cronoloxías públicas, nin terás notificacións xeradas polas interaccións das usuarias, a menos que as estés a seguir:'
      silenced_title: Servidores acalados
      suspended: 'Non se procesarán, almacenarán nin intercambiarán datos destes servidores, o que fai imposíbel calquera interacción ou comunicación coas usuarias dende estes servidores:'
      suspended_title: Servidores suspendidos
    unavailable_content_html: O Mastodon de xeito xeral permíteche ver contidos doutros servidores do fediverso e interactuar coas súas usuarias. Estas son as excepcións que se estabeleceron neste servidor en particular.
    user_count_after:
      one: usuaria
      other: usuarias
    user_count_before: Fogar de
    what_is_mastodon: Qué é Mastodon?
  accounts:
    choices_html: 'Escollas de %{name}:'
    endorsements_hint: Podes suxerir a persoas que segues dende a interface web, e amosaranse aquí.
    featured_tags_hint: Podes destacar determinados cancelos que se amosarán aquí.
    follow: Seguir
    followers:
      one: Seguidora
      other: Seguidoras
    following: Seguindo
    instance_actor_flash: Esta conta é un actor virtual utilizado para representar ó servidor mesmo e non a unha usuaria individual. Utilízase por motivos de federación e non debería estar suspendida.
    joined: Uniuse en %{date}
    last_active: última actividade
    link_verified_on: A propiedade desta ligazón foi verificada en %{date}
    media: Multimedia
    moved_html: "%{name} mudouse a %{new_profile_link}:"
    network_hidden: Esta información non está dispoñíbel
    nothing_here: Non hai nada aquí!
    people_followed_by: Persoas que segue %{name}
    people_who_follow: Persoas que seguen a %{name}
    pin_errors:
      following: Tes que seguir á persoa que queres engadir
    posts:
      one: Publicación
      other: Publicacións
    posts_tab_heading: Publicacións
    posts_with_replies: Publicacións e respostas
    roles:
      admin: Administradora
      bot: Bot
      group: Grupo
      moderator: Moderadora
    unavailable: Perfil non dispoñíbel
    unfollow: Deixar de seguir
  admin:
    account_actions:
      action: Executar acción
      title: Executar acción de moderación a %{acct}
    account_moderation_notes:
      create: Deixar nota
      created_msg: Nota de moderación creada de xeito correcto!
      destroyed_msg: Nota de moderación eliminada de xeito correcto!
    accounts:
      add_email_domain_block: Bloquear o dominio do email
      approve: Aprobar
      approved_msg: Aprobada a solicitude de rexistro de %{username}
      are_you_sure: Está segura?
      avatar: Imaxe de perfil
      by_domain: Dominio
      change_email:
        changed_msg: Email da conta mudado de xeito correcto!
        current_email: Email actual
        label: Mudar email
        new_email: Novo email
        submit: Mudar email
        title: Mudar email de %{username}
      confirm: Confirmar
      confirmed: Confirmado
      confirming: Estase a confirmar
      custom: Personalizado
      delete: Eliminar datos
      deleted: Eliminado
      demote: Rebaixar
      destroyed_msg: Os datos de %{username} están na cola para ser eliminados axiña
      disable: Desactivar
      disable_sign_in_token_auth: Desactivar a autenticación por token nun email
      disable_two_factor_authentication: Desactivar 2FA
      disabled: Desactivado
      display_name: Nome a amosar
      domain: Dominio
      edit: Editar
      email: Email
      email_status: Estado do email
      enable: Activar
      enable_sign_in_token_auth: Activar autenticación cun token no email
      enabled: Activado
      enabled_msg: Desbloqueada a conta de %{username}
      followers: Seguidoras
      follows: Seguindo
      header: Cabeceira
      inbox_url: URL da caixa de entrada
      invite_request_text: Razóns para unirte
      invited_by: Convidada por
      ip: IP
      joined: Uniuse
      location:
        all: Todo
        local: Local
        remote: Remoto
        title: Localización
      login_status: Estado da sesión
      media_attachments: Multimedia adxunta
      memorialize: Converter en lembranza
      memorialized: Na lembranza
      memorialized_msg: Convertiuse %{username} nunha conta para a lembranza
      moderation:
        active: Activa
        all: Todo
        pending: Pendente
        suspended: Suspendidos
        title: Moderación
      moderation_notes: Notas de moderación
      most_recent_activity: Actividade máis recente
      most_recent_ip: IP máis recente
      no_account_selected: Ningunha conta mudou porque ningunha foi seleccionada
      no_limits_imposed: Sen límites impostos
      not_subscribed: Non subscrita
      pending: Revisión pendente
      perform_full_suspension: Suspender
      previous_strikes: Accións previas
      previous_strikes_description_html:
        one: Esta conta ten <strong>un</strong> aviso.
        other: Esta conta ten <strong>%{count}</strong> avisos.
      promote: Promocionar
      protocol: Protocolo
      public: Público
      push_subscription_expires: A subscrición PuSH expira
      redownload: Actualizar perfil
      redownloaded_msg: Actualizado o perfil de %{username} desde a orixe
      reject: Rexeitar
      rejected_msg: Rexeitada a solicitude de rexistro de %{username}
      remove_avatar: Eliminar imaxe de perfil
      remove_header: Eliminar cabeceira
      removed_avatar_msg: Eliminado a imaxe de avatar de %{username}
      removed_header_msg: Eliminada a imaxe de cabeceira de %{username}
      resend_confirmation:
        already_confirmed: Esta usuaria xa está confirmada
        send: Reenviar o email de confirmación
        success: Email de confirmación enviado de xeito correcto!
      reset: Restabelecer
      reset_password: Restabelecer contrasinal
      resubscribe: Resubscribir
      role: Permisos
      roles:
        admin: Administrador
        moderator: Moderador
        staff: Persoal (staff)
        user: Usuaria
      search: Procurar
      search_same_email_domain: Outras usuarias co mesmo dominio de email
      search_same_ip: Outras usuarias co mesmo IP
      security_measures:
        only_password: Só contrasinal
        password_and_2fa: Contrasinal e 2FA
      sensitive: Forzar como sensible
      sensitized: Marcado como sensible
      shared_inbox_url: URL da caixa de entrada compartida
      show:
        created_reports: Denuncias feitas
        targeted_reports: Denuncias feitas por outros
      silence: Silenciar
      silenced: Silenciado
      statuses: Publicacións
      strikes: Accións previas
      subscribe: Subscribirse
      suspend: Suspender
      suspended: Suspendida
      suspension_irreversible: Elimináronse de xeito irreversible os datos desta conta. Podes reactivar a conta para facela usable novamente pero non recuperará os datos eliminados.
      suspension_reversible_hint_html: Esta conta foi suspendida, e os datos serán totalmente eliminados o %{date}. Ata entón, a conta pode ser restaurada sen danos. Se desexas eliminar agora mesmo todos os datos da conta, podes facelo aquí embaixo.
      title: Contas
      unblock_email: Desbloquear enderezo de email
      unblocked_email_msg: Enderezo de email de %{username} desbloqueado
      unconfirmed_email: Email non confirmado
      undo_sensitized: Desmarcar como sensible
      undo_silenced: Desfacer acalar
      undo_suspension: Desfacer suspensión
      unsilenced_msg: Retirado o límite da conta %{username}
      unsubscribe: Desbotar a subscrición
      unsuspended_msg: Desbloqueada a conta de %{username}
      username: Nome de usuaria
      view_domain: Ver resumo para o dominio
      warn: Aviso
      web: Web
      whitelisted: Listaxe branca
    action_logs:
      action_types:
        approve_appeal: Aprobar apelación
        approve_user: Aprobar Usuaria
        assigned_to_self_report: Asignar denuncia
        change_email_user: Editar email da usuaria
        confirm_user: Confirmar usuaria
        create_account_warning: Crear aviso
        create_announcement: Crear anuncio
        create_custom_emoji: Crear emoticonas personalizadas
        create_domain_allow: Crear Dominio Permitido
        create_domain_block: Crear bloquedo do Dominio
        create_email_domain_block: Crear bloqueo de dominio de correo electrónico
        create_ip_block: Crear regra IP
        create_unavailable_domain: Crear dominio Non dispoñible
        demote_user: Degradar usuaria
        destroy_announcement: Eliminar anuncio
        destroy_custom_emoji: Eliminar emoticona personalizada
        destroy_domain_allow: Eliminar Dominio permitido
        destroy_domain_block: Eliminar bloqueo do Dominio
        destroy_email_domain_block: Eliminar bloqueo de dominio de correo electrónico
        destroy_instance: Purgar Dominio
        destroy_ip_block: Eliminar regra IP
        destroy_status: Eliminar publicación
        destroy_unavailable_domain: Eliminar dominio Non dispoñible
        disable_2fa_user: Desactivar 2FA
        disable_custom_emoji: Desactivar emoticona personalizada
        disable_sign_in_token_auth_user: Desactivar Autenticación por token no email para Usuaria
        disable_user: Desactivar usuaria
        enable_custom_emoji: Activar emoticona personalizada
        enable_sign_in_token_auth_user: Activar Autenticación con token no email para Usuaria
        enable_user: Activar usuaria
        memorialize_account: Transformar en conta conmemorativa
        promote_user: Promover usuaria
        reject_appeal: Rexeitar apelación
        reject_user: Rexeitar Usuaria
        remove_avatar_user: Eliminar avatar
        reopen_report: Reabrir denuncia
        reset_password_user: Restabelecer contrasinal
        resolve_report: Resolver denuncia
        sensitive_account: Marca o multimedia da túa conta como sensible
        silence_account: Silenciar conta
        suspend_account: Suspender conta
        unassigned_report: Desasignar denuncia
        unblock_email_account: Desbloquear enderezo de email
        unsensitive_account: Retira a marca de sensible do multimedia da conta
        unsilence_account: Deixar de silenciar conta
        unsuspend_account: Retirar suspensión de conta
        update_announcement: Actualizar anuncio
        update_custom_emoji: Actualizar emoticona personalizada
        update_domain_block: Actualizar bloqueo do dominio
        update_status: Actualizar publicación
      actions:
        approve_appeal_html: "%{name} aprobou a apelación da decisión da moderación de %{target}"
        approve_user_html: "%{name} aprobou o rexistro de %{target}"
        assigned_to_self_report_html: "%{name} asignou a denuncia %{target} para si mesma"
        change_email_user_html: "%{name} cambiou o enderezo de email da usuaria %{target}"
        confirm_user_html: "%{name} confirmou o enderezo de email da usuaria %{target}"
        create_account_warning_html: "%{name} envioulle unha advertencia a %{target}"
        create_announcement_html: "%{name} creou un novo anuncio %{target}"
        create_custom_emoji_html: "%{name} subiu un novo emoji %{target}"
        create_domain_allow_html: "%{name} permitiu a federación co dominio %{target}"
        create_domain_block_html: "%{name} bloqueou o dominio %{target}"
        create_email_domain_block_html: "%{name} bloqueou o dominio de email %{target}"
        create_ip_block_html: "%{name} creou regra para o IP %{target}"
        create_unavailable_domain_html: "%{name} deixou de interactuar co dominio %{target}"
        demote_user_html: "%{name} degradou a usuaria %{target}"
        destroy_announcement_html: "%{name} eliminou o anuncio %{target}"
        destroy_custom_emoji_html: "%{name} destruíu o emoji %{target}"
        destroy_domain_allow_html: "%{name} retirou a federación co dominio %{target}"
        destroy_domain_block_html: "%{name} desbloqueou o dominio %{target}"
        destroy_email_domain_block_html: "%{name} desbloqueou o dominio de email %{target}"
        destroy_instance_html: "%{name} purgou o dominio %{target}"
        destroy_ip_block_html: "%{name} eliminou a regra para o IP %{target}"
        destroy_status_html: "%{name} eliminou a publicación de %{target}"
        destroy_unavailable_domain_html: "%{name} retomou a interacción co dominio %{target}"
        disable_2fa_user_html: "%{name} desactivou o requerimento do segundo factor para a usuaria %{target}"
        disable_custom_emoji_html: "%{name} desactivou o emoji %{target}"
        disable_sign_in_token_auth_user_html: "%{name} desactivou a autenticación por token no email para %{target}"
        disable_user_html: "%{name} desactivou as credenciais para a usuaria %{target}"
        enable_custom_emoji_html: "%{name} activou o emoji %{target}"
        enable_sign_in_token_auth_user_html: "%{name} activou a autenticación con token no email para %{target}"
        enable_user_html: "%{name} activou as credenciais para a usuaria %{target}"
        memorialize_account_html: "%{name} convertiu a conta de %{target} nunha páxina para o recordo"
        promote_user_html: "%{name} promocionou a usuaria %{target}"
        reject_appeal_html: "%{name} rexeitou a apelación da decisión da moderación de %{target}"
        reject_user_html: "%{name} rexeitou o rexistro de %{target}"
        remove_avatar_user_html: "%{name} eliminou o avatar de %{target}"
        reopen_report_html: "%{name} reabriu a denuncia %{target}"
        reset_password_user_html: "%{name} restableceu o contrasinal da usuaria %{target}"
        resolve_report_html: "%{name} resolveu a denuncia %{target}"
        sensitive_account_html: "%{name} marcou o multimedia de %{target} como sensible"
        silence_account_html: "%{name} acalou a conta de %{target}"
        suspend_account_html: "%{name} suspendeu a conta de %{target}"
        unassigned_report_html: "%{name} quitoulle a asignación á denuncia %{target}"
        unblock_email_account_html: "%{name} desbloqueou o enderezo de email de %{target}"
        unsensitive_account_html: "%{name} desmarcou como sensible o multimedia de %{target}"
        unsilence_account_html: "%{name} reactivou a conta de %{target}"
        unsuspend_account_html: "%{name} retiroulle a suspensión á conta de %{target}"
        update_announcement_html: "%{name} actualizou o anuncio %{target}"
        update_custom_emoji_html: "%{name} actualizou o emoji %{target}"
        update_domain_block_html: "%{name} actualizou o bloqueo do dominio para %{target}"
        update_status_html: "%{name} actualizou a publicación de %{target}"
      deleted_status: "(publicación eliminada)"
      empty: Non se atoparon rexistros.
      filter_by_action: Filtrar por acción
      filter_by_user: Filtrar por usuaria
      title: Rexistro de auditoría
    announcements:
      destroyed_msg: Anuncio eliminado de xeito correcto!
      edit:
        title: Editar anuncio
      empty: Ningún anuncio atopado.
      live: Ao vivo
      new:
        create: Crear anuncio
        title: Novo anuncio
      publish: Publicar
      published_msg: Anuncio publicado de xeito correcto!
      scheduled_for: Programado para %{time}
      scheduled_msg: Anuncio programado para a súa publicación!
      title: Anuncios
      unpublish: Retirar publicación
      unpublished_msg: Anuncio desbotado de xeito correcto!
      updated_msg: Anuncio actualizado de xeito correcto!
    custom_emojis:
      assign_category: Atribuír categoría
      by_domain: Dominio
      copied_msg: Creouse unha copia local das emoticonas de xeito correcto
      copy: Copiar
      copy_failed_msg: Non se puido facer copia local de ese emoji
      create_new_category: Crear nova categoría
      created_msg: Creou o emoji con satisfactoriamente!
      delete: Eliminar
      destroyed_msg: Emoticona eliminada de xeito correcto!
      disable: Desactivar
      disabled: Desactivado
      disabled_msg: Desactivouse a emoticona de xeito correcto
      emoji: Emoticona
      enable: Activar
      enabled: Activado
      enabled_msg: Activouse a emoticona de xeito correcto
      image_hint: PNG ou GIF ata %{size}
      list: Listar
      listed: Listado
      new:
        title: Engadir nova emoticona personalizado
      not_permitted: Non podes realizar esta acción
      overwrite: Sobrescribir
      shortcode: Código curto
      shortcode_hint: Polo menos 2 caracteres, só caracteres alfanuméricos e guións baixos
      title: Emoticonas personalizadas
      uncategorized: Sen categoría
      unlist: Non listar
      unlisted: Sen listar
      update_failed_msg: Non foi posíbel actualizar a emoticona
      updated_msg: Actualizouse a emoticona de xeito correcto!
      upload: Subir
    dashboard:
      active_users: usuarias activas
      interactions: interaccións
      media_storage: Almacenaxe multimedia
      new_users: novas usuarias
      opened_reports: denuncias abertas
      pending_appeals_html:
        one: "<strong>%{count}</strong> apelación pendente"
        other: "<strong>%{count}</strong> apelacións pendentes"
      pending_reports_html:
        one: "<strong>%{count}</strong> denuncia pendente"
        other: "<strong>%{count}</strong> denuncias pendentes"
      pending_tags_html:
        one: "<strong>%{count}</strong> etiqueta pendente"
        other: "<strong>%{count}</strong> etiquetas pendentes"
      pending_users_html:
        one: "<strong>%{count}</strong> usuaria pendente"
        other: "<strong>%{count}</strong> usuarias pendentes"
      resolved_reports: denuncias resoltas
      software: Software
      sources: Orixes de rexistro
      space: Uso de almacenamento
      title: Taboleiro
      top_languages: Idiomas máis activos
      top_servers: Servidores máis activos
      website: Sitio web
    disputes:
      appeals:
        empty: Non hai apelacións.
        title: Apelacións
    domain_allows:
      add_new: Engadir dominio á listaxe branca
      created_msg: Engadeu o dominio a lista branca
      destroyed_msg: Quitou o dominio da lista branca
      undo: Eliminar da listaxe branca
    domain_blocks:
      add_new: Engadir novo bloqueo de dominio
      created_msg: Estase a procesar o bloqueo do dominio
      destroyed_msg: Desfíxose o bloqueo de dominio
      domain: Dominio
      edit: Editar bloqueo de dominio
      existing_domain_block_html: Xa impuxeches límites máis estrictos a %{name}, precisas <a href="%{unblock_url}">desbloquealo</a> primeiro.
      new:
        create: Crear bloqueo
        hint: O bloqueo do dominio non previrá a creación de entradas de contas na base de datos, pero aplicará de xeito retroactivo e automático regras específicas de moderación sobre esas contas.
        severity:
          desc_html: "<strong>Silenciar</strong> fará invisíbeis as mensaxes das contas para calquera que non os siga. <strong>Suspender</strong> eliminará todo o contido das contas, ficheiros multimedia, e datos de perfil. Emprega a opción de <strong>Ningún</strong> se só queres rexeitar ficheiros multimedia."
          noop: Ningún
          silence: Silenciar
          suspend: Suspender
        title: Novo bloqueo de dominio
      obfuscate: Ofuscar o nome de dominio
      obfuscate_hint: Ofuscar parcialmente o nome do dominio na lista se está activada a publicación da lista de limitacións de dominio
      private_comment: Comentario privado
      private_comment_hint: Comentar sobre esta limitación de dominio para uso interno polos moderadores.
      public_comment: Comentario público
      public_comment_hint: Comentar sobre esta limitación de dominio para o público xeral, se está activado o aviso da listaxe de limitacións de dominio.
      reject_media: Rexeitar ficheiros multimedia
      reject_media_hint: Eliminar ficheiros multimedia almacenados de xeito local e rexeita descargalos no futuro. Irrelevante para as suspensións
      reject_reports: Rexeitar denuncias
      reject_reports_hint: Ignorar todas as denuncias procedentes deste dominio. Irrelevante para as suspensións
      undo: Desfacer bloqueo de dominio
      view: Ollar dominios bloqueados
    email_domain_blocks:
      add_new: Engadir novo
      attempts_over_week:
        one: "%{count} intento na última semana"
        other: "%{count} intentos de conexión na última semana"
      created_msg: Engadiuse de xeito correcto o dominio de email á listaxe negra
      delete: Eliminar
      dns:
        types:
          mx: Rexistro MX
      domain: Dominio
      new:
        create: Engadir dominio
        resolve: Resolver dominio
        title: Nova entrada na listaxe negra de email
      no_email_domain_block_selected: Non se cambiou ningún bloqueo de dominio de email porque non se seleccionou ningún
      resolved_dns_records_hint_html: O nome de dominio resolve os seguintes rexistros MX, que son os últimos responsables da aceptación de emails. Bloqueando un dominio MX rexeitarás calquera enderezo de email que use este dominio MX, incluso se o nome de dominio visible é outro. <strong>Ten coidado de non bloquear os principais provedores.</strong>
      resolved_through_html: Resolto a través de %{domain}
      title: Listaxe negra de email
    follow_recommendations:
      description_html: "<strong>As recomendacións de seguimento son útiles para que as novas usuarias atopen contidos interesantes</strong>. Cando unha usuaria aínda non interactuou con outras para obter recomendacións de seguimento, estas contas serán recomendadas. Variarán a diario xa que se escollen en base ao maior número de interaccións e ao contador local de seguimentos para un idioma dado."
      language: Para o idioma
      status: Estado
      suppress: Suprimir recomendación de seguimento
      suppressed: Eliminada
      title: Recomendacións de seguimento
      unsuppress: Restablecer recomendación de seguimento
    instances:
      availability:
        description_html:
          one: Se fallan as entregas ao dominio por <strong>%{count} día</strong>, non se farán máis intentos a menos que se reciba unha solicitude <em>desde</em> ese dominio.
          other: Se fallan as entregas ao dominio por <strong>%{count} días diferentes</strong>, non se farán máis intentos a menos que se reciba unha solicitude <em>desde</em> ese dominio.
        failure_threshold_reached: Acadouse o límite de fallos o %{date}.
        failures_recorded:
          one: Intento fallido durante %{count} día.
          other: Intentos fallidos durante %{count} días distintos.
        no_failures_recorded: Non hai fallos rexistrados.
        title: Dispoñibilidade
        warning: Fallou o último intento de conectar con este servidor
      back_to_all: Todo
      back_to_limited: Limitado
      back_to_warning: Aviso
      by_domain: Dominio
      confirm_purge: Tes a certeza de querer eliminar permanentemente os datos deste dominio?
      content_policies:
        comment: Nota interna
        description_html: Podes definir políticas acerca do contido que serán aplicadas a tódalas contas deste dominio e tódolos seus subdominios.
        policies:
          reject_media: Rexeitar multimedia
          reject_reports: Rexeitar denuncias
          silence: Límitar
          suspend: Suspender
        policy: Criterios
        reason: Razón pública
        title: Políticas sobre o contido
      dashboard:
        instance_accounts_dimension: Contas máis seguidas
        instance_accounts_measure: contas gardadas
        instance_followers_measure: as nosas seguidoras alí
        instance_follows_measure: as súas seguidoras aquí
        instance_languages_dimension: Top de idiomas
        instance_media_attachments_measure: anexos multimedia gardados
        instance_reports_measure: denuncias acerca deles
        instance_statuses_measure: publicacións gardadas
      delivery:
        all: Todo
        clear: Eliminar erros na entrega
        failing: Con fallos
        restart: Restablecer a entrega
        stop: Deter a entrega
        unavailable: Non dispoñible
      delivery_available: Entrega dispoñíbel
      delivery_error_days: Días de fallo na entrega
      delivery_error_hint: Se non é posible a entrega durante %{count} días, será automáticamente marcado como non entregable.
      destroyed_msg: Os datos desde %{domain} están na cola para o borrado inminente.
      empty: Non se atopan dominios.
      known_accounts:
        one: "%{count} conta coñecida"
        other: "%{count} contas coñecidas"
      moderation:
        all: Todo
        limited: Limitado
        title: Moderación
      private_comment: Comentario privado
      public_comment: Comentario público
      purge: Purgar
      purge_description_html: Se cres que este dominio está desconectado por unha boa razón, podes borrar tódolos rexistros e datos asociados a este dominio na túa almacenaxe. Vainos levar un anaco.
      title: Federación
      total_blocked_by_us: Bloqueado por nós
      total_followed_by_them: Seguidos por eles
      total_followed_by_us: Seguidos por nós
      total_reported: Denuncias sobre eles
      total_storage: Adxuntos multimedia
      totals_time_period_hint_html: Os totais aquí mostrados inclúen todo o historial de datos.
    invites:
      deactivate_all: Desactivar todo
      filter:
        all: Todo
        available: Dispoñíbel
        expired: Expirado
        title: Filtro
      title: Convites
    ip_blocks:
      add_new: Crear regra
      created_msg: Engadeuse a nova regra IP
      delete: Eliminar
      expires_in:
        '1209600': 2 semanas
        '15778476': 6 meses
        '2629746': 1 mes
        '31556952': 1 ano
        '86400': 1 día
        '94670856': 3 anos
      new:
        title: Crear nova regra IP
      no_ip_block_selected: Non se cambiou ningunha regra iP porque non seleccionaches ningunha
      title: Regras IP
    relationships:
      title: Relacións de %{acct}
    relays:
      add_new: Engadir un novo repetidor
      delete: Eliminar
      description_html: Un <strong>repetidor da federación</strong> é un servidor intermedio que intercambia grandes volumes de publicacións públicas entre servidores que se suscriban e publiquen nel. <strong>Pode axudar a servidores pequenos e medios a descubrir contido no fediverso</strong>, o que de outro xeito precisaría que as usuarias locais seguisen a outra xente en servidores remotos.
      disable: Desactivar
      disabled: Desactivado
      enable: Activar
      enable_hint: Unha vez activado, o teu servidor subscribirase a todas as publicacións públicas deste repetidor, e tamén comezará a enviar a el as publicacións públicas do servidor.
      enabled: Activado
      inbox_url: URL do repetidor
      pending: Agardando pola aprobación do repetidor
      save_and_enable: Gardar e activar
      setup: Configurar unha conexión ó repetidor
      signatures_not_enabled: Os repetidores non funcionarán de xeito correcto se o modo seguro ou listaxe branca están activados
      status: Estado
      title: Repetidores
    report_notes:
      created_msg: A nota da denuncia creouse de xeito correcto!
      destroyed_msg: A nota da denuncia borrouse de xeito correcto!
      today_at: Hoxe ás %{time}
    reports:
      account:
        notes:
          one: "%{count} nota"
          other: "%{count} notas"
      action_log: Rexistro de auditoría
      action_taken_by: Acción tomada por
      actions:
        delete_description_html: As publicacións denunciadas van ser eliminadas e gárdase un aviso para axudarche a xestionar futuras infraccións desta conta.
        mark_as_sensitive_description_html: Os multimedia das publicacións denunciadas serán marcados como sensibles e engadirase un aviso para axudarche a xestionar futuras infraccións da mesma conta.
        other_description_html: Mira máis opcións para controlar o comportamento da conta e personalizar as comunicacións coa conta denunciada.
        resolve_description_html: Non se van tomar accións contra a conta denunciada, nin se gardan avisos, e a denuncia arquivada.
        silence_description_html: O perfil será visible só para quen xa o está a seguir ou quen o buscou manualmente, limitando moito o seu alcance. Pódese cambiar.
        suspend_description_html: O perfil e tódolos seus contidos será inaccesbles e finalmente eliminados. A interacción coa conta non será posible. Reversible durante 30 días.
      actions_description_html: Decide que acción tomar respecto desta denuncia. Se tomas accións punitivas contra a conta denunciada, enviaráselles un email coa notificación, excepto se está seleccionada a categoría <strong>Spam</strong>.
      add_to_report: Engadir máis á denuncia
      are_you_sure: Estás seguro?
      assign_to_self: Asignarme
      assigned: Moderador asignado
      by_target_domain: Dominio da conta denunciada
      category: Categoría
      category_description_html: A razón para denunciar esta conta ou contido será citada na comunicación coa conta denunciada
      comment:
        none: Ningún
      comment_description_html: 'Como información engadida, %{name} escribiu:'
      created_at: Denunciado
      delete_and_resolve: Eliminar publicacións
      forwarded: Reenviado
      forwarded_to: Reenviado a %{domain}
      mark_as_resolved: Marcar como resolto
      mark_as_sensitive: Marcar como sensible
      mark_as_unresolved: Marcar como non resolto
      no_one_assigned: Ninguén
      notes:
        create: Engadir nota
        create_and_resolve: Resolver cunha nota
        create_and_unresolve: Reabrir cunha nota
        delete: Eliminar
        placeholder: Describir que accións foron tomadas ou calquera outra novidade sobre esta denuncia...
        title: Notas
      notes_description_html: Ver e deixar unha nota para ti no futuro e outras moderadoras
      quick_actions_description_html: 'Tomar unha acción rápida ou desprázate abaixo para ver o contido denunciado:'
      remote_user_placeholder: a usuaria remota desde %{instance}
      reopen: Reabrir denuncia
      report: 'Denuncia #%{id}'
      reported_account: Conta denunciada
      reported_by: Denunciado por
      resolved: Resolto
      resolved_msg: Resolveuse con éxito a denuncia!
      skip_to_actions: Ir a accións
      status: Estado
      statuses: Contido denunciado
      statuses_description_html: O contido ofensivo será citado na comunicación coa conta denunciada
      target_origin: Orixe da conta denunciada
      title: Denuncias
      unassign: Non asignar
      unresolved: Non resolto
      updated_at: Actualizado
      view_profile: Ver perfil
    rules:
      add_new: Engadir regra
      delete: Eliminar
      description_html: Aínda que a maioría di que leu e acepta os termos de servizo, normalmente non os lemos ata que xurde un problema. <strong>Facilita a visualización das regras do servidor mostrándoas nunha lista de puntos.</strong> Intenta manter as regras individuais curtas e simples, mais non dividilas en demasiados elementos separados.
      edit: Editar regra
      empty: Aínda non se definiron as regras do servidor.
      title: Regras do servidor
    settings:
      activity_api_enabled:
        desc_html: Conta de estados publicados de xeito local, usuarias activas, e novos rexistros en períodos semanais
        title: Publicar na API estatísticas acumuladas sobre a actividade da usuaria
      bootstrap_timeline_accounts:
        desc_html: Separar os múltiples nomes de usuaria con vírgulas. Estas contas teñen garantido aparecer nas recomendacións de seguimento
        title: Recoméndalle estas contas ás novas usuarias
      contact_information:
        email: Email de negocios
        username: Nome de usuaria de contacto
      custom_css:
        desc_html: Modificar a aparencia con CSS cargado en cada páxina
        title: CSS personalizado
      default_noindex:
        desc_html: Aféctalle a todas as usuarias que non cambiaron os axustes elas mesmas
        title: Por omisión exclúe as usuarias do indexado por servidores de busca
      domain_blocks:
        all: Para todos
        disabled: Para ninguén
        title: Amosar dominios bloqueados
        users: Para usuarias locais conectadas
      domain_blocks_rationale:
        title: Amosar motivo
      hero:
        desc_html: Amosado na páxina principal. Polo menos 600x100px recomendados. Se non está definido, estará por defecto a miniatura do servidor
        title: Imaxe do heroe
      mascot:
        desc_html: Amosado en varias páxinas. Polo menos 293x205px recomendados. Se non está definido, estará a mascota por defecto
        title: Imaxe da mascota
      peers_api_enabled:
        desc_html: Nomes de dominio que este servidor atopou no fediverso
        title: Publicar na API listaxe de servidores descobertos
      preview_sensitive_media:
        desc_html: A vista previa de ligazóns de outros sitios web mostrará unha imaxe incluso si os medios están marcados como sensibles
        title: Mostrar medios sensibles con vista previa OpenGraph
      profile_directory:
        desc_html: Permitir que as usuarias poidan ser descubertas
        title: Activar o directorio de perfil
      registrations:
        closed_message:
          desc_html: Mostrado na páxina de portada cando o rexistro está pechado. Pode utilizar cancelos HTML
          title: Mensaxe de rexistro pechado
        deletion:
          desc_html: Permitirlle a calquera que elimine a súa conta
          title: Abrir o borrado da conta
        min_invite_role:
          disabled: Ninguén
          title: Permitir convites por
        require_invite_text:
          desc_html: Cando os rexistros requiren aprobación manual, facer que o texto "Por que te queres rexistrar?" do convite sexa obrigatorio en lugar de optativo
          title: Require que as novas usuarias completen solicitude de texto do convite
      registrations_mode:
        modes:
          approved: Precisa aprobación para rexistrarse
          none: Rexistro pechado
          open: Rexistro aberto
        title: Estado do rexistro
      show_known_fediverse_at_about_page:
        desc_html: Si activado, mostraralle os toots de todo o fediverso coñecido nunha vista previa. Si non só mostrará os toots locais.
        title: Incluír contido federado na páxina da cronoloxía pública sen autenticación
      show_staff_badge:
        desc_html: Mostrar unha insignia de membresía nunha páxina de usuaria
        title: Mostrar insigna de membresía
      site_description:
        desc_html: Parágrafo de presentación na páxina principal. Describe o que fai especial a este servidor Mastodon e calquera outra ouca importante. Pode utilizar cancelos HTML, en particular <code>&lt;a&gt;</code> e <code>&lt;em&gt;</code>.
        title: Descrición do servidor
      site_description_extended:
        desc_html: Un bo lugar para o teu código de conduta, regras, guías e outras cousas para diferenciar o teu servidor. Podes empregar cancelos HTML
        title: Información extendida da personalización
      site_short_description:
        desc_html: Amosado na barra lateral e nos cancelos meta. Describe o que é Mastodon e que fai especial a este servidor nun só parágrafo. Se está baleiro, amosará a descrición do servidor.
        title: Descrición curta do servidor
      site_terms:
        desc_html: Podes escribir a túa propia política de privacidade, termos de servizo ou aclaracións legais. Podes empregar cancelos HTML
        title: Termos de servizo personalizados
      site_title: Nome do servidor
      thumbnail:
        desc_html: Utilizado para vistas previsas vía OpenGraph e API. Recoméndase 1200x630px
        title: Icona do servidor
      timeline_preview:
        desc_html: Mostrar ligazón á cronoloxía pública na páxina de benvida e permitir o acceso API á cronoloxía pública sen ter autenticación
        title: Permitir acceso á cronoloxía pública sen autenticación
      title: Axustes do sitio
      trendable_by_default:
        desc_html: Afecta ós cancelos que non foron rexeitados de xeito previo
        title: Permite ós cancelos ser tendencia sen revisión previa
      trends:
        desc_html: Amosar de xeito público cancelos revisados previamente que actualmente son tendencia
        title: Cancelos en tendencia
    site_uploads:
      delete: Eliminar o ficheiro subido
      destroyed_msg: Eliminado correctamente o subido!
    statuses:
      back_to_account: Volver a páxina da conta
      back_to_report: Volver a denuncias
      batch:
        remove_from_report: Eliminar da denuncia
        report: Denuncia
      deleted: Eliminado
      media:
        title: Medios
      no_status_selected: Non se cambiou ningunha publicación xa que ningunha foi seleccionada
      title: Publicacións da conta
      with_media: con medios
    strikes:
      actions:
        delete_statuses: "%{name} eliminou as publicacións de %{target}"
        disable: "%{name} pausou a conta de %{target}"
        mark_statuses_as_sensitive: "%{name} marcou as publicacións de %{target} como sensibles"
        none: "%{name} envioulle un aviso a %{target}"
        sensitive: "%{name} marcou a conta de %{target} como sensible"
        silence: "%{name} limitou a conta de %{target}"
        suspend: "%{name} suspendeu a conta de %{target}"
      appeal_approved: Recurrida
      appeal_pending: Apelación pendente
    system_checks:
      database_schema_check:
        message_html: Existen migracións pendentes na base de datos. Bota man desta tarefa para facer que a aplicación funcione como se agarda dela
      elasticsearch_running_check:
        message_html: Non se puido conectar con Elasticsearch. Comproba que está funcionando, ou desactiva a busca por texto completo
      elasticsearch_version_check:
        message_html: 'Versión incompatible de Elasticsearch: %{value}'
        version_comparison: Está executándose Elasticsearch %{running_version} pero requírese a %{required_version}
      rules_check:
        action: Xestionar regras do servidor
        message_html: Non tes definidas regras para o servidor.
      sidekiq_process_check:
        message_html: Non hai procesos Sidekiq a funcionar para a cola(s) %{value}. Revisa a túa configuración para Sidekiq
    tags:
      review: Estado de revisión
      updated_msg: Actualizaronse os axustes dos cancelos
    title: Administración
    trends:
      allow: Permitir
      approved: Aprobadas
      disallow: Denegar
      links:
        allow: Permitir ligazón
        allow_provider: Permitir orixe
        description_html: Estas son ligazóns que actualmente están sendo compartidas por moitas contas das que o teu servidor recibe publicación. Pode ser de utilidade para as túas usuarias para saber o que acontece polo mundo. Non se mostran ligazóns de xeito público a non ser que autorices a quen as publica. Tamén podes permitir ou rexeitar ligazóns de xeito individual.
        disallow: Denegar ligazón
        disallow_provider: Denegar orixe
        shared_by_over_week:
          one: Compartido por unha persoa na última semana
          other: Compartido por %{count} persoas na última semana
        title: Ligazóns en voga
        usage_comparison: Compartido %{today} veces hoxe, comparado con %{yesterday} onte
      only_allowed: Só as permitidas
      pending_review: Revisión pendente
      preview_card_providers:
        allowed: As ligazóns desta orixe poden estar en voga
        description_html: Estes son dominios de onde proceden as ligazóns compartidas con frecuencia no teu servidor. As ligazóns non se mostran públicamente a non ser que o dominio da ligazón sexa aprobado. A aprobación (ou rexeitamento) exténdese aos subdominios.
        rejected: As ligazóns desta orixe non poden estar en voga
        title: Orixes
      rejected: Rexeitado
      statuses:
        allow: Permitir publicación
        allow_account: Permitir autora
        description_html: Estas son publicacións que o teu servidor coñece que están sendo compartidas e favorecidas en gran número neste intre. Pode ser útil para as persoas recén chegadas e as que retornan para que atopen persoas a quen seguir. Non se mostran publicamente a menos que aprobes a autora, e a autora permita que a súa conta sexa suxerida a outras. Tamén podes rexeitar ou aprobar publicacións individuais.
        disallow: Rexeitar publicación
        disallow_account: Rexeitar autora
        not_discoverable: A autora non elexiu poder ser atopada
        shared_by:
          one: Compartida ou favorecida unha vez
          other: Compartida ou favorecida %{friendly_count} veces
        title: Publicacións en voga
      tags:
        current_score: Puntuación actual %{score}
        dashboard:
          tag_accounts_measure: usos únicos
          tag_languages_dimension: Clasificiación idiomas
          tag_servers_dimension: Clasificación Servidores
          tag_servers_measure: diferentes servidores
          tag_uses_measure: total de usos
        description_html: Estes son cancelos que actualmente están presentes en moitas publicacións que o teu servidor recibe. Pode ser útil para que as túas usuarias atopen a outras persoas a través do máis comentado neste intre. Non se mostran cancelos públicamente que non fosen aprobados por ti.
        listable: Pode ser suxerida
        not_listable: Non vai ser suxerida
        not_trendable: Non aparecerá en tendencias
        not_usable: Non pode ser usado
        peaked_on_and_decaying: Máximo en %{date}, agora diminúe
        title: Cancelos en voga
        trendable: Pode aparecer nas tendencias
        trending_rank: 'En voga #%{rank}'
        usable: Pode ser usado
        usage_comparison: Utilizado %{today} veces hoxe, comparado coas %{yesterday} de onte
        used_by_over_week:
          one: Utilizado por unha persoa na última semana
          other: Utilizado por %{count} persoas na última semana
      title: Tendencias
      trending: Tendencias
    warning_presets:
      add_new: Engadir novo
      delete: Eliminar
      edit_preset: Editar aviso preestablecido
      empty: Non definiches os avisos prestablecidos.
      title: Xestionar avisos preestablecidos
  admin_mailer:
    new_appeal:
      actions:
        delete_statuses: borrar as súas publicacións
        disable: pausar a súa conta
        mark_statuses_as_sensitive: marcar as súas publicacións como sensibles
        none: un aviso
        sensitive: marcar a conta como sensible
        silence: limitar a súa conta
        suspend: suspender a súa conta
      body: "%{target} apelou a decisión de moderación de %{action_taken_by} o %{date}, de tipo %{type}. Escribiu:"
      next_steps: Podes aprobar o recurso e desfacer a decisión de moderación, ou ignoralo.
      subject: "%{username} fixo unha apelación á decisión de moderación en %{instance}"
    new_pending_account:
      body: Abaixo están os detalles da conta. Podes aprobar ou rexeitar esta solicitude.
      subject: Hai unha conta nova para revisar en %{instance} (%{username})
    new_report:
      body: "%{reporter} informou sobre %{target}"
      body_remote: Alguén desde %{domain} informou sobre %{target}
      subject: Nova denuncia sobre %{instance} (#%{id})
    new_trends:
      body: 'Os seguintes elementos precisan revisión antes de ser mostrados públicamente:'
      new_trending_links:
        no_approved_links: Actualmente non hai ligazóns en voga aprobadas.
        requirements: 'Calquera destos candidatos podería superar o #%{rank} das ligazóns en voga aprobadas, que actualmente é "%{lowest_link_title}" cunha puntuación de %{lowest_link_score}.'
        title: Ligazóns en voga
      new_trending_statuses:
        no_approved_statuses: Actualmente non hai publicacións en voga aprobadas.
        requirements: 'Calquera destos candidatos podería superar o #%{rank} nas publicacións en boga aprobadas, que actualmente é %{lowest_status_url} cunha puntuación de %{lowest_status_score}.'
        title: Publicacións en voga
      new_trending_tags:
        no_approved_tags: Non hai etiquetas en voga aprobadas.
        requirements: 'Calquera destos candidatos podería superar o #%{rank} dos cancelos en voga aprobados, que actualmente é #%{lowest_tag_name} cunha puntuación de %{lowest_tag_score}.'
        title: Cancelos en voga
      subject: Novas tendencias para revisar en %{instance}
  aliases:
    add_new: Crear alcume
    created_msg: Creou un novo alcume correctamente. Pode iniciar o movemento desde a conta antiga.
    deleted_msg: Eliminou correctamente o alcume. Xa non será posible mover desde esa conta a esta.
    empty: Non tes alcumes.
    hint_html: Se queres mudarte desde outra conta a esta nova, aquí podes crear un alcume, que é requerido antes de poder proceder a mover os seguidores da conta antiga a esta nova. Esta acción por si mesma é <strong>inocua e reversible</strong>. <strong>A migración da conta iníciase desde a conta antiga</strong>.
    remove: Desligar alcume
  appearance:
    advanced_web_interface: Interface web avanzada
    advanced_web_interface_hint: Se queres empregar todo o ancho da túa pantalla, a interface web avanzada permíteche configurar diferentes columnas para ver tanta información como desexe. Inicio, notificacións, cronoloxía federada, calquera número de listaxes e cancelos.
    animations_and_accessibility: Animacións e accesibilidade
    confirmation_dialogs: Diálogos de confirmación
    discovery: Descubrir
    localization:
      body: Mastodon tradúceno persoas voluntarias.
      guide_link: https://crowdin.com/project/mastodon
      guide_link_text: Todas podemos contribuír.
    sensitive_content: Contido sensible
    toot_layout: Disposición da publicación
  application_mailer:
    notification_preferences: Cambiar os axustes de correo-e
    salutation: "%{name},"
    settings: 'Mudar as preferencias de e-mail: %{link}'
    view: 'Vista:'
    view_profile: Ver perfil
    view_status: Ver publicación
  applications:
    created: Creouse con éxito este aplicativo
    destroyed: Eliminouse con éxito o aplicativo
    invalid_url: A URL proporcionada non é válida
    regenerate_token: Votar a xenerar o testemuño de acceso
    token_regenerated: Rexenerouse con éxito o testemuño de acceso
    warning: Ten moito tino con estos datos. Non os compartas nunca con ninguén!
    your_token: O seu testemuño de acceso
  auth:
    apply_for_account: Solicite un convite
    change_password: Contrasinal
    checkbox_agreement_html: Acepto as <a href="%{rules_path}" target="_blank">regras do servidor</a> e os <a href="%{terms_path}" target="_blank">termos do servizo</a>
    checkbox_agreement_without_rules_html: Acepto os <a href="%{terms_path}" target="_blank">termos do servizo</a>
    delete_account: Eliminar conta
    delete_account_html: Se queres eliminar a túa conta, podes <a href="%{path}">facelo aquí</a>. Deberás confirmar a acción.
    description:
      prefix_invited_by_user: "@%{name} convídate a que te unas a este servidor Mastodon!"
      prefix_sign_up: Rexístrate agora en Mastodon!
      suffix: Ao abrir unha conta, poderás seguir a xente, actualizacións das publicacións e intercambiar mensaxes coas usuarias de calquera servidor de Mastodon e moito máis!
    didnt_get_confirmation: Non recibeu as instruccións de confirmación?
    dont_have_your_security_key: "¿Non tes a túa chave de seguridade?"
    forgot_password: Esqueceu o contrasinal?
    invalid_reset_password_token: O testemuño para restablecer o contrasinal non é válido ou caducou. Por favor solicite un novo.
    link_to_otp: Escribe o código do segundo factor do móbil ou un código de recuperación
    link_to_webauth: Usa o teu dispositivo de chave de seguridade
    log_in_with: Accede con
    login: Acceder
    logout: Pechar sesión
    migrate_account: Mover a unha conta diferente
    migrate_account_html: Se queres redirixir esta conta hacia outra diferente, pode <a href="%{path}">configuralo aquí</a>.
    or_log_in_with: Ou accede con
    providers:
      cas: CAS
      saml: SAML
    register: Rexistro
    registration_closed: "%{instance} non está a aceptar novas usuarias"
    resend_confirmation: Reenviar as intruccións de confirmación
    reset_password: Restablecer contrasinal
    security: Seguranza
    set_new_password: Estabelecer novo contrasinal
    setup:
      email_below_hint_html: Se o enderezo inferior non é correcto, pode cambialo aquí e recibir un correo de confirmación.
      email_settings_hint_html: Enviouse un correo de confirmación a %{email}. Se o enderezo non é correcto pode cambialo nos axustes da conta.
      title: Axustes
    status:
      account_status: Estado da conta
      confirming: Agardando a confirmación do correo enviado.
      functional: A túa conta está completamente operativa.
      pending: A túa solicitude está pendente de revisión. Poderíanos levar algún tempo. Recibirás un correo se a solicitude está aprobada.
      redirecting_to: A túa conta está inactiva porque está redirixida a %{acct}.
      view_strikes: Ver avisos anteriores respecto da túa conta
    too_fast: Formulario enviado demasiado rápido, inténtao outra vez.
    trouble_logging_in: Problemas para acceder?
    use_security_key: Usa chave de seguridade
  authorize_follow:
    already_following: Xa está a seguir esta conta
    already_requested: Xa tes enviada unha solicitude de seguimento a esa conta
    error: Desgraciadamente, algo fallou ao buscar a conta remota
    follow: Seguir
    follow_request: 'Enviaches unha petición de seguimento a:'
    following: 'Parabéns! Está a seguir a:'
    post_follow:
      close: Ou, pode pechar esta ventá.
      return: Mostrar o perfil da usuaria
      web: Ir á web
    title: Seguir %{acct}
  challenge:
    confirm: Continuar
    hint_html: "<strong>Nota:</strong> Non che pediremos o contrasinal na seguinte hora."
    invalid_password: Contrasinal incorrecto
    prompt: Confirma o contrasinal para continuar
  crypto:
    errors:
      invalid_key: non é unha chave Ed25519 ou Curve25519 válida
      invalid_signature: non é unha sinatura Ed25519 válida
  date:
    formats:
      default: "%d %b, %Y"
      with_month_name: "%d %B, %Y"
  datetime:
    distance_in_words:
      about_x_hours: "%{count}h"
      about_x_months: "%{count}mes"
      about_x_years: "%{count}ano"
      almost_x_years: "%{count}ano"
      half_a_minute: Agora
      less_than_x_minutes: "%{count}m"
      less_than_x_seconds: Agora
      over_x_years: "%{count}ano"
      x_days: "%{count}d"
      x_minutes: "%{count}m"
      x_months: "%{count}mes"
      x_seconds: "%{count}s"
  deletes:
    challenge_not_passed: A información introducida non é correcta
    confirm_password: Introduza o seu contrasinal para verificar a súa identidade
    confirm_username: Introduce o nome de usuaria para confirmar o procedemento
    proceed: Eliminar conta
    success_msg: A súa conta eliminouse correctamente
    warning:
      before: 'Antes de seguir, por favor lé estas notas con atención:'
      caches: O contido almacenado en outros servidores podería persistir
      data_removal: As túas publicacións e outros datos serán permanentemente borrados
      email_change_html: Podes <a href="%{path}">cambiar o enderezo de correo</a> sen eliminar a conta
      email_contact_html: Se non o recibes, podes escribir a <a href="mailto:%{email}">%{email}</a> pedindo axuda
      email_reconfirmation_html: Se non recibes o correo de confirmación, podes <a href="%{path}">solicitalo de novo</a>
      irreversible: Non poderás restaurar ou reactivar a conta
      more_details_html: Para máis detalles, mira a <a href="%{terms_path}">política de intimidade</a>.
      username_available: O nome de usuaria estará dispoñible novamente
      username_unavailable: O nome de usuaria non estará dispoñible
  directories:
    directory: Directorio de perfís
    explanation: Descubre usuarias según o teu interese
    explore_mastodon: Explorar %{title}
  disputes:
    strikes:
      action_taken: Acción tomada
      appeal: Apelar
      appeal_approved: Esta acción foi recurrida e xa non é válida
      appeal_rejected: O recurso foi rexeitado
      appeal_submitted_at: Enviouse a apelación
      appealed_msg: A túa apelación foi enviada. Se é aprobada recibirás unha notificación.
      appeals:
        submit: Enviar apelación
      associated_report: Denuncia asociada
      created_at: Data
      description_html: Estas son as accións tomadas contra a túa conta e os avisos que che enviou a administración de %{instance}.
      recipient: Entregada a
      status: 'Publicación #%{id}'
      status_removed: A publicación xa foi eliminada do sistema
      title: "%{action} o %{date}"
      title_actions:
        delete_statuses: Eliminación da publicación
        disable: Pausar conta
        mark_statuses_as_sensitive: Marcar as publicacións como sensibles
        none: Aviso
        sensitive: Marcar a conta como sensible
        silence: Limitar a conta
        suspend: Suspender a conta
      your_appeal_approved: A apelación foi aprobada
      your_appeal_pending: Enviaches unha apelación
      your_appeal_rejected: A apelación foi rexeitada
  domain_validator:
    invalid_domain: non é un nome de dominio válido
  errors:
    '400': A solicitude que enviou non é válida ou ten formato incorrecto.
    '403': Non ten permiso para ver esta páxina.
    '404': A páxina que está a buscar non está aquí.
    '406': Esta páxina non está dispoñible no formato solicitado.
    '410': A páxina que estaba a buscar xa non existe.
    '422':
      content: Fallou a verificación de seguridade. Está bloqueando as cookies?
      title: Fallou a verficación de seguridade
    '429': Acelerado
    '500':
      content: Sentímolo, pero algo do noso lado falloou.
      title: Esta páxina non é correcta
    '503': A páxina non se puido servir debido a un fallo temporal no servidor.
    noscript_html: Para utilizar a aplicación web de Mastodon debes activar JavaScript. De xeito alternativo, probb cunha das <a href="%{apps_path}">apps nativas</a> para Mastodon na túa plataforma.
  existing_username_validator:
    not_found: non se atopou unha usuaria local con ese alcume
    not_found_multiple: non se atopou a %{usernames}
  exports:
    archive_takeout:
      date: Data
      download: Descargue o seu ficheiro
      hint_html: Pode solicitar un ficheiro coas <strong>súas publicacións e ficheiros de medios</strong>. Os datos estarán en formato ActivityPub e son compatibles con calquera software que o siga. Podes solicitar un ficheiro cada 7 días.
      in_progress: Xerando o seu ficheiro...
      request: Solicite o ficheiro
      size: Tamaño
    blocks: Bloqueos
    bookmarks: Marcadores
    csv: CSV
    domain_blocks: Bloqueos de dominio
    lists: Listaxes
    mutes: Silenciados
    storage: Almacenamento de multimedia
  featured_tags:
    add_new: Engadir novo
    errors:
      limit: Xa acadaches o número máximo de cancelos
    hint_html: "<strong>¿Qué son os cancelos destacados?</strong> Móstranse destacados no teu perfil público e permítenlle a outras persoas ver os teus toots públicos nos que os utilizaches. Son unha ferramenta moi útil para facer seguimento de traballos creativos e proxectos a longo prazo."
  filters:
    contexts:
      account: Perfís
      home: Inicio e listaxes
      notifications: Avisos
      public: Cronoloxías públicas
      thread: Conversas
    edit:
      title: Editar filtro
    errors:
      invalid_context: Non se proporcionou un contexto válido
      invalid_irreversible: O filtrado non reversible só funciona con contexto de avisos ou Inicio
    index:
      delete: Eliminar
      empty: Non tes filtros.
      title: Filtros
    new:
      title: Engadir novo filtro
  footer:
    developers: Desenvolvedoras
    more: Máis…
    resources: Recursos
    trending_now: Tendencia agora
  generic:
    all: Todo
    changes_saved_msg: Cambios gardados correctamente!!
    copy: Copiar
    delete: Eliminar
    none: Ningún
    order_by: Ordenar por
    save_changes: Gardar cambios
    today: hoxe
    validation_errors:
      one: Algo non está ben de todo! Por favor revise abaixo o erro
      other: Algo aínda non está ben! Por favor revise os %{count} erros abaixo
  html_validator:
    invalid_markup: 'contén cancelos HTML non válidas: %{error}'
  imports:
    errors:
      over_rows_processing_limit: contén máis de %{count} filas
    modes:
      merge: Fusionar
      merge_long: Manter os rexistros actuais e engadir novos
      overwrite: Sobreescribir
      overwrite_long: Sustituír rexistros actuais cos novos
    preface: Pode importar os datos que exportou de outro servidor, tales como a lista de usuarias que está a seguir ou bloquear.
    success: Os teus datos foron correctamente subidos e serán procesados ao momento
    types:
      blocking: Lista de bloqueo
      bookmarks: Marcadores
      domain_blocking: Lista de bloqueo de dominios
      following: Lista de seguimento
      muting: Lista de usuarias acaladas
    upload: Subir
  in_memoriam_html: Lembranzas.
  invites:
    delete: Desactivar
    expired: Caducou
    expires_in:
      '1800': 30 minutos
      '21600': 6 horas
      '3600': 1 hora
      '43200': 12 horas
      '604800': 1 semana
      '86400': 1 día
    expires_in_prompt: Nunca
    generate: Xerar
    invited_by: 'Convidoute:'
    max_uses:
      one: 1 uso
      other: "%{count} usos"
    max_uses_prompt: Sen límite
    prompt: Xerar e compartir ligazóns con outras para permitir acceso a este servidor
    table:
      expires_at: Caduca
      uses: Usos
    title: Convidar xente
  lists:
    errors:
      limit: Acadou o número máximo de listas
  login_activities:
    authentication_methods:
      otp: app para autenticación con dous factores
      password: contrasinal
      sign_in_token: código de seguridade por email
      webauthn: chaves de seguridade
    description_html: Se ves actividade que non recoñeces, considera cambiar o contrasinal e activar o segundo factor de autenticación.
    empty: Non hai historial de autenticación
    failed_sign_in_html: Intento de acceso errado con %{method} desde %{ip} (%{browser})
    successful_sign_in_html: Acceso correcto con %{method} desde %{ip} (%{browser})
    title: Historial de autenticación
  media_attachments:
    validations:
      images_and_video: Non podes anexar un vídeo a unha publicación que xa contén imaxes
      not_ready: Non se poden anexar ficheiros que aínda se están a procesar. Agarda un intre!
      too_many: Non pode anexar máis de 4 ficheiros
  migrations:
    acct: nomeusuaria@dominio da nova conta
    cancel: Cancelar a redirección
    cancel_explanation: Ao cancelar a redirección reactivarás a conta actual, pero non poderás traer de volta os seguidores que se moveron a esa conta.
    cancelled_msg: Cancelouse a redirección.
    errors:
      already_moved: é a mesma conta a que xa te moveches
      missing_also_known_as: non está referenciando hacia esta conta
      move_to_self: non pode ser a conta actual
      not_found: non se atopou
      on_cooldown: Estas no período de calma
    followers_count: Seguidoras no momento da migración
    incoming_migrations: Movendo desde unha conta diferente
    incoming_migrations_html: Para migrar doutra conta cara esta, primeiro debes <a href="%{path}">crear un alcume da conta</a>.
    moved_msg: A túa conta está redirixindo agora a %{acct} e os teus seguidores movéronse alí.
    not_redirecting: Neste momento a túa conta non está redirixindo cara a ningunha outra.
    on_cooldown: Migraches recentemente a conta. Esta función estará dispoñible de novo en %{count} días.
    past_migrations: Migracións pasadas
    proceed_with_move: Mover seguidoras
    redirected_msg: Agora a conta redirixe a %{acct}.
    redirecting_to: A conta está redirixindo cara a %{acct}.
    set_redirect: Establecer redirección
    warning:
      backreference_required: Tes que configurar primeiro a nova conta para referenciar hacia esta
      before: 'Antes de seguir, por favor lé estas notas con atención:'
      cooldown: Tras a migración existe un período de calma durante o cal non poderás volver a migrar de novo
      disabled_account: Tras o cambio a túa conta actual non será totalmente usable, pero terás acceso a exportar os datos e tamén a reactivación.
      followers: Esta acción moverá todas as túas seguidoras desde a conta actual a nova conta
      only_redirect_html: De xeito alternativo, podes <a href="%{path}">simplemente pór unha redirección no perfil</a>.
      other_data: Non se moverán outros datos de xeito automático
      redirect: O perfil da túa conta actualizarase cun aviso de redirección e será excluído das buscas
  moderation:
    title: Moderación
  move_handler:
    carry_blocks_over_text: Esta usuaria chegou desde %{acct}, que ti tes bloqueada.
    carry_mutes_over_text: Esta usuaria chegou desde %{acct}, que ti tes acalada.
    copy_account_note_text: 'Esta usuaria chegou desde %{acct}, aquí están as túas notas previas acerca dela:'
  notification_mailer:
    admin:
      sign_up:
        subject: "%{name} rexistrouse"
    digest:
      action: Ver todas as notificacións
      body: Aquí ten un breve resumo das mensaxes publicadas desde a súa última visita en %{since}
      mention: "%{name} mencionouna en:"
      new_followers_summary:
        one: Ademáis, ten unha nova seguidora desde entón! Ben!
        other: Ademáis, obtivo %{count} novas seguidoras desde entón! Tremendo!
      subject:
        one: "1 nova notificación desde a última visita 🐘"
        other: "%{count} novas notificacións desde a última visita 🐘"
      title: Na súa ausencia...
    favourite:
      body: 'A túa publicación foi marcada como favorita por %{name}:'
      subject: "%{name} marcou como favorita a túa publicación"
      title: Nova favorita
    follow:
      body: Agora %{name} séguete!
      subject: Agora %{name} séguete
      title: Nova seguidora
    follow_request:
      action: Xestionar peticións de seguimento
      body: "%{name} solicitou poder seguila"
      subject: 'Seguidora pendente: %{name}'
      title: Nova petición de seguimento
    mention:
      action: Responder
      body: 'Foi mencionada por %{name} en:'
      subject: Foches mencionada por %{name}
      title: Nova mención
    poll:
      subject: A enquisa de %{name} rematou
    reblog:
      body: 'A túa publicación promovida por %{name}:'
      subject: "%{name} promoveu a túa publicación"
      title: Nova promoción
    status:
      subject: "%{name} publicou"
    update:
      subject: "%{name} editou unha publicación"
  notifications:
    email_events: Eventos para os correos de notificación
    email_events_hint: 'Escolle os eventos sobre os que queres recibir notificacións:'
    other_settings: Outros axustes das notificacións
  number:
    human:
      decimal_units:
        format: "%n%u"
        units:
          billion: B
          million: M
          quadrillion: Q
          thousand: K
          trillion: T
  otp_authentication:
    code_hint: Escribe o código creado pola app de autenticación para confirmar
    description_html: Se activas a <strong>autenticación con dous factores</strong> utilizando unha app de autenticación, ao conectarte pedirémosche que teñas o móbil á man, para crear o código que precisas para acceder.
    enable: Activar
    instructions_html: "<strong>Escanea este código QR na túa app TOTP ou tipo Google Authenticator no móbil</strong>. A partir de agora, a app creará códigos que terás que escribir cando entres."
    manual_instructions: 'Se non podes escanear o código QR e tes que escribilo á man, aquí tes o código en texto plano:'
    setup: Configurar
    wrong_code: O código escrito non é válido! ¿é correcta a hora no dispositivo e no servidor?
  pagination:
    newer: Máis novo
    next: Seguinte
    older: Máis antigo
    prev: Previo
    truncate: "&hellip;"
  polls:
    errors:
      already_voted: Xa votaches nesta enquisa
      duplicate_options: contén elementos duplicados
      duration_too_long: está moi lonxe no futuro
      duration_too_short: é demasiado cedo
      expired: A enquisa rematou
      invalid_choice: A opción de voto escollida non existe
      over_character_limit: non poden ter máis de %{max} caracteres cada unha
      too_few_options: debe ter máis de unha opción
      too_many_options: non pode haber máis de %{max} opcións
  preferences:
    other: Outro
    posting_defaults: Valores por omisión
    public_timelines: Cronoloxías públicas
  reactions:
    errors:
      limit_reached: Acadouse o límite das diferentes reaccións
      unrecognized_emoji: non é unha emoticona recoñecida
  relationships:
    activity: Actividade da conta
    dormant: En repouso
    follow_selected_followers: Seguir seguidoras seleccionadas
    followers: Seguidoras
    following: Seguindo
    invited: Convidado
    last_active: Último activo
    most_recent: Máis recente
    moved: Movida
    mutual: Mutuo
    primary: Principal
    relationship: Relación
    remove_selected_domains: Eliminar todas as seguidoras dos dominios escollidos
    remove_selected_followers: Eliminar as seguidoras escollidas
    remove_selected_follows: Deixar de seguir as usuarias escollidas
    status: Estado da conta
  remote_follow:
    acct: Introduza o seu usuaria@servidor desde onde quere interactuar
    missing_resource: Non se puido atopar o URL de redirecionamento requerido para a súa conta
    no_account_html: Non ten unha conta? Pode <a href='%{sign_up_path}' target='_blank'>rexistrarse aquí</a>
    proceed: Proceda para seguir
    prompt: 'Vas seguir a:'
    reason_html: "<strong>Por que é necesario este paso?</strong><code>%{instance}</code> podería non ser o servidor onde se rexistrou, así que precisamo redirixila primeiro ao seu servidor de orixe."
  remote_interaction:
    favourite:
      proceed: Darlle a favorito
      prompt: 'Vas marcar favorita esta publicación:'
    reblog:
      proceed: Darlle a promocionar
      prompt: 'Vas promover esta publicación:'
    reply:
      proceed: Responde
      prompt: 'Vas responder a esta publicación:'
  reports:
    errors:
      invalid_rules: non fai referencia a regras válidas
  scheduled_statuses:
    over_daily_limit: Excedeches o límite de %{limit} publicacións programadas para ese día
    over_total_limit: Excedeches o límite de %{limit} publicacións programadas
    too_soon: A data de programación debe estar no futuro
  sessions:
    activity: Última actividade
    browser: Navegador
    browsers:
      alipay: Alipay
      blackberry: Blackberry
      chrome: Chrome
      edge: Microsoft Edge
      electron: Electron
      firefox: Firefox
      generic: Navegador descoñecido
      ie: Internet Explorer
      micro_messenger: MicroMessenger
      nokia: Navegador Nokia S40 Ovi
      opera: Opera
      otter: Otter
      phantom_js: PhantomJS
      qq: Navegador QQ
      safari: Safari
      uc_browser: UCBrowser
      weibo: Weibo
    current_session: Sesión actual
    description: "%{browser} en %{platform}"
    explanation: Estos son os navegadores web nos que actualmente ten sesión iniciada.
    ip: IP
    platforms:
      adobe_air: Adobe Air
      android: Android
      blackberry: Blackberry
      chrome_os: ChromeOS
      firefox_os: Firefox OS
      ios: iOS
      linux: Linux
      mac: Mac
      other: plataforma descoñecida
      windows: Windows
      windows_mobile: Windows Mobile
      windows_phone: Windows Phone
    revoke: Revogar
    revoke_success: A sesión revogouse con éxito
    title: Sesións
    view_authentication_history: Ver o historial de conexións da túa conta
  settings:
    account: Conta
    account_settings: Axustes da conta
    aliases: Alcumes da conta
    appearance: Aparencia
    authorized_apps: Apps autorizadas
    back: Volver a Mastodon
    delete: Eliminación da conta
    development: Desenvolvemento
    edit_profile: Editar perfil
    export: Exportar datos
    featured_tags: Cancelos destacados
    import: Importar
    import_and_export: Importar e exportar
    migrate: Migrar conta
    notifications: Notificacións
    preferences: Preferencias
    profile: Perfil
    relationships: Seguindo e seguidoras
    statuses_cleanup: Borrado automático da publicación
    strikes: Avisos da moderación
    two_factor_authentication: Validar Dobre Factor
    webauthn_authentication: Chaves de seguridade
  statuses:
    attached:
      audio:
        one: "%{count} audio"
        other: "%{count} audios"
      description: 'Axenado: %{attached}'
      image:
        one: "%{count} imaxe"
        other: "%{count} imaxes"
      video:
        one: "%{count}  vídeo"
        other: "%{count} vídeos"
    boosted_from_html: Promovida desde %{acct_link}
    content_warning: 'Aviso sobre o contido: %{warning}'
    default_language: Igual que o idioma da interface
    disallowed_hashtags:
      one: 'contiña un cancelo non permitido: %{tags}'
      other: 'contiña uns cancelos non permitidos: %{tags}'
    edited_at_html: Editado %{date}
    errors:
      in_reply_not_found: A publicación á que tentas responder semella que non existe.
    open_in_web: Abrir na web
    over_character_limit: Excedeu o límite de caracteres %{max}
    pin_errors:
      direct: As publicacións que só son visibles para as usuarias mencionadas non se poden fixar
      limit: Xa fixaches o número máximo permitido de publicacións
      ownership: Non podes fixar a publicación doutra usuaria
      reblog: Non se poden fixar as mensaxes promovidas
    poll:
      total_people:
        one: "%{count} persoa"
        other: "%{count} persoas"
      total_votes:
        one: "%{count} voto"
        other: "%{count} votos"
      vote: Votar
    show_more: Mostrar máis
    show_newer: Mostrar o máis novo
    show_older: Mostrar o máis vello
    show_thread: Amosar fío
    sign_in_to_participate: Accede e participa na conversa
    title: '%{name}: "%{quote}"'
    visibilities:
      direct: Directa
      private: Só seguidoras
      private_long: Mostrar só as seguidoras
      public: Público
      public_long: Visible para calquera
      unlisted: Non listado
      unlisted_long: Visible para calquera, pero non en cronoloxías públicas
<<<<<<< HEAD
=======
  statuses_cleanup:
    enabled: Borrar automáticamente publicacións antigas
    enabled_hint: Borra automáticamente as túas publicacións unha vez acadan certa lonxevidade, a menos que cumpran algunha destas excepcións
    exceptions: Excepcións
    explanation: Como o borrado de publicacións consume moitos recursos, este faise lentamente cando o servidor non ten moita carga de traballo. Así, a eliminación das túas publicacións podería ser lixeiramente posterior a cando lle correspondería por idade.
    ignore_favs: Ignorar favoritas
    ignore_reblogs: Ignorar promocións
    interaction_exceptions: Excepcións baseadas en interaccións
    interaction_exceptions_explanation: Ten en conta de que non hai garantía de que se eliminen as túas publicacións se non superan o límite de promocións e favoritos aínda que algunha vez o tivesen superado.
    keep_direct: Manter mensaxes directas
    keep_direct_hint: Non borrar ningunha das túas mensaxes directas
    keep_media: Manter publicacións que conteñen multimedia
    keep_media_hint: Non eliminar ningunha das túas publicacións con contido multimedia anexado
    keep_pinned: Manter publicacións fixadas
    keep_pinned_hint: Non eliminar ningunha das túas publicacións fixadas
    keep_polls: Manter enquisas
    keep_polls_hint: Non eliminar ningunha das túas enquisas
    keep_self_bookmark: Manter as publicacións engadidas a marcadores
    keep_self_bookmark_hint: Non elimina as publicacións se as engadiches aos marcadores
    keep_self_fav: Manter as publicacións que marcaches como favoritas
    keep_self_fav_hint: Non elimina as túas propias publicacións se as marcaches como favoritas
    min_age:
      '1209600': 2 semanas
      '15778476': 6 meses
      '2629746': 1 mes
      '31556952': 1 ano
      '5259492': 2 meses
      '604800': 1 semana
      '63113904': 2 anos
      '7889238': 3 meses
    min_age_label: Límite temporal
    min_favs: Manter as publicacións favoritas máis de
    min_favs_hint: Non elimina ningunha das túas publicacións que recibiron máis desta cantidade de favoritos. Deixa en branco para eliminar publicacións independentemente do número de favorecementos
    min_reblogs: Manter publicacións promovidas máis de
    min_reblogs_hint: Non elimina ningunha das túas publicacións se foron promovidas máis deste número de veces. Deixa en branco para eliminar publicacións independentemente do seu número de promocións
>>>>>>> 2c5862ed
  stream_entries:
    pinned: Publicación fixada
    reblogged: promoveu
    sensitive_content: Contido sensible
  tags:
    does_not_match_previous_name: non concorda co nome anterior
  terms:
    body_html: |
      <h2>Privacidade</h2>
      <h3 id="collect">Qué información recollemos?</h3>

      <ul>
      <li><em>Información básica da conta</em>: Se se rexistra en este servidor, pediráselle un nome de usuaria, un enderezo de correo electrónico e un contrasinal. De xeito adicional tamén poderá introducir información como un nome público e biografía, tamén subir unha fotografía de perfil e unha imaxe para a cabeceira. O nome de usuaria, o nome público, a biografía e as imaxes de perfil e cabeceira sempre se mostran publicamente.</li>
      <li><em>Publicacións, seguimento e outra información pública</em>: O listado das persoas que segue é un listado público, o mesmo acontece coas súas seguidoras. Cando evía unha mensaxe, a data e hora gárdanse así como o aplicativo que utilizou para enviar a mensaxe. As publicacións poderían conter ficheiros de medios anexos, como fotografías e vídeos. As publicacións públicas e as non listadas están dispoñibles de xeito público. Cando destaca unha publicación no seu perfil tamén é pública. As publicacións son enviadas as súas seguidoras, en algúns casos pode acontecer que estén en diferentes servidores e gárdanse copias neles. Cando elemina unha publicación tamén se envía as súas seguidoras. A acción de volver a publicar ou marcar como favorita outra publicación sempre é pública.</li>
      <li><em>Mensaxes directas e só para seguidoras</em>: Todas as mensaxes gárdanse e procésanse no servidor. As mensaxes só para seguidoras son entregadas as súas seguidoras e as usuarias que son mencionadas en elas, e as mensaxes directas entréganse só as usuarias mencionadas en elas. En algúns casos esto implica que son entregadas a diferentes servidores e gárdanse copias alí. Facemos un esforzo sincero para limitar o acceso a esas publicacións só as persoas autorizadas, pero outros servidores poderían non ser tan escrupulosos. Polo tanto, é importante revisar os servidores onde se hospedan as súas seguidoras. Nos axustes pode activar a opción de aprovar ou rexeitar novas seguidoras de xeito manual. <em>Teña en conta que a administración do servidor e todos os outros servidores implicados poden ver as mensaxes.</em>, e as destinatarias poderían facer capturas de pantalla, copiar e volver a compartir as mensaxes. <em>Non comparta información comprometida en Mastodon.</em></li>
      <li><em>IPs e outros metadatos</em>: Cando se conecta, gravamos o IP desde onde se conecta, así como o nome do aplicativo desde onde o fai. Todas as sesións conectadas están dispoñibles para revisar e revogar nos axustes. O último enderezo IP utilizado gárdase ate por 12 meses. Tamén poderiamos gardar informes do servidor que inclúan o enderezo IP de cada petición ao servidor.</li>
      </ul>

      <hr class="spacer" />

      <h3 id="use">De qué xeito utilizamos os seus datos?</h3>

      <p>Toda a información que recollemos podería ser utilizada dos seguintes xeitos:</p>

      <ul>
      <li>Para proporcionar a funcionabiliade básica de Mastodon. Só pode interactuar co contido de outra xente e publicar o seu propio contido se está conectada. Por exemplo, podería seguir outra xente e ver as súas publicacións combinadas nunha liña temporal inicial personalizada.</li>
      <li>Para axudar a moderar a comunidade, por exemplo comparando o seu enderezo IP con outros coñecidos para evitar esquivar os rexeitamentos ou outras infraccións.</li>
      <li>O endero de correo electrónico que nos proporciona podería ser utilizado para enviarlle información, notificacións sobre outra xente que interactúa cos seus contidos ou lle envía mensaxes, e para respostar a consultas, e/ou outras cuestións ou peticións.</li>
      </ul>

      <hr class="spacer" />

      <h3 id="protect">Cómo proxetemos os seus datos?</h3>

      <p>Implementamos varias medidas de seguridade para protexer os seus datos persoais cando introduce, envía ou accede a súa información persoal. Entre outras medidas, a súa sesión de navegación, así como o tráfico entre os seus aplicativos e o API están aseguradas mediante SSL, e o seu contrasinal está camuflado utilizando un algoritmo potente de unha sóa vía. Pode habilitar a autenticación de doble factor para protexer o acceso a súa conta aínda máis.</p>

      <hr class="spacer" />

      <h3 id="data-retention">Cal é a nosa política de retención de datos?</h3>

      <p>Faremos un sincero esforzo en:</p>

      <ul>
      <li>Protexer informes do servidor que conteñan direccións IP das peticións ao servidor, ate a data estos informes gárdanse por non máis de 90 días.</li>
      <li>Reter os enderezos IP asociados con usuarias rexistradas non máis de 12 meses.</li>
      </ul>

      <p>Pode solicitar e descargar un ficheiro cos seus contidos, incluíndo publicacións, anexos de medios, imaxes de perfil e imaxe da cabeceira.</p>

      <p>En calquer momento pode eliminar de xeito irreversible a súa conta.</p>

      <hr class="spacer"/>

      <h3 id="cookies">Utilizamos testemuños?</h3>

      <p>Si. Os testemuños son pequenos ficheiros que un sitio web ou o provedor de servizo transfiren ao disco duro da súa computadora a través do navegador web (se vostede o permite). Estos testemuños posibilitan ao sitio web recoñecer o seu navegador e, se ten unha conta rexistrada, asocialo con dita conta.</p>

      <p>Utilizamos testemuños para comprender e gardar as súas preferencias para futuras visitas.</p>

      <hr class="spacer" />

      <h3 id="disclose">Entregamos algunha información a terceiras alleas?</h3>

      <p>Non vendemos, negociamos ou transferimos de algún xeito a terceiras partes alleas a súa información identificativa persoal. Esto non inclúe terceiras partes de confianza que nos axudan a operar o sitio web, a xestionar a empresa, ou darlle servizo se esas partes aceptan manter esa información baixo confidencialidade. Poderiamos liberar esa información se cremos que eso da cumplimento axeitado a lei, reforza as políticas do noso sitio ou protexe os nosos, e de outros, dereitos, propiedade ou seguridade.</p>

      <p>O seu contido público podería ser descargado por outros servidores na rede. As súas publicacións públicas e para só seguidoras son entregadas aos servidores onde residen as súas seguidoras na rede, e as mensaxes directas son entregadas aos servidores das destinatarias sempre que esas seguidoras ou destinatarios residan en servidores distintos de este.</p>

      <p>Cado autoriza a este aplicativo a utilizar a súa conta, dependendo da amplitude dos permisos que autorice, podería acceder a información pública de perfil, ao listado de seguimento, as súas seguidoras, os seus listados, todas as súas publicacións, as publicacións favoritas. Os aplicativos non poden nunca acceder ao seu enderezo de correo nin ao seu contrasinal.</p>

      <hr class="spacer" />

      <h3 id="children">Utilización do sitio web por menores</h3>

      <p>Se este servidor está na UE ou no EEE: a nosa web, productos e servizos están dirixidos a persoas de 16 ou máis anos. Se ten menos de 16 anos, a requerimento da GDPR (<a href="https://en.wikipedia.org/wiki/General_Data_Protection_Regulation">General Data Protection Regulation</a>) non utilice esta web.</p>

      <p>Se este servidor está nos EEUU: a nosa web, productos e servizos están dirixidos a persoas de 13 ou máis anos. Se non ten 13 anos de idade, a requerimento de COPPA (<a href="https://en.wikipedia.org/wiki/Children%27s_Online_Privacy_Protection_Act">Children's Online Privacy Protection Act</a>) non utilice esta web.</p>

      <p>Os requerimentos legais poden ser diferentes si este servidor está baixo outra xurisdición.</p>

      <hr class="spacer" />

      <h3 id="changes">Cambios na nosa política de intimidade</h3>

      <p>Se decidimos cambiar a nosa política de intimidade publicaremos os cambios en esta páxina.</p>

      <p>Este documento ten licenza CC-BY-SA. Actualizouse o 7 de Marzo de 2018.</p>

      <p>Adaptado do orixinal <a href="https://github.com/discourse/discourse">Discourse privacy policy</a>.</p>
    title: "%{instance} Termos do Servizo e Política de Intimidade"
  themes:
    contrast: Mastodon (Alto contraste)
    default: Mastodon (Escuro)
    mastodon-light: Mastodon (Claro)
  time:
    formats:
      default: "%d %b, %Y, %H:%M"
      month: "%b %Y"
      time: "%H:%M"
  two_factor_authentication:
    add: Engadir
    disable: Deshabilitar
    disabled_success: Autenticación con doble factor desactivada
    edit: Editar
    enabled: A autenticación de dobre-factor está activada
    enabled_success: Activouse con éxito a autenticación de dobre-factor
    generate_recovery_codes: Xerar códigos de recuperación
    lost_recovery_codes: Os códigos de recuperación permítenche recuperar o acceso a túa conta se perdes o teléfono. Se perdes os códigos de recuperación, podes restauralos aquí. Os teus códigos de recuperación anteriores serán invalidados.
    methods: Métodos para o segundo factor
    otp: App autenticadora
    recovery_codes: Códigos de recuperación do respaldo
    recovery_codes_regenerated: Códigos de recuperación xerados correctamente
    recovery_instructions_html: Se perdeses o acceso ao teu teléfono, podes utilizar un dos códigos de recuperación inferiores para recuperar o acceso á conta. <strong>Garda os códigos nun lugar seguro</strong>. Por exemplo, podes imprimilos e gardalos xunto con outros documentos importantes.
    webauthn: Chaves de seguridade
  user_mailer:
    appeal_approved:
      action: Vai á túa conta
      explanation: A apelación da acción contra a túa conta o %{strike_date} que enviaches o %{appeal_date} foi aprobada. A túa conta volve ao estado normal de uso.
      subject: O recurso presentado o %{date} foi aprobado
      title: Apelación aprobada
    appeal_rejected:
      explanation: A apelación contra a acción tomada contra a túa conta o %{strike_date} que enviaches o %{appeal_date} foi rexeitada.
      subject: A túa apelación do %{date} foi rexeitada
      title: Apelación rexeitada
    backup_ready:
      explanation: Solicitaches os datos completos da túa conta de Mastodon. Xa está preparados para descargar!
      subject: O teu ficheiro xa está preparado para descargar
      title: Leve o ficheiro
    suspicious_sign_in:
      change_password: cambia o teu contrasinal
      details: 'Estos son os detalles do acceso:'
      explanation: Detectamos que accedeches á conta desde un novo enderezo IP.
      further_actions_html: Se non foches ti, recomendámosche %{action} inmediatamente e activa o segundo factor de autenticación para manter conta segura.
      subject: Accedeuse á túa conta desde novos enderezos IP
      title: Novo acceso
    warning:
      appeal: Enviar unha apelación
      appeal_description: Se cres que esto é un erro, podes enviar un recurso á administración de %{instance}.
      categories:
        spam: Spam
        violation: O contido viola as seguintes normas da comunidade
      explanation:
        delete_statuses: Algunha das túas publicacións son consideradas contrarias ás normas da comunidade e foron por tanto eliminadas pola moderación de %{instance}.
        disable: Xa non podes usar a túa conta, pero o teu perfil e outros datos permanecen intactos. Podes solicitar unha copia dos teus datos, cambiar os axustes da conta ou eliminar a túa conta.
        mark_statuses_as_sensitive: Algunha das túas publicacións foron marcadas como sensible pola moderación de %{instance}. Esto significa que as persoas só poderan ver a vista previa se tocan nelas. Ti tamén podes marcar os medios como sensibles en futuras publicacións.
        sensitive: A partir deste momento, tódolos ficheiros que subiches estarán marcados como sensibles e agochados tras un aviso de contido.
        silence: Aínda podes usar a túa conta pero só as persoas que te siguen poden ver as túas publicacións neste servidor, e podes que foses excluída de varios xeitos de descubrimento. Porén, aínda te poden seguir de xeito manual.
        suspend: Xa non podes usar a túa conta, o teu perfil e outros datos xa non son accesibles. Aínda podes acceder para solicitar unha copia dos teus datos no prazo de 30 días previos á eliminación da conta. Imos reter algúns datos básicos para evitar que poidas evitar a suspensión.
      reason: 'Razón:'
      statuses: 'Publicacións citadas:'
      subject:
        delete_statuses: As túas publicacións en %{acct} foron eliminadas
        disable: A súa conta %{acct} foi conxelada
        mark_statuses_as_sensitive: As túas publicacións en %{acct} foron marcadas como sensibles
        none: Aviso para %{acct}
        sensitive: A partir de agora as túas publicacións en %{acct} van ser marcadas como sensibles
        silence: A súa conta %{acct} foi limitada
        suspend: A súa conta %{acct} foi suspendida
      title:
        delete_statuses: Publicacións eliminadas
        disable: Conta conxelada
        mark_statuses_as_sensitive: Publicacións marcadas como sensibles
        none: Aviso
        sensitive: Conta marcada como sensible
        silence: Conta limitada
        suspend: Conta suspendida
    welcome:
      edit_profile_action: Configurar perfil
      edit_profile_step: Podes personalizar o teu perfil subindo un avatar, cabeceira, cambiar o nome público e aínda máis. Se restrinxes a túa conta podes revisar a conta das persoas que solicitan seguirte antes de permitirlles o acceso aos teus toots.
      explanation: Aquí tes algunhas endereitas para ir aprendendo
      final_action: Comece a publicar
<<<<<<< HEAD
      final_step: 'Publica! Incluso sen seguidoras as túas mensaxes públicas serán vistas por outras, por exemplo na cronoloxía local e nos cancelos. Poderías presentarte ao #fediverso utilizando o cancelo #introductions.'
=======
      final_step: 'Publica! Incluso sen seguidoras as túas mensaxes públicas serán vistas por outras persoas, por exemplo na cronoloxía local e nos cancelos. Poderías presentarte ao #fediverso utilizando o cancelo #introductions.'
>>>>>>> 2c5862ed
      full_handle: O seu alcume completo
      full_handle_hint: Esto é o que lle dirá aos seus amigos para que poidan seguila ou enviarlle mensaxes desde outro servidor.
      review_preferences_action: Cambiar preferencias
      review_preferences_step: Lembre establecer as preferencias, tales como qué correos-e lle querería recibir, ou o nivel de intimidade por omisión para as súas mensaxes. Se non lle molestan as imaxes con movemento, pode escoller que os GIF se reproduzan automáticamente.
      subject: Benvida a Mastodon
      tip_federated_timeline: A cronoloxía federada é unha visión reducida da rede Mastodon. Inclúe xente a que segue xente que ti segues, así que non é completa.
      tip_following: Por defecto segues a Admin(s) no teu servidor. Para atopar máis xente interesante, mira nas cronoloxías local e federada.
      tip_local_timeline: A cronoloxía local é unha ollada xeral sobre a xente en %{instance}. Son as súas veciñas máis próximas!
      tip_mobile_webapp: Si o navegador móbil lle ofrece engadir Mastodon a pantalla de inicio, pode recibir notificacións push. En moitos aspectos comportarase como un aplicativo nativo!
      tips: Consellos
      title: Benvida, %{name}!
  users:
    follow_limit_reached: Non pode seguir a máis de %{limit} persoas
    invalid_otp_token: O código do segundo factor non é válido
<<<<<<< HEAD
    invalid_sign_in_token: Código de seguridade non válido
    otp_lost_help_html: Se perdes o acceso a ambos, podes contactar con %{email}
    seamless_external_login: Está conectado a través de un servizo externo, polo que os axustes de contrasinal e correo-e non están dispoñibles.
=======
    otp_lost_help_html: Se perdes o acceso a ambos, podes contactar con %{email}
    seamless_external_login: Accedeches a través dun servizo externo, polo que os axustes de contrasinal e correo-e non están dispoñibles.
>>>>>>> 2c5862ed
    signed_in_as: 'Rexistrada como:'
  verification:
    explanation_html: 'Podes <strong>validarte a ti mesma como a dona das ligazóns nos metadatos do teu perfil</strong>. Para esto, o sitio web ligado debe conter unha ligazón de retorno ao perfil de Mastodon. Esta ligazón de retorno <strong>ten que</strong> ter un atributo <code>rel="me"</code>. O texto da ligazón non importa. Aquí tes un exemplo:'
    verification: Validación
  webauthn_credentials:
    add: Engadir nova chave de seguridade
    create:
      error: Houbo un problema ó engadir a chave de seguridade, inténtao outra vez.
      success: Engadeuse correctamente a chave de seguridade.
    delete: Eliminar
    delete_confirmation: "¿Tes a certeza de que queres eliminar a chave de seguridade?"
    description_html: Se activas a <strong>autenticación con chave de seguridade</strong>, pediráseche que uses unha das túas chaves para acceder.
    destroy:
      error: Houbo un problema ó eliminar a túa chave de seguridade, inténtao outra vez.
      success: Eliminouse correctamente a chave de seguridade.
    invalid_credential: Chave de seguridade non válida
    nickname_hint: Escribe un alcume para a túa nova chave de seguridade
    not_enabled: Aínda non tes activado WebAuthn
    not_supported: Este navegador non ten soporte para chaves de seguridade
    otp_required: Para usar chaves de seguridade tes que activar primeiro o segundo factor.
    registered_on: Rexistrado o %{date}<|MERGE_RESOLUTION|>--- conflicted
+++ resolved
@@ -1473,8 +1473,6 @@
       public_long: Visible para calquera
       unlisted: Non listado
       unlisted_long: Visible para calquera, pero non en cronoloxías públicas
-<<<<<<< HEAD
-=======
   statuses_cleanup:
     enabled: Borrar automáticamente publicacións antigas
     enabled_hint: Borra automáticamente as túas publicacións unha vez acadan certa lonxevidade, a menos que cumpran algunha destas excepcións
@@ -1510,7 +1508,6 @@
     min_favs_hint: Non elimina ningunha das túas publicacións que recibiron máis desta cantidade de favoritos. Deixa en branco para eliminar publicacións independentemente do número de favorecementos
     min_reblogs: Manter publicacións promovidas máis de
     min_reblogs_hint: Non elimina ningunha das túas publicacións se foron promovidas máis deste número de veces. Deixa en branco para eliminar publicacións independentemente do seu número de promocións
->>>>>>> 2c5862ed
   stream_entries:
     pinned: Publicación fixada
     reblogged: promoveu
@@ -1681,11 +1678,7 @@
       edit_profile_step: Podes personalizar o teu perfil subindo un avatar, cabeceira, cambiar o nome público e aínda máis. Se restrinxes a túa conta podes revisar a conta das persoas que solicitan seguirte antes de permitirlles o acceso aos teus toots.
       explanation: Aquí tes algunhas endereitas para ir aprendendo
       final_action: Comece a publicar
-<<<<<<< HEAD
-      final_step: 'Publica! Incluso sen seguidoras as túas mensaxes públicas serán vistas por outras, por exemplo na cronoloxía local e nos cancelos. Poderías presentarte ao #fediverso utilizando o cancelo #introductions.'
-=======
       final_step: 'Publica! Incluso sen seguidoras as túas mensaxes públicas serán vistas por outras persoas, por exemplo na cronoloxía local e nos cancelos. Poderías presentarte ao #fediverso utilizando o cancelo #introductions.'
->>>>>>> 2c5862ed
       full_handle: O seu alcume completo
       full_handle_hint: Esto é o que lle dirá aos seus amigos para que poidan seguila ou enviarlle mensaxes desde outro servidor.
       review_preferences_action: Cambiar preferencias
@@ -1700,14 +1693,8 @@
   users:
     follow_limit_reached: Non pode seguir a máis de %{limit} persoas
     invalid_otp_token: O código do segundo factor non é válido
-<<<<<<< HEAD
-    invalid_sign_in_token: Código de seguridade non válido
-    otp_lost_help_html: Se perdes o acceso a ambos, podes contactar con %{email}
-    seamless_external_login: Está conectado a través de un servizo externo, polo que os axustes de contrasinal e correo-e non están dispoñibles.
-=======
     otp_lost_help_html: Se perdes o acceso a ambos, podes contactar con %{email}
     seamless_external_login: Accedeches a través dun servizo externo, polo que os axustes de contrasinal e correo-e non están dispoñibles.
->>>>>>> 2c5862ed
     signed_in_as: 'Rexistrada como:'
   verification:
     explanation_html: 'Podes <strong>validarte a ti mesma como a dona das ligazóns nos metadatos do teu perfil</strong>. Para esto, o sitio web ligado debe conter unha ligazón de retorno ao perfil de Mastodon. Esta ligazón de retorno <strong>ten que</strong> ter un atributo <code>rel="me"</code>. O texto da ligazón non importa. Aquí tes un exemplo:'
