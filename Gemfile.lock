GIT
  remote: https://github.com/ClearlyClaire/webpush.git
  revision: f14a4d52e201128b1b00245d11b6de80d6cfdcd9
  ref: f14a4d52e201128b1b00245d11b6de80d6cfdcd9
  specs:
    webpush (0.3.8)
      hkdf (~> 0.2)
      jwt (~> 2.0)

GIT
  remote: https://github.com/mastodon/rails-settings-cached.git
  revision: 86328ef0bd04ce21cc0504ff5e334591e8c2ccab
  branch: v0.6.6-aliases-true
  specs:
    rails-settings-cached (0.6.6)
      rails (>= 4.2.0)

GIT
  remote: https://github.com/stanhu/omniauth-cas.git
  revision: 4211e6d05941b4a981f9a36b49ec166cecd0e271
  ref: 4211e6d05941b4a981f9a36b49ec166cecd0e271
  specs:
    omniauth-cas (2.0.0)
      addressable (~> 2.3)
      nokogiri (~> 1.5)
      omniauth (>= 1.2, < 3)

GEM
  remote: https://rubygems.org/
  specs:
<<<<<<< HEAD
    actioncable (6.1.7.6)
      actionpack (= 6.1.7.6)
      activesupport (= 6.1.7.6)
      nio4r (~> 2.0)
      websocket-driver (>= 0.6.1)
    actionmailbox (6.1.7.6)
      actionpack (= 6.1.7.6)
      activejob (= 6.1.7.6)
      activerecord (= 6.1.7.6)
      activestorage (= 6.1.7.6)
      activesupport (= 6.1.7.6)
      mail (>= 2.7.1)
    actionmailer (6.1.7.6)
      actionpack (= 6.1.7.6)
      actionview (= 6.1.7.6)
      activejob (= 6.1.7.6)
      activesupport (= 6.1.7.6)
=======
    actioncable (7.0.8.4)
      actionpack (= 7.0.8.4)
      activesupport (= 7.0.8.4)
      nio4r (~> 2.0)
      websocket-driver (>= 0.6.1)
    actionmailbox (7.0.8.4)
      actionpack (= 7.0.8.4)
      activejob (= 7.0.8.4)
      activerecord (= 7.0.8.4)
      activestorage (= 7.0.8.4)
      activesupport (= 7.0.8.4)
      mail (>= 2.7.1)
      net-imap
      net-pop
      net-smtp
    actionmailer (7.0.8.4)
      actionpack (= 7.0.8.4)
      actionview (= 7.0.8.4)
      activejob (= 7.0.8.4)
      activesupport (= 7.0.8.4)
>>>>>>> c72697c2
      mail (~> 2.5, >= 2.5.4)
      net-imap
      net-pop
      net-smtp
      rails-dom-testing (~> 2.0)
<<<<<<< HEAD
    actionpack (6.1.7.6)
      actionview (= 6.1.7.6)
      activesupport (= 6.1.7.6)
      rack (~> 2.0, >= 2.0.9)
      rack-test (>= 0.6.3)
      rails-dom-testing (~> 2.0)
      rails-html-sanitizer (~> 1.0, >= 1.2.0)
    actiontext (6.1.7.6)
      actionpack (= 6.1.7.6)
      activerecord (= 6.1.7.6)
      activestorage (= 6.1.7.6)
      activesupport (= 6.1.7.6)
      nokogiri (>= 1.8.5)
    actionview (6.1.7.6)
      activesupport (= 6.1.7.6)
=======
    actionpack (7.0.8.4)
      actionview (= 7.0.8.4)
      activesupport (= 7.0.8.4)
      rack (~> 2.0, >= 2.2.4)
      rack-test (>= 0.6.3)
      rails-dom-testing (~> 2.0)
      rails-html-sanitizer (~> 1.0, >= 1.2.0)
    actiontext (7.0.8.4)
      actionpack (= 7.0.8.4)
      activerecord (= 7.0.8.4)
      activestorage (= 7.0.8.4)
      activesupport (= 7.0.8.4)
      globalid (>= 0.6.0)
      nokogiri (>= 1.8.5)
    actionview (7.0.8.4)
      activesupport (= 7.0.8.4)
>>>>>>> c72697c2
      builder (~> 3.1)
      erubi (~> 1.4)
      rails-dom-testing (~> 2.0)
      rails-html-sanitizer (~> 1.1, >= 1.2.0)
    active_model_serializers (0.10.13)
      actionpack (>= 4.1, < 7.1)
      activemodel (>= 4.1, < 7.1)
      case_transform (>= 0.2)
      jsonapi-renderer (>= 0.1.1.beta1, < 0.3)
<<<<<<< HEAD
    active_record_query_trace (1.8)
    activejob (6.1.7.6)
      activesupport (= 6.1.7.6)
      globalid (>= 0.3.6)
    activemodel (6.1.7.6)
      activesupport (= 6.1.7.6)
    activerecord (6.1.7.6)
      activemodel (= 6.1.7.6)
      activesupport (= 6.1.7.6)
    activestorage (6.1.7.6)
      actionpack (= 6.1.7.6)
      activejob (= 6.1.7.6)
      activerecord (= 6.1.7.6)
      activesupport (= 6.1.7.6)
      marcel (~> 1.0)
      mini_mime (>= 1.1.0)
    activesupport (6.1.7.6)
=======
    activejob (7.0.8.4)
      activesupport (= 7.0.8.4)
      globalid (>= 0.3.6)
    activemodel (7.0.8.4)
      activesupport (= 7.0.8.4)
    activerecord (7.0.8.4)
      activemodel (= 7.0.8.4)
      activesupport (= 7.0.8.4)
    activestorage (7.0.8.4)
      actionpack (= 7.0.8.4)
      activejob (= 7.0.8.4)
      activerecord (= 7.0.8.4)
      activesupport (= 7.0.8.4)
      marcel (~> 1.0)
      mini_mime (>= 1.1.0)
    activesupport (7.0.8.4)
>>>>>>> c72697c2
      concurrent-ruby (~> 1.0, >= 1.0.2)
      i18n (>= 1.6, < 2)
      minitest (>= 5.1)
      tzinfo (~> 2.0)
    addressable (2.8.5)
      public_suffix (>= 2.0.2, < 6.0)
    aes_key_wrap (1.1.0)
    airbrussh (1.4.1)
      sshkit (>= 1.6.1, != 1.7.0)
    android_key_attestation (0.3.0)
    annotate (3.2.0)
      activerecord (>= 3.2, < 8.0)
      rake (>= 10.4, < 14.0)
    ast (2.4.2)
    attr_encrypted (4.0.0)
      encryptor (~> 3.0.0)
    attr_required (1.0.1)
    awrence (1.2.1)
    aws-eventstream (1.2.0)
    aws-partitions (1.809.0)
    aws-sdk-core (3.181.0)
      aws-eventstream (~> 1, >= 1.0.2)
      aws-partitions (~> 1, >= 1.651.0)
      aws-sigv4 (~> 1.5)
      jmespath (~> 1, >= 1.6.1)
    aws-sdk-kms (1.71.0)
      aws-sdk-core (~> 3, >= 3.177.0)
      aws-sigv4 (~> 1.1)
    aws-sdk-s3 (1.133.0)
      aws-sdk-core (~> 3, >= 3.181.0)
      aws-sdk-kms (~> 1)
      aws-sigv4 (~> 1.6)
    aws-sigv4 (1.6.0)
      aws-eventstream (~> 1, >= 1.0.2)
    azure-storage-blob (2.0.3)
      azure-storage-common (~> 2.0)
      nokogiri (~> 1, >= 1.10.8)
    azure-storage-common (2.0.4)
      faraday (~> 1.0)
      faraday_middleware (~> 1.0, >= 1.0.0.rc1)
      net-http-persistent (~> 4.0)
      nokogiri (~> 1, >= 1.10.8)
    base64 (0.1.1)
    bcp47_spec (0.2.1)
    bcrypt (3.1.18)
    better_errors (2.10.1)
      erubi (>= 1.0.0)
      rack (>= 0.9.0)
      rouge (>= 1.0.0)
    better_html (2.0.1)
      actionview (>= 6.0)
      activesupport (>= 6.0)
      ast (~> 2.0)
      erubi (~> 1.4)
      parser (>= 2.4)
      smart_properties
    bindata (2.4.15)
    binding_of_caller (1.0.0)
      debug_inspector (>= 0.0.1)
    blurhash (0.1.7)
    bootsnap (1.16.0)
      msgpack (~> 1.2)
    brakeman (6.0.1)
    browser (5.3.1)
    brpoplpush-redis_script (0.1.3)
      concurrent-ruby (~> 1.0, >= 1.0.5)
      redis (>= 1.0, < 6)
    builder (3.2.4)
    bundler-audit (0.9.1)
      bundler (>= 1.2.0, < 3)
      thor (~> 1.0)
    capistrano (3.17.3)
      airbrussh (>= 1.0.0)
      i18n
      rake (>= 10.0.0)
      sshkit (>= 1.9.0)
    capistrano-bundler (2.1.0)
      capistrano (~> 3.1)
    capistrano-rails (1.6.3)
      capistrano (~> 3.1)
      capistrano-bundler (>= 1.1, < 3)
    capistrano-rbenv (2.2.0)
      capistrano (~> 3.1)
      sshkit (~> 1.3)
    capistrano-yarn (2.0.2)
      capistrano (~> 3.0)
    capybara (3.39.2)
      addressable
      matrix
      mini_mime (>= 0.1.3)
      nokogiri (~> 1.8)
      rack (>= 1.6.0)
      rack-test (>= 0.6.3)
      regexp_parser (>= 1.5, < 3.0)
      xpath (~> 3.2)
    case_transform (0.2)
      activesupport
    cbor (0.5.9.8)
    charlock_holmes (0.7.8)
    chewy (7.3.4)
      activesupport (>= 5.2)
      elasticsearch (>= 7.12.0, < 7.14.0)
      elasticsearch-dsl
    chunky_png (1.4.0)
    climate_control (0.2.0)
    cocoon (1.2.15)
    color_diff (0.1)
<<<<<<< HEAD
    concurrent-ruby (1.2.2)
    connection_pool (2.3.0)
    cose (1.2.1)
=======
    concurrent-ruby (1.2.3)
    connection_pool (2.4.1)
    cose (1.3.0)
>>>>>>> c72697c2
      cbor (~> 0.5.9)
      openssl-signature_algorithm (~> 1.0)
    crack (0.4.5)
      rexml
    crass (1.0.6)
    css_parser (1.14.0)
      addressable
    database_cleaner-active_record (2.1.0)
      activerecord (>= 5.a)
      database_cleaner-core (~> 2.0.0)
    database_cleaner-core (2.0.1)
    date (3.3.4)
    debug_inspector (1.1.0)
    devise (4.9.2)
      bcrypt (~> 3.0)
      orm_adapter (~> 0.1)
      railties (>= 4.1.0)
      responders
      warden (~> 1.2.3)
    devise-two-factor (4.1.0)
      activesupport (< 7.1)
      attr_encrypted (>= 1.3, < 5, != 2)
      devise (~> 4.0)
      railties (< 7.1)
      rotp (~> 6.0)
    devise_pam_authenticatable2 (9.2.0)
      devise (>= 4.0.0)
      rpam2 (~> 4.0)
    diff-lcs (1.5.0)
    discard (1.2.1)
      activerecord (>= 4.2, < 8)
    docile (1.4.0)
    domain_name (0.5.20190701)
      unf (>= 0.0.5, < 1.0.0)
    doorkeeper (5.6.6)
      railties (>= 5)
    dotenv (2.8.1)
    dotenv-rails (2.8.1)
      dotenv (= 2.8.1)
      railties (>= 3.2)
    ed25519 (1.3.0)
    elasticsearch (7.13.3)
      elasticsearch-api (= 7.13.3)
      elasticsearch-transport (= 7.13.3)
    elasticsearch-api (7.13.3)
      multi_json
    elasticsearch-dsl (0.1.10)
    elasticsearch-transport (7.13.3)
      faraday (~> 1)
      multi_json
    encryptor (3.0.0)
    erubi (1.12.0)
    et-orbi (1.2.7)
      tzinfo
    excon (0.100.0)
    fabrication (2.30.0)
    faker (3.2.1)
      i18n (>= 1.8.11, < 2)
    faraday (1.10.3)
      faraday-em_http (~> 1.0)
      faraday-em_synchrony (~> 1.0)
      faraday-excon (~> 1.1)
      faraday-httpclient (~> 1.0)
      faraday-multipart (~> 1.0)
      faraday-net_http (~> 1.0)
      faraday-net_http_persistent (~> 1.0)
      faraday-patron (~> 1.0)
      faraday-rack (~> 1.0)
      faraday-retry (~> 1.0)
      ruby2_keywords (>= 0.0.4)
    faraday-em_http (1.0.0)
    faraday-em_synchrony (1.0.0)
    faraday-excon (1.1.0)
    faraday-httpclient (1.0.1)
    faraday-multipart (1.0.4)
      multipart-post (~> 2)
    faraday-net_http (1.0.1)
    faraday-net_http_persistent (1.2.0)
    faraday-patron (1.0.0)
    faraday-rack (1.0.0)
    faraday-retry (1.0.3)
    faraday_middleware (1.2.0)
      faraday (~> 1.0)
    fast_blank (1.0.1)
    fastimage (2.3.1)
    ffi (1.15.5)
    ffi-compiler (1.0.1)
      ffi (>= 1.0.0)
      rake
    fog-core (2.1.0)
      builder
      excon (~> 0.58)
      formatador (~> 0.2)
      mime-types
    fog-json (1.2.0)
      fog-core
      multi_json (~> 1.10)
    fog-openstack (0.3.10)
      fog-core (>= 1.45, <= 2.1.0)
      fog-json (>= 1.0)
      ipaddress (>= 0.8)
    formatador (0.3.0)
    fugit (1.8.1)
      et-orbi (~> 1, >= 1.2.7)
      raabro (~> 1.4)
    fuubar (2.5.1)
      rspec-core (~> 3.0)
      ruby-progressbar (~> 1.4)
    globalid (1.1.0)
      activesupport (>= 5.0)
    haml (6.1.2)
      temple (>= 0.8.2)
      thor
      tilt
    haml-rails (2.1.0)
      actionpack (>= 5.1)
      activesupport (>= 5.1)
      haml (>= 4.0.6)
      railties (>= 5.1)
    haml_lint (0.50.0)
      haml (>= 4.0, < 6.2)
      parallel (~> 1.10)
      rainbow
      rubocop (>= 1.0)
      sysexits (~> 1.1)
    hashdiff (1.0.1)
    hashie (5.0.0)
    hcaptcha (7.1.0)
      json
    highline (2.1.0)
    hiredis (0.6.3)
    hkdf (0.3.0)
    htmlentities (4.3.4)
    http (5.1.1)
      addressable (~> 2.8)
      http-cookie (~> 1.0)
      http-form_data (~> 2.2)
      llhttp-ffi (~> 0.4.0)
    http-cookie (1.0.5)
      domain_name (~> 0.5)
    http-form_data (2.3.0)
    http_accept_language (2.1.1)
    httpclient (2.8.3)
    httplog (1.6.2)
      rack (>= 2.0)
      rainbow (>= 2.0.0)
<<<<<<< HEAD
    i18n (1.14.1)
=======
    i18n (1.14.5)
>>>>>>> c72697c2
      concurrent-ruby (~> 1.0)
    i18n-tasks (1.0.12)
      activesupport (>= 4.0.2)
      ast (>= 2.1.0)
      better_html (>= 1.0, < 3.0)
      erubi
      highline (>= 2.0.0)
      i18n
      parser (>= 2.2.3.0)
      rails-i18n
      rainbow (>= 2.2.2, < 4.0)
      terminal-table (>= 1.5.1)
    idn-ruby (0.1.5)
    ipaddress (0.8.3)
    jmespath (1.6.2)
    json (2.6.3)
    json-canonicalization (1.0.0)
    json-jwt (1.15.3.1)
      activesupport (>= 4.2)
      aes_key_wrap
      bindata
      httpclient
    json-ld (3.3.1)
      htmlentities (~> 4.3)
      json-canonicalization (~> 1.0)
      link_header (~> 0.0, >= 0.0.8)
      multi_json (~> 1.15)
      rack (>= 2.2, < 4)
      rdf (~> 3.3)
    json-ld-preloaded (3.2.2)
      json-ld (~> 3.2)
      rdf (~> 3.2)
    json-schema (4.0.0)
      addressable (>= 2.8)
    jsonapi-renderer (0.2.2)
    jwt (2.7.1)
    kaminari (1.2.2)
      activesupport (>= 4.1.0)
      kaminari-actionview (= 1.2.2)
      kaminari-activerecord (= 1.2.2)
      kaminari-core (= 1.2.2)
    kaminari-actionview (1.2.2)
      actionview
      kaminari-core (= 1.2.2)
    kaminari-activerecord (1.2.2)
      activerecord
      kaminari-core (= 1.2.2)
    kaminari-core (1.2.2)
    kt-paperclip (7.2.1)
      activemodel (>= 4.2.0)
      activesupport (>= 4.2.0)
      marcel (~> 1.0.1)
      mime-types
      terrapin (~> 0.6.0)
    language_server-protocol (3.17.0.3)
    launchy (2.5.2)
      addressable (~> 2.8)
    letter_opener (1.8.1)
      launchy (>= 2.2, < 3)
    letter_opener_web (2.0.0)
      actionmailer (>= 5.2)
      letter_opener (~> 1.7)
      railties (>= 5.2)
      rexml
    link_header (0.0.8)
    llhttp-ffi (0.4.0)
      ffi-compiler (~> 1.0)
      rake (~> 13.0)
    lograge (0.13.0)
      actionpack (>= 4)
      activesupport (>= 4)
      railties (>= 4)
      request_store (~> 1.0)
    loofah (2.21.4)
      crass (~> 1.0.2)
      nokogiri (>= 1.12.0)
    mail (2.8.1)
      mini_mime (>= 0.1.1)
      net-imap
      net-pop
      net-smtp
    marcel (1.0.4)
    mario-redis-lock (1.2.1)
      redis (>= 3.0.5)
    matrix (0.4.2)
    md-paperclip-azure (2.2.0)
      addressable (~> 2.5)
      azure-storage-blob (~> 2.0.1)
      hashie (~> 5.0)
    memory_profiler (1.0.1)
    method_source (1.0.0)
    mime-types (3.5.1)
      mime-types-data (~> 3.2015)
<<<<<<< HEAD
    mime-types-data (3.2022.0105)
    mini_mime (1.1.5)
    mini_portile2 (2.8.5)
    minitest (5.20.0)
    msgpack (1.5.4)
=======
    mime-types-data (3.2023.0808)
    mini_mime (1.1.5)
    mini_portile2 (2.8.7)
    minitest (5.19.0)
    msgpack (1.7.1)
>>>>>>> c72697c2
    multi_json (1.15.0)
    multipart-post (2.3.0)
    net-http (0.3.2)
      uri
    net-http-persistent (4.0.2)
      connection_pool (~> 2.2)
    net-imap (0.3.7)
      date
      net-protocol
    net-ldap (0.18.0)
    net-pop (0.1.2)
      net-protocol
    net-protocol (0.2.2)
      timeout
    net-scp (4.0.0)
      net-ssh (>= 2.6.5, < 8.0.0)
<<<<<<< HEAD
    net-ssh (7.0.1)
    nio4r (2.5.9)
    nokogiri (1.16.2)
=======
    net-smtp (0.3.4)
      net-protocol
    net-ssh (7.1.0)
    nio4r (2.7.3)
    nokogiri (1.16.6)
>>>>>>> c72697c2
      mini_portile2 (~> 2.8.2)
      racc (~> 1.4)
    nsa (0.3.0)
      activesupport (>= 4.2, < 7.2)
      concurrent-ruby (~> 1.0, >= 1.0.2)
      sidekiq (>= 3.5)
      statsd-ruby (~> 1.4, >= 1.4.0)
    oj (3.16.1)
    omniauth (2.1.1)
      hashie (>= 3.4.6)
      rack (>= 2.2.3)
      rack-protection
    omniauth-rails_csrf_protection (1.0.1)
      actionpack (>= 4.2)
      omniauth (~> 2.0)
    omniauth-saml (2.1.0)
      omniauth (~> 2.0)
      ruby-saml (~> 1.12)
    omniauth_openid_connect (0.6.1)
      omniauth (>= 1.9, < 3)
      openid_connect (~> 1.1)
    openid_connect (1.4.2)
      activemodel
      attr_required (>= 1.0.0)
      json-jwt (>= 1.15.0)
      net-smtp
      rack-oauth2 (~> 1.21)
      swd (~> 1.3)
      tzinfo
      validate_email
      validate_url
      webfinger (~> 1.2)
    openssl (3.1.0)
    openssl-signature_algorithm (1.3.0)
      openssl (> 2.0)
    orm_adapter (0.5.0)
    ox (2.14.17)
    parallel (1.23.0)
    parser (3.2.2.3)
      ast (~> 2.4.1)
      racc
    parslet (2.0.0)
    pastel (0.8.0)
      tty-color (~> 0.5)
    pg (1.5.5)
    pghero (3.3.4)
      activerecord (>= 6)
    premailer (1.21.0)
      addressable
      css_parser (>= 1.12.0)
      htmlentities (>= 4.0.0)
    premailer-rails (1.12.0)
      actionmailer (>= 3)
      net-smtp
      premailer (~> 1.7, >= 1.7.9)
    private_address_check (0.5.0)
<<<<<<< HEAD
    pry (0.14.1)
      coderay (~> 1.1)
      method_source (~> 1.0)
    pry-byebug (3.10.1)
      byebug (~> 11.0)
      pry (>= 0.13, < 0.15)
    pry-rails (0.3.9)
      pry (>= 0.10.4)
    public_suffix (5.0.0)
    puma (5.6.7)
=======
    public_suffix (5.0.3)
    puma (6.4.2)
>>>>>>> c72697c2
      nio4r (~> 2.0)
    pundit (2.3.0)
      activesupport (>= 3.0.0)
    raabro (1.4.0)
    racc (1.7.3)
<<<<<<< HEAD
    rack (2.2.8)
    rack-attack (6.6.1)
      rack (>= 1.0, < 3)
    rack-cors (1.1.1)
=======
    rack (2.2.9)
    rack-attack (6.7.0)
      rack (>= 1.0, < 4)
    rack-cors (2.0.2)
>>>>>>> c72697c2
      rack (>= 2.0.0)
    rack-oauth2 (1.21.3)
      activesupport
      attr_required
      httpclient
      json-jwt (>= 1.11.0)
      rack (>= 2.1.0)
    rack-protection (3.0.5)
      rack
    rack-proxy (0.7.6)
      rack
    rack-test (2.1.0)
      rack (>= 1.3)
<<<<<<< HEAD
    rails (6.1.7.6)
      actioncable (= 6.1.7.6)
      actionmailbox (= 6.1.7.6)
      actionmailer (= 6.1.7.6)
      actionpack (= 6.1.7.6)
      actiontext (= 6.1.7.6)
      actionview (= 6.1.7.6)
      activejob (= 6.1.7.6)
      activemodel (= 6.1.7.6)
      activerecord (= 6.1.7.6)
      activestorage (= 6.1.7.6)
      activesupport (= 6.1.7.6)
      bundler (>= 1.15.0)
      railties (= 6.1.7.6)
      sprockets-rails (>= 2.0.0)
=======
    rails (7.0.8.4)
      actioncable (= 7.0.8.4)
      actionmailbox (= 7.0.8.4)
      actionmailer (= 7.0.8.4)
      actionpack (= 7.0.8.4)
      actiontext (= 7.0.8.4)
      actionview (= 7.0.8.4)
      activejob (= 7.0.8.4)
      activemodel (= 7.0.8.4)
      activerecord (= 7.0.8.4)
      activestorage (= 7.0.8.4)
      activesupport (= 7.0.8.4)
      bundler (>= 1.15.0)
      railties (= 7.0.8.4)
>>>>>>> c72697c2
    rails-controller-testing (1.0.5)
      actionpack (>= 5.0.1.rc1)
      actionview (>= 5.0.1.rc1)
      activesupport (>= 5.0.1.rc1)
    rails-dom-testing (2.1.1)
      activesupport (>= 5.0.0)
      minitest
      nokogiri (>= 1.6)
    rails-html-sanitizer (1.6.0)
      loofah (~> 2.21)
      nokogiri (~> 1.14)
    rails-i18n (7.0.7)
      i18n (>= 0.7, < 2)
<<<<<<< HEAD
      railties (>= 6.0.0, < 7)
    rails-settings-cached (0.6.6)
      rails (>= 4.2.0)
    railties (6.1.7.6)
      actionpack (= 6.1.7.6)
      activesupport (= 6.1.7.6)
=======
      railties (>= 6.0.0, < 8)
    railties (7.0.8.4)
      actionpack (= 7.0.8.4)
      activesupport (= 7.0.8.4)
>>>>>>> c72697c2
      method_source
      rake (>= 12.2)
      thor (~> 1.0)
      zeitwerk (~> 2.5)
    rainbow (3.1.1)
    rake (13.0.6)
    rdf (3.3.1)
      bcp47_spec (~> 0.2)
      link_header (~> 0.0, >= 0.0.8)
    rdf-normalize (0.6.1)
      rdf (~> 3.2)
    redcarpet (3.6.0)
    redis (4.8.1)
    redis-namespace (1.11.0)
      redis (>= 4)
    redlock (1.3.2)
      redis (>= 3.0.0, < 6.0)
    regexp_parser (2.8.1)
    request_store (1.5.1)
      rack (>= 1.4)
    responders (3.1.0)
      actionpack (>= 5.2)
      railties (>= 5.2)
    rexml (3.2.8)
      strscan (>= 3.0.9)
    rotp (6.3.0)
    rouge (4.1.2)
    rpam2 (4.0.2)
    rqrcode (2.2.0)
      chunky_png (~> 1.0)
      rqrcode_core (~> 1.0)
    rqrcode_core (1.2.0)
    rspec-core (3.12.2)
      rspec-support (~> 3.12.0)
    rspec-expectations (3.12.3)
      diff-lcs (>= 1.2.0, < 2.0)
      rspec-support (~> 3.12.0)
    rspec-mocks (3.12.5)
      diff-lcs (>= 1.2.0, < 2.0)
      rspec-support (~> 3.12.0)
    rspec-rails (6.0.3)
      actionpack (>= 6.1)
      activesupport (>= 6.1)
      railties (>= 6.1)
      rspec-core (~> 3.12)
      rspec-expectations (~> 3.12)
      rspec-mocks (~> 3.12)
      rspec-support (~> 3.12)
    rspec-sidekiq (4.0.1)
      rspec-core (~> 3.0)
      rspec-expectations (~> 3.0)
      rspec-mocks (~> 3.0)
      sidekiq (>= 5, < 8)
    rspec-support (3.12.1)
    rspec_chunked (0.6)
    rubocop (1.56.3)
      base64 (~> 0.1.1)
      json (~> 2.3)
      language_server-protocol (>= 3.17.0)
      parallel (~> 1.10)
      parser (>= 3.2.2.3)
      rainbow (>= 2.2.2, < 4.0)
      regexp_parser (>= 1.8, < 3.0)
      rexml (>= 3.2.5, < 4.0)
      rubocop-ast (>= 1.28.1, < 2.0)
      ruby-progressbar (~> 1.7)
      unicode-display_width (>= 2.4.0, < 3.0)
    rubocop-ast (1.29.0)
      parser (>= 3.2.1.0)
    rubocop-capybara (2.18.0)
      rubocop (~> 1.41)
    rubocop-factory_bot (2.23.1)
      rubocop (~> 1.33)
    rubocop-performance (1.19.0)
      rubocop (>= 1.7.0, < 2.0)
      rubocop-ast (>= 0.4.0)
    rubocop-rails (2.20.2)
      activesupport (>= 4.2.0)
      rack (>= 1.1)
      rubocop (>= 1.33.0, < 2.0)
    rubocop-rspec (2.23.2)
      rubocop (~> 1.33)
      rubocop-capybara (~> 2.17)
      rubocop-factory_bot (~> 2.22)
    ruby-prof (1.6.3)
    ruby-progressbar (1.13.0)
    ruby-saml (1.15.0)
      nokogiri (>= 1.13.10)
      rexml
    ruby2_keywords (0.0.5)
    rubyzip (2.3.2)
    rufus-scheduler (3.9.1)
      fugit (~> 1.1, >= 1.1.6)
    safety_net_attestation (0.4.0)
      jwt (~> 2.0)
    sanitize (6.0.2)
      crass (~> 1.0.2)
      nokogiri (>= 1.12.0)
    scenic (1.7.0)
      activerecord (>= 4.0.0)
      railties (>= 4.0.0)
    selenium-webdriver (4.11.0)
      rexml (~> 3.2, >= 3.2.5)
      rubyzip (>= 1.2.2, < 3.0)
      websocket (~> 1.0)
    semantic_range (3.0.0)
    sidekiq (6.5.12)
      connection_pool (>= 2.2.5, < 3)
      rack (~> 2.0)
      redis (>= 4.5.0, < 5)
    sidekiq-bulk (0.2.0)
      sidekiq
    sidekiq-scheduler (5.0.3)
      rufus-scheduler (~> 3.2)
      sidekiq (>= 6, < 8)
      tilt (>= 1.4.0)
    sidekiq-unique-jobs (7.1.33)
      brpoplpush-redis_script (> 0.1.1, <= 2.0.0)
      concurrent-ruby (~> 1.0, >= 1.0.5)
      redis (< 5.0)
      sidekiq (>= 5.0, < 7.0)
      thor (>= 0.20, < 3.0)
    simple-navigation (4.4.0)
      activesupport (>= 2.3.2)
    simple_form (5.2.0)
      actionpack (>= 5.2)
      activemodel (>= 5.2)
    simplecov (0.22.0)
      docile (~> 1.1)
      simplecov-html (~> 0.11)
      simplecov_json_formatter (~> 0.1)
    simplecov-html (0.12.3)
    simplecov_json_formatter (0.1.4)
    smart_properties (1.17.0)
    sprockets (3.7.2)
      concurrent-ruby (~> 1.0)
      rack (> 1, < 3)
    sprockets-rails (3.4.2)
      actionpack (>= 5.2)
      activesupport (>= 5.2)
      sprockets (>= 3.0.0)
    sshkit (1.21.5)
      net-scp (>= 1.1.2)
      net-ssh (>= 2.8.0)
    stackprof (0.2.25)
    statsd-ruby (1.5.0)
    stoplight (3.0.2)
      redlock (~> 1.0)
    strong_migrations (0.8.0)
      activerecord (>= 5.2)
    strscan (3.0.9)
    swd (1.3.0)
      activesupport (>= 3)
      attr_required (>= 0.0.5)
      httpclient (>= 2.4)
    sysexits (1.2.0)
    temple (0.10.2)
    terminal-table (3.0.2)
      unicode-display_width (>= 1.1.1, < 3)
    terrapin (0.6.0)
      climate_control (>= 0.0.3, < 1.0)
    test-prof (1.2.3)
    thor (1.3.1)
    tilt (2.2.0)
    timeout (0.4.1)
    tpm-key_attestation (0.12.0)
      bindata (~> 2.4)
      openssl (> 2.0)
      openssl-signature_algorithm (~> 1.0)
    tty-color (0.6.0)
    tty-cursor (0.7.1)
    tty-prompt (0.23.1)
      pastel (~> 0.8)
      tty-reader (~> 0.8)
    tty-reader (0.9.0)
      tty-cursor (~> 0.7)
      tty-screen (~> 0.8)
      wisper (~> 2.0)
    tty-screen (0.8.1)
    twitter-text (3.1.0)
      idn-ruby
      unf (~> 0.1.0)
    tzinfo (2.0.6)
      concurrent-ruby (~> 1.0)
    tzinfo-data (1.2023.3)
      tzinfo (>= 1.0.0)
    unf (0.1.4)
      unf_ext
    unf_ext (0.0.8.2)
    unicode-display_width (2.4.2)
    uri (0.12.2)
    validate_email (0.1.6)
      activemodel (>= 3.0)
      mail (>= 2.2.5)
    validate_url (1.0.15)
      activemodel (>= 3.0.0)
      public_suffix
    warden (1.2.9)
      rack (>= 2.0.9)
    webauthn (3.0.0)
      android_key_attestation (~> 0.3.0)
      awrence (~> 1.1)
      bindata (~> 2.4)
      cbor (~> 0.5.9)
      cose (~> 1.1)
      openssl (>= 2.2)
      safety_net_attestation (~> 0.4.0)
      tpm-key_attestation (~> 0.12.0)
    webfinger (1.2.0)
      activesupport
      httpclient (>= 2.4)
    webmock (3.19.1)
      addressable (>= 2.8.0)
      crack (>= 0.3.2)
      hashdiff (>= 0.4.0, < 2.0.0)
    webpacker (5.4.4)
      activesupport (>= 5.2)
      rack-proxy (>= 0.6.1)
      railties (>= 5.2)
      semantic_range (>= 2.3.0)
<<<<<<< HEAD
=======
    websocket (1.2.9)
>>>>>>> c72697c2
    websocket-driver (0.7.6)
      websocket-extensions (>= 0.1.0)
    websocket-extensions (0.1.5)
    wisper (2.0.1)
    xorcist (1.1.3)
    xpath (3.2.0)
      nokogiri (~> 1.8)
<<<<<<< HEAD
    zeitwerk (2.6.12)
=======
    zeitwerk (2.6.16)
>>>>>>> c72697c2

PLATFORMS
  ruby

DEPENDENCIES
  active_model_serializers (~> 0.10)
  addressable (~> 2.8)
  annotate (~> 3.2)
  aws-sdk-s3 (~> 1.123)
  better_errors (~> 2.9)
  binding_of_caller (~> 1.0)
  blurhash (~> 0.1)
  bootsnap (~> 1.16.0)
  brakeman (~> 6.0)
  browser
  bundler-audit (~> 0.9)
  capistrano (~> 3.17)
  capistrano-rails (~> 1.6)
  capistrano-rbenv (~> 2.2)
  capistrano-yarn (~> 2.0)
  capybara (~> 3.39)
  charlock_holmes (~> 0.7.7)
  chewy (~> 7.3)
  climate_control (~> 0.2)
  cocoon (~> 1.2)
  color_diff (~> 0.1)
  concurrent-ruby
  connection_pool
  database_cleaner-active_record
  devise (~> 4.9)
  devise-two-factor (~> 4.1)
  devise_pam_authenticatable2 (~> 9.2)
  discard (~> 1.2)
  doorkeeper (~> 5.6)
  dotenv-rails (~> 2.8)
  ed25519 (~> 1.3)
  fabrication (~> 2.30)
  faker (~> 3.2)
  fast_blank (~> 1.0)
  fastimage
  fog-core (<= 2.4.0)
  fog-openstack (~> 0.3)
  fuubar (~> 2.5)
  haml-rails (~> 2.0)
  haml_lint
  hcaptcha (~> 7.1)
  hiredis (~> 0.6)
  htmlentities (~> 4.3)
  http (~> 5.1)
  http_accept_language (~> 2.1)
  httplog (~> 1.6.2)
  i18n-tasks (~> 1.0)
  idn-ruby
  json-ld
  json-ld-preloaded (~> 3.2)
  json-schema (~> 4.0)
  kaminari (~> 1.2)
  kt-paperclip (~> 7.2)
  letter_opener (~> 1.8)
  letter_opener_web (~> 2.0)
  link_header (~> 0.0)
  lograge (~> 0.12)
  mail (~> 2.8)
  mario-redis-lock (~> 1.2)
  md-paperclip-azure (~> 2.2)
  memory_profiler
  mime-types (~> 3.5.0)
  net-http (~> 0.3.2)
  net-ldap (~> 0.18)
  nokogiri (~> 1.15)
  nsa
  oj (~> 3.14)
  omniauth (~> 2.0)
  omniauth-cas!
  omniauth-rails_csrf_protection (~> 1.0)
  omniauth-saml (~> 2.0)
  omniauth_openid_connect (~> 0.6.1)
  ox (~> 2.14)
  parslet
  pg (~> 1.5)
  pghero
  premailer-rails
  private_address_check (~> 0.5)
  public_suffix (~> 5.0)
  puma (~> 6.3)
  pundit (~> 2.3)
  rack (~> 2.2.7)
  rack-attack (~> 6.6)
  rack-cors (~> 2.0)
  rack-test (~> 2.1)
  rails (~> 7.0)
  rails-controller-testing (~> 1.0)
  rails-i18n (~> 7.0)
  rails-settings-cached (~> 0.6)!
  rdf-normalize (~> 0.5)
  redcarpet (~> 3.6)
  redis (~> 4.5)
  redis-namespace (~> 1.10)
  rqrcode (~> 2.2)
  rspec-rails (~> 6.0)
  rspec-sidekiq (~> 4.0)
  rspec_chunked (~> 0.6)
  rubocop
  rubocop-capybara
  rubocop-performance
  rubocop-rails
  rubocop-rspec
  ruby-prof
  ruby-progressbar (~> 1.13)
  rubyzip (~> 2.3)
  sanitize (~> 6.0)
  scenic (~> 1.7)
  selenium-webdriver
  sidekiq (~> 6.5)
  sidekiq-bulk (~> 0.2.0)
  sidekiq-scheduler (~> 5.0)
  sidekiq-unique-jobs (~> 7.1)
  simple-navigation (~> 4.4)
  simple_form (~> 5.2)
  simplecov (~> 0.22)
  sprockets (~> 3.7.2)
  sprockets-rails (~> 3.4)
  stackprof
  stoplight (~> 3.0.1)
  strong_migrations (~> 0.8)
  test-prof
  thor (~> 1.2)
  tty-prompt (~> 0.23)
  twitter-text (~> 3.1.0)
  tzinfo-data (~> 1.2023)
  webauthn (~> 3.0)
  webmock (~> 3.18)
  webpacker (~> 5.4)
  webpush!
  xorcist (~> 1.1)

RUBY VERSION
   ruby 3.2.2p53

BUNDLED WITH
   2.4.13<|MERGE_RESOLUTION|>--- conflicted
+++ resolved
@@ -28,25 +28,6 @@
 GEM
   remote: https://rubygems.org/
   specs:
-<<<<<<< HEAD
-    actioncable (6.1.7.6)
-      actionpack (= 6.1.7.6)
-      activesupport (= 6.1.7.6)
-      nio4r (~> 2.0)
-      websocket-driver (>= 0.6.1)
-    actionmailbox (6.1.7.6)
-      actionpack (= 6.1.7.6)
-      activejob (= 6.1.7.6)
-      activerecord (= 6.1.7.6)
-      activestorage (= 6.1.7.6)
-      activesupport (= 6.1.7.6)
-      mail (>= 2.7.1)
-    actionmailer (6.1.7.6)
-      actionpack (= 6.1.7.6)
-      actionview (= 6.1.7.6)
-      activejob (= 6.1.7.6)
-      activesupport (= 6.1.7.6)
-=======
     actioncable (7.0.8.4)
       actionpack (= 7.0.8.4)
       activesupport (= 7.0.8.4)
@@ -67,29 +48,11 @@
       actionview (= 7.0.8.4)
       activejob (= 7.0.8.4)
       activesupport (= 7.0.8.4)
->>>>>>> c72697c2
       mail (~> 2.5, >= 2.5.4)
       net-imap
       net-pop
       net-smtp
       rails-dom-testing (~> 2.0)
-<<<<<<< HEAD
-    actionpack (6.1.7.6)
-      actionview (= 6.1.7.6)
-      activesupport (= 6.1.7.6)
-      rack (~> 2.0, >= 2.0.9)
-      rack-test (>= 0.6.3)
-      rails-dom-testing (~> 2.0)
-      rails-html-sanitizer (~> 1.0, >= 1.2.0)
-    actiontext (6.1.7.6)
-      actionpack (= 6.1.7.6)
-      activerecord (= 6.1.7.6)
-      activestorage (= 6.1.7.6)
-      activesupport (= 6.1.7.6)
-      nokogiri (>= 1.8.5)
-    actionview (6.1.7.6)
-      activesupport (= 6.1.7.6)
-=======
     actionpack (7.0.8.4)
       actionview (= 7.0.8.4)
       activesupport (= 7.0.8.4)
@@ -106,7 +69,6 @@
       nokogiri (>= 1.8.5)
     actionview (7.0.8.4)
       activesupport (= 7.0.8.4)
->>>>>>> c72697c2
       builder (~> 3.1)
       erubi (~> 1.4)
       rails-dom-testing (~> 2.0)
@@ -116,25 +78,6 @@
       activemodel (>= 4.1, < 7.1)
       case_transform (>= 0.2)
       jsonapi-renderer (>= 0.1.1.beta1, < 0.3)
-<<<<<<< HEAD
-    active_record_query_trace (1.8)
-    activejob (6.1.7.6)
-      activesupport (= 6.1.7.6)
-      globalid (>= 0.3.6)
-    activemodel (6.1.7.6)
-      activesupport (= 6.1.7.6)
-    activerecord (6.1.7.6)
-      activemodel (= 6.1.7.6)
-      activesupport (= 6.1.7.6)
-    activestorage (6.1.7.6)
-      actionpack (= 6.1.7.6)
-      activejob (= 6.1.7.6)
-      activerecord (= 6.1.7.6)
-      activesupport (= 6.1.7.6)
-      marcel (~> 1.0)
-      mini_mime (>= 1.1.0)
-    activesupport (6.1.7.6)
-=======
     activejob (7.0.8.4)
       activesupport (= 7.0.8.4)
       globalid (>= 0.3.6)
@@ -151,7 +94,6 @@
       marcel (~> 1.0)
       mini_mime (>= 1.1.0)
     activesupport (7.0.8.4)
->>>>>>> c72697c2
       concurrent-ruby (~> 1.0, >= 1.0.2)
       i18n (>= 1.6, < 2)
       minitest (>= 5.1)
@@ -259,15 +201,9 @@
     climate_control (0.2.0)
     cocoon (1.2.15)
     color_diff (0.1)
-<<<<<<< HEAD
-    concurrent-ruby (1.2.2)
-    connection_pool (2.3.0)
-    cose (1.2.1)
-=======
     concurrent-ruby (1.2.3)
     connection_pool (2.4.1)
     cose (1.3.0)
->>>>>>> c72697c2
       cbor (~> 0.5.9)
       openssl-signature_algorithm (~> 1.0)
     crack (0.4.5)
@@ -414,11 +350,7 @@
     httplog (1.6.2)
       rack (>= 2.0)
       rainbow (>= 2.0.0)
-<<<<<<< HEAD
-    i18n (1.14.1)
-=======
     i18n (1.14.5)
->>>>>>> c72697c2
       concurrent-ruby (~> 1.0)
     i18n-tasks (1.0.12)
       activesupport (>= 4.0.2)
@@ -512,19 +444,11 @@
     method_source (1.0.0)
     mime-types (3.5.1)
       mime-types-data (~> 3.2015)
-<<<<<<< HEAD
-    mime-types-data (3.2022.0105)
-    mini_mime (1.1.5)
-    mini_portile2 (2.8.5)
-    minitest (5.20.0)
-    msgpack (1.5.4)
-=======
     mime-types-data (3.2023.0808)
     mini_mime (1.1.5)
     mini_portile2 (2.8.7)
     minitest (5.19.0)
     msgpack (1.7.1)
->>>>>>> c72697c2
     multi_json (1.15.0)
     multipart-post (2.3.0)
     net-http (0.3.2)
@@ -541,17 +465,11 @@
       timeout
     net-scp (4.0.0)
       net-ssh (>= 2.6.5, < 8.0.0)
-<<<<<<< HEAD
-    net-ssh (7.0.1)
-    nio4r (2.5.9)
-    nokogiri (1.16.2)
-=======
     net-smtp (0.3.4)
       net-protocol
     net-ssh (7.1.0)
     nio4r (2.7.3)
     nokogiri (1.16.6)
->>>>>>> c72697c2
       mini_portile2 (~> 2.8.2)
       racc (~> 1.4)
     nsa (0.3.0)
@@ -608,37 +526,17 @@
       net-smtp
       premailer (~> 1.7, >= 1.7.9)
     private_address_check (0.5.0)
-<<<<<<< HEAD
-    pry (0.14.1)
-      coderay (~> 1.1)
-      method_source (~> 1.0)
-    pry-byebug (3.10.1)
-      byebug (~> 11.0)
-      pry (>= 0.13, < 0.15)
-    pry-rails (0.3.9)
-      pry (>= 0.10.4)
-    public_suffix (5.0.0)
-    puma (5.6.7)
-=======
     public_suffix (5.0.3)
     puma (6.4.2)
->>>>>>> c72697c2
       nio4r (~> 2.0)
     pundit (2.3.0)
       activesupport (>= 3.0.0)
     raabro (1.4.0)
     racc (1.7.3)
-<<<<<<< HEAD
-    rack (2.2.8)
-    rack-attack (6.6.1)
-      rack (>= 1.0, < 3)
-    rack-cors (1.1.1)
-=======
     rack (2.2.9)
     rack-attack (6.7.0)
       rack (>= 1.0, < 4)
     rack-cors (2.0.2)
->>>>>>> c72697c2
       rack (>= 2.0.0)
     rack-oauth2 (1.21.3)
       activesupport
@@ -652,23 +550,6 @@
       rack
     rack-test (2.1.0)
       rack (>= 1.3)
-<<<<<<< HEAD
-    rails (6.1.7.6)
-      actioncable (= 6.1.7.6)
-      actionmailbox (= 6.1.7.6)
-      actionmailer (= 6.1.7.6)
-      actionpack (= 6.1.7.6)
-      actiontext (= 6.1.7.6)
-      actionview (= 6.1.7.6)
-      activejob (= 6.1.7.6)
-      activemodel (= 6.1.7.6)
-      activerecord (= 6.1.7.6)
-      activestorage (= 6.1.7.6)
-      activesupport (= 6.1.7.6)
-      bundler (>= 1.15.0)
-      railties (= 6.1.7.6)
-      sprockets-rails (>= 2.0.0)
-=======
     rails (7.0.8.4)
       actioncable (= 7.0.8.4)
       actionmailbox (= 7.0.8.4)
@@ -683,7 +564,6 @@
       activesupport (= 7.0.8.4)
       bundler (>= 1.15.0)
       railties (= 7.0.8.4)
->>>>>>> c72697c2
     rails-controller-testing (1.0.5)
       actionpack (>= 5.0.1.rc1)
       actionview (>= 5.0.1.rc1)
@@ -697,19 +577,10 @@
       nokogiri (~> 1.14)
     rails-i18n (7.0.7)
       i18n (>= 0.7, < 2)
-<<<<<<< HEAD
-      railties (>= 6.0.0, < 7)
-    rails-settings-cached (0.6.6)
-      rails (>= 4.2.0)
-    railties (6.1.7.6)
-      actionpack (= 6.1.7.6)
-      activesupport (= 6.1.7.6)
-=======
       railties (>= 6.0.0, < 8)
     railties (7.0.8.4)
       actionpack (= 7.0.8.4)
       activesupport (= 7.0.8.4)
->>>>>>> c72697c2
       method_source
       rake (>= 12.2)
       thor (~> 1.0)
@@ -930,10 +801,7 @@
       rack-proxy (>= 0.6.1)
       railties (>= 5.2)
       semantic_range (>= 2.3.0)
-<<<<<<< HEAD
-=======
     websocket (1.2.9)
->>>>>>> c72697c2
     websocket-driver (0.7.6)
       websocket-extensions (>= 0.1.0)
     websocket-extensions (0.1.5)
@@ -941,11 +809,7 @@
     xorcist (1.1.3)
     xpath (3.2.0)
       nokogiri (~> 1.8)
-<<<<<<< HEAD
-    zeitwerk (2.6.12)
-=======
     zeitwerk (2.6.16)
->>>>>>> c72697c2
 
 PLATFORMS
   ruby
