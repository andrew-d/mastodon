--- conflicted
+++ resolved
@@ -871,320 +871,1687 @@
       {
         "defaultMessage": "Group",
         "id": "account.badges.group"
-<<<<<<< HEAD
+      }
+    ],
+    "path": "app/javascript/mastodon/features/account/components/header.json"
+  },
+  {
+    "descriptors": [
+      {
+        "defaultMessage": "Play",
+        "id": "video.play"
+      },
+      {
+        "defaultMessage": "Pause",
+        "id": "video.pause"
+      },
+      {
+        "defaultMessage": "Mute sound",
+        "id": "video.mute"
+      },
+      {
+        "defaultMessage": "Unmute sound",
+        "id": "video.unmute"
+      },
+      {
+        "defaultMessage": "Download file",
+        "id": "video.download"
+      }
+    ],
+    "path": "app/javascript/mastodon/features/audio/index.json"
+  },
+  {
+    "descriptors": [
+      {
+        "defaultMessage": "Blocked users",
+        "id": "column.blocks"
+      },
+      {
+        "defaultMessage": "You haven't blocked any users yet.",
+        "id": "empty_column.blocks"
+      }
+    ],
+    "path": "app/javascript/mastodon/features/blocks/index.json"
+  },
+  {
+    "descriptors": [
+      {
+        "defaultMessage": "Bookmarks",
+        "id": "column.bookmarks"
+      },
+      {
+        "defaultMessage": "You don't have any bookmarked toots yet. When you bookmark one, it will show up here.",
+        "id": "empty_column.bookmarked_statuses"
+      }
+    ],
+    "path": "app/javascript/mastodon/features/bookmarked_statuses/index.json"
+  },
+  {
+    "descriptors": [
+      {
+        "defaultMessage": "Media only",
+        "id": "community.column_settings.media_only"
+      }
+    ],
+    "path": "app/javascript/mastodon/features/community_timeline/components/column_settings.json"
+  },
+  {
+    "descriptors": [
+      {
+        "defaultMessage": "Local timeline",
+        "id": "column.community"
+      },
+      {
+        "defaultMessage": "The local timeline is empty. Write something publicly to get the ball rolling!",
+        "id": "empty_column.community"
+      }
+    ],
+    "path": "app/javascript/mastodon/features/community_timeline/index.json"
+  },
+  {
+    "descriptors": [
+      {
+        "defaultMessage": "Edit profile",
+        "id": "account.edit_profile"
+      },
+      {
+        "defaultMessage": "Pinned posts",
+        "id": "navigation_bar.pins"
+      },
+      {
+        "defaultMessage": "Preferences",
+        "id": "navigation_bar.preferences"
+      },
+      {
+        "defaultMessage": "Follow requests",
+        "id": "navigation_bar.follow_requests"
+      },
+      {
+        "defaultMessage": "Favourites",
+        "id": "navigation_bar.favourites"
+      },
+      {
+        "defaultMessage": "Lists",
+        "id": "navigation_bar.lists"
+      },
+      {
+        "defaultMessage": "Blocked users",
+        "id": "navigation_bar.blocks"
+      },
+      {
+        "defaultMessage": "Hidden domains",
+        "id": "navigation_bar.domain_blocks"
+      },
+      {
+        "defaultMessage": "Muted users",
+        "id": "navigation_bar.mutes"
+      },
+      {
+        "defaultMessage": "Muted words",
+        "id": "navigation_bar.filters"
+      },
+      {
+        "defaultMessage": "Logout",
+        "id": "navigation_bar.logout"
+      },
+      {
+        "defaultMessage": "Bookmarks",
+        "id": "navigation_bar.bookmarks"
+      }
+    ],
+    "path": "app/javascript/mastodon/features/compose/components/action_bar.json"
+  },
+  {
+    "descriptors": [
+      {
+        "defaultMessage": "What is on your mind?",
+        "id": "compose_form.placeholder"
+      },
+      {
+        "defaultMessage": "Write your warning here",
+        "id": "compose_form.spoiler_placeholder"
+      },
+      {
+        "defaultMessage": "Post",
+        "id": "compose_form.publish"
+      },
+      {
+        "defaultMessage": "{publish}!",
+        "id": "compose_form.publish_loud"
+      }
+    ],
+    "path": "app/javascript/mastodon/features/compose/components/compose_form.json"
+  },
+  {
+    "descriptors": [
+      {
+        "defaultMessage": "Insert emoji",
+        "id": "emoji_button.label"
+      },
+      {
+        "defaultMessage": "Search...",
+        "id": "emoji_button.search"
+      },
+      {
+        "defaultMessage": "No emojos!! (╯°□°）╯︵ ┻━┻",
+        "id": "emoji_button.not_found"
+      },
+      {
+        "defaultMessage": "Custom",
+        "id": "emoji_button.custom"
+      },
+      {
+        "defaultMessage": "Frequently used",
+        "id": "emoji_button.recent"
+      },
+      {
+        "defaultMessage": "Search results",
+        "id": "emoji_button.search_results"
+      },
+      {
+        "defaultMessage": "People",
+        "id": "emoji_button.people"
+      },
+      {
+        "defaultMessage": "Nature",
+        "id": "emoji_button.nature"
+      },
+      {
+        "defaultMessage": "Food & Drink",
+        "id": "emoji_button.food"
+      },
+      {
+        "defaultMessage": "Activity",
+        "id": "emoji_button.activity"
+      },
+      {
+        "defaultMessage": "Travel & Places",
+        "id": "emoji_button.travel"
+      },
+      {
+        "defaultMessage": "Objects",
+        "id": "emoji_button.objects"
+      },
+      {
+        "defaultMessage": "Symbols",
+        "id": "emoji_button.symbols"
+      },
+      {
+        "defaultMessage": "Flags",
+        "id": "emoji_button.flags"
+      }
+    ],
+    "path": "app/javascript/mastodon/features/compose/components/emoji_picker_dropdown.json"
+  },
+  {
+    "descriptors": [
+      {
+        "defaultMessage": "Federated",
+        "id": "federation.federated.short"
+      },
+      {
+        "defaultMessage": "Allow post to reach other instances",
+        "id": "federation.federated.long"
+      },
+      {
+        "defaultMessage": "Local-only",
+        "id": "federation.local_only.short"
+      },
+      {
+        "defaultMessage": "Restrict this post only to my instance",
+        "id": "federation.local_only.long"
+      },
+      {
+        "defaultMessage": "Adjust status federation",
+        "id": "federation.change"
+      }
+    ],
+    "path": "app/javascript/mastodon/features/compose/components/federation_dropdown.json"
+  },
+  {
+    "descriptors": [
+      {
+        "defaultMessage": "Edit profile",
+        "id": "navigation_bar.edit_profile"
+      }
+    ],
+    "path": "app/javascript/mastodon/features/compose/components/navigation_bar.json"
+  },
+  {
+    "descriptors": [
+      {
+        "defaultMessage": "Add a poll",
+        "id": "poll_button.add_poll"
+      },
+      {
+        "defaultMessage": "Remove poll",
+        "id": "poll_button.remove_poll"
+      }
+    ],
+    "path": "app/javascript/mastodon/features/compose/components/poll_button.json"
+  },
+  {
+    "descriptors": [
+      {
+        "defaultMessage": "Choice {number}",
+        "id": "compose_form.poll.option_placeholder"
+      },
+      {
+        "defaultMessage": "Add a choice",
+        "id": "compose_form.poll.add_option"
+      },
+      {
+        "defaultMessage": "Remove this choice",
+        "id": "compose_form.poll.remove_option"
+      },
+      {
+        "defaultMessage": "Poll duration",
+        "id": "compose_form.poll.duration"
+      },
+      {
+        "defaultMessage": "Change poll to allow multiple choices",
+        "id": "compose_form.poll.switch_to_multiple"
+      },
+      {
+        "defaultMessage": "Change poll to allow for a single choice",
+        "id": "compose_form.poll.switch_to_single"
+      },
+      {
+        "defaultMessage": "{number, plural, one {# minute} other {# minutes}}",
+        "id": "intervals.full.minutes"
+      },
+      {
+        "defaultMessage": "{number, plural, one {# hour} other {# hours}}",
+        "id": "intervals.full.hours"
+      },
+      {
+        "defaultMessage": "{number, plural, one {# day} other {# days}}",
+        "id": "intervals.full.days"
+      }
+    ],
+    "path": "app/javascript/mastodon/features/compose/components/poll_form.json"
+  },
+  {
+    "descriptors": [
+      {
+        "defaultMessage": "Public",
+        "id": "privacy.public.short"
+      },
+      {
+        "defaultMessage": "Visible for all, shown in public timelines",
+        "id": "privacy.public.long"
+      },
+      {
+        "defaultMessage": "Unlisted",
+        "id": "privacy.unlisted.short"
+      },
+      {
+        "defaultMessage": "Visible for all, but not in public timelines",
+        "id": "privacy.unlisted.long"
+      },
+      {
+        "defaultMessage": "Followers-only",
+        "id": "privacy.private.short"
+      },
+      {
+        "defaultMessage": "Visible for followers only",
+        "id": "privacy.private.long"
+      },
+      {
+        "defaultMessage": "Direct",
+        "id": "privacy.direct.short"
+      },
+      {
+        "defaultMessage": "Visible for mentioned users only",
+        "id": "privacy.direct.long"
+      },
+      {
+        "defaultMessage": "Adjust status privacy",
+        "id": "privacy.change"
+      }
+    ],
+    "path": "app/javascript/mastodon/features/compose/components/privacy_dropdown.json"
+  },
+  {
+    "descriptors": [
+      {
+        "defaultMessage": "Cancel",
+        "id": "reply_indicator.cancel"
+      }
+    ],
+    "path": "app/javascript/mastodon/features/compose/components/reply_indicator.json"
+  },
+  {
+    "descriptors": [
+      {
+        "defaultMessage": "Dismiss suggestion",
+        "id": "suggestions.dismiss"
+      },
+      {
+        "defaultMessage": "You might be interested in…",
+        "id": "suggestions.header"
+      },
+      {
+        "defaultMessage": "People",
+        "id": "search_results.accounts"
       },
       {
         "defaultMessage": "Posts",
+        "id": "search_results.statuses"
+      },
+      {
+        "defaultMessage": "Searching toots by their content is not enabled on this Mastodon server.",
+        "id": "search_results.statuses_fts_disabled"
+      },
+      {
+        "defaultMessage": "Hashtags",
+        "id": "search_results.hashtags"
+      },
+      {
+        "defaultMessage": "{count, number} {count, plural, one {result} other {results}}",
+        "id": "search_results.total"
+      }
+    ],
+    "path": "app/javascript/mastodon/features/compose/components/search_results.json"
+  },
+  {
+    "descriptors": [
+      {
+        "defaultMessage": "Search",
+        "id": "search.placeholder"
+      },
+      {
+        "defaultMessage": "Simple text returns statuses you have written, favourited, boosted, or have been mentioned in, as well as matching usernames, display names, and hashtags.",
+        "id": "search_popout.tips.full_text"
+      },
+      {
+        "defaultMessage": "Simple text returns matching display names, usernames and hashtags",
+        "id": "search_popout.tips.text"
+      },
+      {
+        "defaultMessage": "Advanced search format",
+        "id": "search_popout.search_format"
+      },
+      {
+        "defaultMessage": "hashtag",
+        "id": "search_popout.tips.hashtag"
+      },
+      {
+        "defaultMessage": "user",
+        "id": "search_popout.tips.user"
+      },
+      {
+        "defaultMessage": "status",
+        "id": "search_popout.tips.status"
+      }
+    ],
+    "path": "app/javascript/mastodon/features/compose/components/search.json"
+  },
+  {
+    "descriptors": [
+      {
+        "defaultMessage": "Add images, a video or an audio file",
+        "id": "upload_button.label"
+      }
+    ],
+    "path": "app/javascript/mastodon/features/compose/components/upload_button.json"
+  },
+  {
+    "descriptors": [
+      {
+        "defaultMessage": "Uploading…",
+        "id": "upload_progress.label"
+      }
+    ],
+    "path": "app/javascript/mastodon/features/compose/components/upload_form.json"
+  },
+  {
+    "descriptors": [
+      {
+        "defaultMessage": "Delete",
+        "id": "upload_form.undo"
+      },
+      {
+        "defaultMessage": "Edit",
+        "id": "upload_form.edit"
+      }
+    ],
+    "path": "app/javascript/mastodon/features/compose/components/upload.json"
+  },
+  {
+    "descriptors": [
+      {
+        "defaultMessage": "Are you sure you want to log out?",
+        "id": "confirmations.logout.message"
+      },
+      {
+        "defaultMessage": "Log out",
+        "id": "confirmations.logout.confirm"
+      }
+    ],
+    "path": "app/javascript/mastodon/features/compose/containers/navigation_container.json"
+  },
+  {
+    "descriptors": [
+      {
+        "defaultMessage": "Media is marked as sensitive",
+        "id": "compose_form.sensitive.marked"
+      },
+      {
+        "defaultMessage": "Media is not marked as sensitive",
+        "id": "compose_form.sensitive.unmarked"
+      },
+      {
+        "defaultMessage": "Mark media as sensitive",
+        "id": "compose_form.sensitive.hide"
+      }
+    ],
+    "path": "app/javascript/mastodon/features/compose/containers/sensitive_button_container.json"
+  },
+  {
+    "descriptors": [
+      {
+        "defaultMessage": "Text is hidden behind warning",
+        "id": "compose_form.spoiler.marked"
+      },
+      {
+        "defaultMessage": "Text is not hidden",
+        "id": "compose_form.spoiler.unmarked"
+      }
+    ],
+    "path": "app/javascript/mastodon/features/compose/containers/spoiler_button_container.json"
+  },
+  {
+    "descriptors": [
+      {
+        "defaultMessage": "Your account is not {locked}. Anyone can follow you to view your follower-only posts.",
+        "id": "compose_form.lock_disclaimer"
+      },
+      {
+        "defaultMessage": "locked",
+        "id": "compose_form.lock_disclaimer.lock"
+      },
+      {
+        "defaultMessage": "This post won't be listed under any hashtag as it is unlisted. Only public posts can be searched by hashtag.",
+        "id": "compose_form.hashtag_warning"
+      },
+      {
+        "defaultMessage": "This post will only be sent to all the mentioned users.",
+        "id": "compose_form.direct_message_warning"
+      },
+      {
+        "defaultMessage": "Learn more",
+        "id": "compose_form.direct_message_warning_learn_more"
+      }
+    ],
+    "path": "app/javascript/mastodon/features/compose/containers/warning_container.json"
+  },
+  {
+    "descriptors": [
+      {
+        "defaultMessage": "Getting started",
+        "id": "getting_started.heading"
+      },
+      {
+        "defaultMessage": "Home",
+        "id": "tabs_bar.home"
+      },
+      {
+        "defaultMessage": "Notifications",
+        "id": "tabs_bar.notifications"
+      },
+      {
+        "defaultMessage": "Federated timeline",
+        "id": "navigation_bar.public_timeline"
+      },
+      {
+        "defaultMessage": "Local timeline",
+        "id": "navigation_bar.community_timeline"
+      },
+      {
+        "defaultMessage": "Preferences",
+        "id": "navigation_bar.preferences"
+      },
+      {
+        "defaultMessage": "Logout",
+        "id": "navigation_bar.logout"
+      },
+      {
+        "defaultMessage": "Compose new post",
+        "id": "navigation_bar.compose"
+      },
+      {
+        "defaultMessage": "Are you sure you want to log out?",
+        "id": "confirmations.logout.message"
+      },
+      {
+        "defaultMessage": "Log out",
+        "id": "confirmations.logout.confirm"
+      }
+    ],
+    "path": "app/javascript/mastodon/features/compose/index.json"
+  },
+  {
+    "descriptors": [
+      {
+        "defaultMessage": "More",
+        "id": "status.more"
+      },
+      {
+        "defaultMessage": "View conversation",
+        "id": "conversation.open"
+      },
+      {
+        "defaultMessage": "Reply",
+        "id": "status.reply"
+      },
+      {
+        "defaultMessage": "Mark as read",
+        "id": "conversation.mark_as_read"
+      },
+      {
+        "defaultMessage": "Delete conversation",
+        "id": "conversation.delete"
+      },
+      {
+        "defaultMessage": "Mute conversation",
+        "id": "status.mute_conversation"
+      },
+      {
+        "defaultMessage": "Unmute conversation",
+        "id": "status.unmute_conversation"
+      },
+      {
+        "defaultMessage": "With {names}",
+        "id": "conversation.with"
+      }
+    ],
+    "path": "app/javascript/mastodon/features/direct_timeline/components/conversation.json"
+  },
+  {
+    "descriptors": [
+      {
+        "defaultMessage": "Reply",
+        "id": "confirmations.reply.confirm"
+      },
+      {
+        "defaultMessage": "Replying now will overwrite the message you are currently composing. Are you sure you want to proceed?",
+        "id": "confirmations.reply.message"
+      }
+    ],
+    "path": "app/javascript/mastodon/features/direct_timeline/containers/conversation_container.json"
+  },
+  {
+    "descriptors": [
+      {
+        "defaultMessage": "Direct messages",
+        "id": "column.direct"
+      },
+      {
+        "defaultMessage": "You don't have any direct messages yet. When you send or receive one, it will show up here.",
+        "id": "empty_column.direct"
+      }
+    ],
+    "path": "app/javascript/mastodon/features/direct_timeline/index.json"
+  },
+  {
+    "descriptors": [
+      {
+        "defaultMessage": "Follow",
+        "id": "account.follow"
+      },
+      {
+        "defaultMessage": "Unfollow",
+        "id": "account.unfollow"
+      },
+      {
+        "defaultMessage": "Awaiting approval",
+        "id": "account.requested"
+      },
+      {
+        "defaultMessage": "Unblock @{name}",
+        "id": "account.unblock"
+      },
+      {
+        "defaultMessage": "Unmute @{name}",
+        "id": "account.unmute"
+      },
+      {
+        "defaultMessage": "Unfollow",
+        "id": "confirmations.unfollow.confirm"
+      },
+      {
+        "defaultMessage": "Are you sure you want to unfollow {name}?",
+        "id": "confirmations.unfollow.message"
+      },
+      {
+        "defaultMessage": "Toots",
         "id": "account.posts"
-      },
-      {
-        "defaultMessage": "Follows",
-        "id": "account.follows"
       },
       {
         "defaultMessage": "Followers",
         "id": "account.followers"
-=======
->>>>>>> 93dd413a
-      }
-    ],
-    "path": "app/javascript/mastodon/features/account/components/header.json"
-  },
-  {
-    "descriptors": [
-      {
-        "defaultMessage": "Play",
-        "id": "video.play"
-      },
-      {
-        "defaultMessage": "Pause",
-        "id": "video.pause"
-      },
-      {
-        "defaultMessage": "Mute sound",
-        "id": "video.mute"
-      },
-      {
-        "defaultMessage": "Unmute sound",
-        "id": "video.unmute"
-      },
-      {
-        "defaultMessage": "Download file",
-        "id": "video.download"
-      }
-    ],
-    "path": "app/javascript/mastodon/features/audio/index.json"
-  },
-  {
-    "descriptors": [
+      },
+      {
+        "defaultMessage": "Never",
+        "id": "account.never_active"
+      },
+      {
+        "defaultMessage": "Last active",
+        "id": "account.last_status"
+      }
+    ],
+    "path": "app/javascript/mastodon/features/directory/components/account_card.json"
+  },
+  {
+    "descriptors": [
+      {
+        "defaultMessage": "Browse profiles",
+        "id": "column.directory"
+      },
+      {
+        "defaultMessage": "Recently active",
+        "id": "directory.recently_active"
+      },
+      {
+        "defaultMessage": "New arrivals",
+        "id": "directory.new_arrivals"
+      },
+      {
+        "defaultMessage": "From {domain} only",
+        "id": "directory.local"
+      },
+      {
+        "defaultMessage": "From known fediverse",
+        "id": "directory.federated"
+      }
+    ],
+    "path": "app/javascript/mastodon/features/directory/index.json"
+  },
+  {
+    "descriptors": [
+      {
+        "defaultMessage": "Blocked domains",
+        "id": "column.domain_blocks"
+      },
+      {
+        "defaultMessage": "Unblock domain {domain}",
+        "id": "account.unblock_domain"
+      },
+      {
+        "defaultMessage": "There are no blocked domains yet.",
+        "id": "empty_column.domain_blocks"
+      }
+    ],
+    "path": "app/javascript/mastodon/features/domain_blocks/index.json"
+  },
+  {
+    "descriptors": [
+      {
+        "defaultMessage": "Favourites",
+        "id": "column.favourites"
+      },
+      {
+        "defaultMessage": "You don't have any favourite posts yet. When you favourite one, it will show up here.",
+        "id": "empty_column.favourited_statuses"
+      }
+    ],
+    "path": "app/javascript/mastodon/features/favourited_statuses/index.json"
+  },
+  {
+    "descriptors": [
+      {
+        "defaultMessage": "Refresh",
+        "id": "refresh"
+      },
+      {
+        "defaultMessage": "No one has favourited this toot yet. When someone does, they will show up here.",
+        "id": "empty_column.favourites"
+      }
+    ],
+    "path": "app/javascript/mastodon/features/favourites/index.json"
+  },
+  {
+    "descriptors": [
+      {
+        "defaultMessage": "Authorize",
+        "id": "follow_request.authorize"
+      },
+      {
+        "defaultMessage": "Reject",
+        "id": "follow_request.reject"
+      }
+    ],
+    "path": "app/javascript/mastodon/features/follow_requests/components/account_authorize.json"
+  },
+  {
+    "descriptors": [
+      {
+        "defaultMessage": "Follow requests",
+        "id": "column.follow_requests"
+      },
+      {
+        "defaultMessage": "You don't have any follow requests yet. When you receive one, it will show up here.",
+        "id": "empty_column.follow_requests"
+      },
+      {
+        "defaultMessage": "Even though your account is not locked, the {domain} staff thought you might want to review follow requests from these accounts manually.",
+        "id": "follow_requests.unlocked_explanation"
+      }
+    ],
+    "path": "app/javascript/mastodon/features/follow_requests/index.json"
+  },
+  {
+    "descriptors": [
+      {
+        "defaultMessage": "Followers",
+        "id": "timeline_hint.resources.followers"
+      },
+      {
+        "defaultMessage": "Profile unavailable",
+        "id": "empty_column.account_unavailable"
+      },
+      {
+        "defaultMessage": "No one follows this user yet.",
+        "id": "account.followers.empty"
+      }
+    ],
+    "path": "app/javascript/mastodon/features/followers/index.json"
+  },
+  {
+    "descriptors": [
+      {
+        "defaultMessage": "Follows",
+        "id": "timeline_hint.resources.follows"
+      },
+      {
+        "defaultMessage": "Profile unavailable",
+        "id": "empty_column.account_unavailable"
+      },
+      {
+        "defaultMessage": "This user doesn't follow anyone yet.",
+        "id": "account.follows.empty"
+      }
+    ],
+    "path": "app/javascript/mastodon/features/following/index.json"
+  },
+  {
+    "descriptors": [
+      {
+        "defaultMessage": "Close",
+        "id": "lightbox.close"
+      },
+      {
+        "defaultMessage": "Previous",
+        "id": "lightbox.previous"
+      },
+      {
+        "defaultMessage": "Next",
+        "id": "lightbox.next"
+      },
+      {
+        "defaultMessage": "Announcement",
+        "id": "announcement.announcement"
+      }
+    ],
+    "path": "app/javascript/mastodon/features/getting_started/components/announcements.json"
+  },
+  {
+    "descriptors": [
+      {
+        "defaultMessage": "Trending now",
+        "id": "trends.trending_now"
+      }
+    ],
+    "path": "app/javascript/mastodon/features/getting_started/components/trends.json"
+  },
+  {
+    "descriptors": [
+      {
+        "defaultMessage": "Home",
+        "id": "tabs_bar.home"
+      },
+      {
+        "defaultMessage": "Notifications",
+        "id": "tabs_bar.notifications"
+      },
+      {
+        "defaultMessage": "Federated timeline",
+        "id": "navigation_bar.public_timeline"
+      },
+      {
+        "defaultMessage": "Settings",
+        "id": "column_subheading.settings"
+      },
+      {
+        "defaultMessage": "Local timeline",
+        "id": "navigation_bar.community_timeline"
+      },
+      {
+        "defaultMessage": "Direct messages",
+        "id": "navigation_bar.direct"
+      },
+      {
+        "defaultMessage": "Bookmarks",
+        "id": "navigation_bar.bookmarks"
+      },
+      {
+        "defaultMessage": "Preferences",
+        "id": "navigation_bar.preferences"
+      },
+      {
+        "defaultMessage": "Follow requests",
+        "id": "navigation_bar.follow_requests"
+      },
+      {
+        "defaultMessage": "Favourites",
+        "id": "navigation_bar.favourites"
+      },
       {
         "defaultMessage": "Blocked users",
-        "id": "column.blocks"
-      },
-      {
-        "defaultMessage": "You haven't blocked any users yet.",
-        "id": "empty_column.blocks"
-      }
-    ],
-    "path": "app/javascript/mastodon/features/blocks/index.json"
-  },
-  {
-    "descriptors": [
-      {
-        "defaultMessage": "Bookmarks",
-        "id": "column.bookmarks"
-      },
-      {
-        "defaultMessage": "You don't have any bookmarked toots yet. When you bookmark one, it will show up here.",
-        "id": "empty_column.bookmarked_statuses"
-      }
-    ],
-    "path": "app/javascript/mastodon/features/bookmarked_statuses/index.json"
+        "id": "navigation_bar.blocks"
+      },
+      {
+        "defaultMessage": "Hidden domains",
+        "id": "navigation_bar.domain_blocks"
+      },
+      {
+        "defaultMessage": "Muted users",
+        "id": "navigation_bar.mutes"
+      },
+      {
+        "defaultMessage": "Pinned posts",
+        "id": "navigation_bar.pins"
+      },
+      {
+        "defaultMessage": "Lists",
+        "id": "navigation_bar.lists"
+      },
+      {
+        "defaultMessage": "Discover",
+        "id": "navigation_bar.discover"
+      },
+      {
+        "defaultMessage": "Personal",
+        "id": "navigation_bar.personal"
+      },
+      {
+        "defaultMessage": "Security",
+        "id": "navigation_bar.security"
+      },
+      {
+        "defaultMessage": "Getting started",
+        "id": "getting_started.heading"
+      },
+      {
+        "defaultMessage": "Profile directory",
+        "id": "getting_started.directory"
+      }
+    ],
+    "path": "app/javascript/mastodon/features/getting_started/index.json"
+  },
+  {
+    "descriptors": [
+      {
+        "defaultMessage": "Enter hashtags…",
+        "id": "hashtag.column_settings.select.placeholder"
+      },
+      {
+        "defaultMessage": "No suggestions found",
+        "id": "hashtag.column_settings.select.no_options_message"
+      },
+      {
+        "defaultMessage": "Any of these",
+        "id": "hashtag.column_settings.tag_mode.any"
+      },
+      {
+        "defaultMessage": "All of these",
+        "id": "hashtag.column_settings.tag_mode.all"
+      },
+      {
+        "defaultMessage": "None of these",
+        "id": "hashtag.column_settings.tag_mode.none"
+      },
+      {
+        "defaultMessage": "Include additional tags in this column",
+        "id": "hashtag.column_settings.tag_toggle"
+      },
+      {
+        "defaultMessage": "Local only",
+        "id": "community.column_settings.local_only"
+      }
+    ],
+    "path": "app/javascript/mastodon/features/hashtag_timeline/components/column_settings.json"
+  },
+  {
+    "descriptors": [
+      {
+        "defaultMessage": "or {additional}",
+        "id": "hashtag.column_header.tag_mode.any"
+      },
+      {
+        "defaultMessage": "and {additional}",
+        "id": "hashtag.column_header.tag_mode.all"
+      },
+      {
+        "defaultMessage": "without {additional}",
+        "id": "hashtag.column_header.tag_mode.none"
+      },
+      {
+        "defaultMessage": "There is nothing in this hashtag yet.",
+        "id": "empty_column.hashtag"
+      }
+    ],
+    "path": "app/javascript/mastodon/features/hashtag_timeline/index.json"
+  },
+  {
+    "descriptors": [
+      {
+        "defaultMessage": "Basic",
+        "id": "home.column_settings.basic"
+      },
+      {
+        "defaultMessage": "Show boosts",
+        "id": "home.column_settings.show_reblogs"
+      },
+      {
+        "defaultMessage": "Show replies",
+        "id": "home.column_settings.show_replies"
+      }
+    ],
+    "path": "app/javascript/mastodon/features/home_timeline/components/column_settings.json"
+  },
+  {
+    "descriptors": [
+      {
+        "defaultMessage": "Home",
+        "id": "column.home"
+      },
+      {
+        "defaultMessage": "Show announcements",
+        "id": "home.show_announcements"
+      },
+      {
+        "defaultMessage": "Hide announcements",
+        "id": "home.hide_announcements"
+      },
+      {
+        "defaultMessage": "Your home timeline is empty! Visit {public} or use search to get started and meet other users.",
+        "id": "empty_column.home"
+      },
+      {
+        "defaultMessage": "the public timeline",
+        "id": "empty_column.home.public_timeline"
+      }
+    ],
+    "path": "app/javascript/mastodon/features/home_timeline/index.json"
+  },
+  {
+    "descriptors": [
+      {
+        "defaultMessage": "First steps",
+        "id": "introduction.welcome.headline"
+      },
+      {
+        "defaultMessage": "Welcome to the fediverse! In a few moments, you'll be able to broadcast messages and talk to your friends across a wide variety of servers. But this server, {domain}, is special—it hosts your profile, so remember its name.",
+        "id": "introduction.welcome.text"
+      },
+      {
+        "defaultMessage": "Let's go!",
+        "id": "introduction.welcome.action"
+      },
+      {
+        "defaultMessage": "Home",
+        "id": "introduction.federation.home.headline"
+      },
+      {
+        "defaultMessage": "Posts from people you follow will appear in your home feed. You can follow anyone on any server!",
+        "id": "introduction.federation.home.text"
+      },
+      {
+        "defaultMessage": "Local",
+        "id": "introduction.federation.local.headline"
+      },
+      {
+        "defaultMessage": "Public posts from people on the same server as you will appear in the local timeline.",
+        "id": "introduction.federation.local.text"
+      },
+      {
+        "defaultMessage": "Federated",
+        "id": "introduction.federation.federated.headline"
+      },
+      {
+        "defaultMessage": "Public posts from other servers of the fediverse will appear in the federated timeline.",
+        "id": "introduction.federation.federated.text"
+      },
+      {
+        "defaultMessage": "Next",
+        "id": "introduction.federation.action"
+      },
+      {
+        "defaultMessage": "Reply",
+        "id": "introduction.interactions.reply.headline"
+      },
+      {
+        "defaultMessage": "You can reply to other people's and your own posts, which will chain them together in a conversation.",
+        "id": "introduction.interactions.reply.text"
+      },
+      {
+        "defaultMessage": "Boost",
+        "id": "introduction.interactions.reblog.headline"
+      },
+      {
+        "defaultMessage": "You can share other people's posts with your followers by boosting them.",
+        "id": "introduction.interactions.reblog.text"
+      },
+      {
+        "defaultMessage": "Favourite",
+        "id": "introduction.interactions.favourite.headline"
+      },
+      {
+        "defaultMessage": "You can save a post for later, and let the author know that you liked it, by favouriting it.",
+        "id": "introduction.interactions.favourite.text"
+      },
+      {
+        "defaultMessage": "Finish tutorial!",
+        "id": "introduction.interactions.action"
+      }
+    ],
+    "path": "app/javascript/mastodon/features/introduction/index.json"
+  },
+  {
+    "descriptors": [
+      {
+        "defaultMessage": "Keyboard Shortcuts",
+        "id": "keyboard_shortcuts.heading"
+      },
+      {
+        "defaultMessage": "Hotkey",
+        "id": "keyboard_shortcuts.hotkey"
+      },
+      {
+        "defaultMessage": "Description",
+        "id": "keyboard_shortcuts.description"
+      },
+      {
+        "defaultMessage": "to reply",
+        "id": "keyboard_shortcuts.reply"
+      },
+      {
+        "defaultMessage": "to mention author",
+        "id": "keyboard_shortcuts.mention"
+      },
+      {
+        "defaultMessage": "to open author's profile",
+        "id": "keyboard_shortcuts.profile"
+      },
+      {
+        "defaultMessage": "to favourite",
+        "id": "keyboard_shortcuts.favourite"
+      },
+      {
+        "defaultMessage": "to boost",
+        "id": "keyboard_shortcuts.boost"
+      },
+      {
+        "defaultMessage": "to open status",
+        "id": "keyboard_shortcuts.enter"
+      },
+      {
+        "defaultMessage": "to open media",
+        "id": "keyboard_shortcuts.open_media"
+      },
+      {
+        "defaultMessage": "to show/hide text behind CW",
+        "id": "keyboard_shortcuts.toggle_hidden"
+      },
+      {
+        "defaultMessage": "to show/hide media",
+        "id": "keyboard_shortcuts.toggle_sensitivity"
+      },
+      {
+        "defaultMessage": "to move up in the list",
+        "id": "keyboard_shortcuts.up"
+      },
+      {
+        "defaultMessage": "to move down in the list",
+        "id": "keyboard_shortcuts.down"
+      },
+      {
+        "defaultMessage": "to focus a status in one of the columns",
+        "id": "keyboard_shortcuts.column"
+      },
+      {
+        "defaultMessage": "to focus the compose textarea",
+        "id": "keyboard_shortcuts.compose"
+      },
+      {
+        "defaultMessage": "to start a brand new post",
+        "id": "keyboard_shortcuts.toot"
+      },
+      {
+        "defaultMessage": "to show/hide CW field",
+        "id": "keyboard_shortcuts.spoilers"
+      },
+      {
+        "defaultMessage": "to navigate back",
+        "id": "keyboard_shortcuts.back"
+      },
+      {
+        "defaultMessage": "to focus search",
+        "id": "keyboard_shortcuts.search"
+      },
+      {
+        "defaultMessage": "to un-focus compose textarea/search",
+        "id": "keyboard_shortcuts.unfocus"
+      },
+      {
+        "defaultMessage": "to open home timeline",
+        "id": "keyboard_shortcuts.home"
+      },
+      {
+        "defaultMessage": "to open notifications column",
+        "id": "keyboard_shortcuts.notifications"
+      },
+      {
+        "defaultMessage": "to open local timeline",
+        "id": "keyboard_shortcuts.local"
+      },
+      {
+        "defaultMessage": "to open federated timeline",
+        "id": "keyboard_shortcuts.federated"
+      },
+      {
+        "defaultMessage": "to open direct messages column",
+        "id": "keyboard_shortcuts.direct"
+      },
+      {
+        "defaultMessage": "to open \"get started\" column",
+        "id": "keyboard_shortcuts.start"
+      },
+      {
+        "defaultMessage": "to open favourites list",
+        "id": "keyboard_shortcuts.favourites"
+      },
+      {
+        "defaultMessage": "to open pinned posts list",
+        "id": "keyboard_shortcuts.pinned"
+      },
+      {
+        "defaultMessage": "to open your profile",
+        "id": "keyboard_shortcuts.my_profile"
+      },
+      {
+        "defaultMessage": "to open blocked users list",
+        "id": "keyboard_shortcuts.blocked"
+      },
+      {
+        "defaultMessage": "to open muted users list",
+        "id": "keyboard_shortcuts.muted"
+      },
+      {
+        "defaultMessage": "to open follow requests list",
+        "id": "keyboard_shortcuts.requests"
+      },
+      {
+        "defaultMessage": "to display this legend",
+        "id": "keyboard_shortcuts.legend"
+      }
+    ],
+    "path": "app/javascript/mastodon/features/keyboard_shortcuts/index.json"
+  },
+  {
+    "descriptors": [
+      {
+        "defaultMessage": "Remove from list",
+        "id": "lists.account.remove"
+      },
+      {
+        "defaultMessage": "Add to list",
+        "id": "lists.account.add"
+      }
+    ],
+    "path": "app/javascript/mastodon/features/list_adder/components/list.json"
+  },
+  {
+    "descriptors": [
+      {
+        "defaultMessage": "Remove from list",
+        "id": "lists.account.remove"
+      },
+      {
+        "defaultMessage": "Add to list",
+        "id": "lists.account.add"
+      }
+    ],
+    "path": "app/javascript/mastodon/features/list_editor/components/account.json"
+  },
+  {
+    "descriptors": [
+      {
+        "defaultMessage": "Change title",
+        "id": "lists.edit.submit"
+      }
+    ],
+    "path": "app/javascript/mastodon/features/list_editor/components/edit_list_form.json"
+  },
+  {
+    "descriptors": [
+      {
+        "defaultMessage": "Search among people you follow",
+        "id": "lists.search"
+      }
+    ],
+    "path": "app/javascript/mastodon/features/list_editor/components/search.json"
+  },
+  {
+    "descriptors": [
+      {
+        "defaultMessage": "Are you sure you want to permanently delete this list?",
+        "id": "confirmations.delete_list.message"
+      },
+      {
+        "defaultMessage": "Delete",
+        "id": "confirmations.delete_list.confirm"
+      },
+      {
+        "defaultMessage": "Edit list",
+        "id": "lists.edit"
+      },
+      {
+        "defaultMessage": "Delete list",
+        "id": "lists.delete"
+      },
+      {
+        "defaultMessage": "There is nothing in this list yet. When members of this list post new statuses, they will appear here.",
+        "id": "empty_column.list"
+      }
+    ],
+    "path": "app/javascript/mastodon/features/list_timeline/index.json"
+  },
+  {
+    "descriptors": [
+      {
+        "defaultMessage": "New list title",
+        "id": "lists.new.title_placeholder"
+      },
+      {
+        "defaultMessage": "Add list",
+        "id": "lists.new.create"
+      }
+    ],
+    "path": "app/javascript/mastodon/features/lists/components/new_list_form.json"
+  },
+  {
+    "descriptors": [
+      {
+        "defaultMessage": "Lists",
+        "id": "column.lists"
+      },
+      {
+        "defaultMessage": "Your lists",
+        "id": "lists.subheading"
+      },
+      {
+        "defaultMessage": "You don't have any lists yet. When you create one, it will show up here.",
+        "id": "empty_column.lists"
+      }
+    ],
+    "path": "app/javascript/mastodon/features/lists/index.json"
+  },
+  {
+    "descriptors": [
+      {
+        "defaultMessage": "Muted users",
+        "id": "column.mutes"
+      },
+      {
+        "defaultMessage": "You haven't muted any users yet.",
+        "id": "empty_column.mutes"
+      }
+    ],
+    "path": "app/javascript/mastodon/features/mutes/index.json"
+  },
+  {
+    "descriptors": [
+      {
+        "defaultMessage": "Clear notifications",
+        "id": "notifications.clear"
+      }
+    ],
+    "path": "app/javascript/mastodon/features/notifications/components/clear_column_button.json"
+  },
+  {
+    "descriptors": [
+      {
+        "defaultMessage": "Show",
+        "id": "notifications.column_settings.filter_bar.show"
+      },
+      {
+        "defaultMessage": "Display all categories",
+        "id": "notifications.column_settings.filter_bar.advanced"
+      },
+      {
+        "defaultMessage": "Desktop notifications",
+        "id": "notifications.column_settings.alert"
+      },
+      {
+        "defaultMessage": "Show in column",
+        "id": "notifications.column_settings.show"
+      },
+      {
+        "defaultMessage": "Play sound",
+        "id": "notifications.column_settings.sound"
+      },
+      {
+        "defaultMessage": "Push notifications",
+        "id": "notifications.column_settings.push"
+      },
+      {
+        "defaultMessage": "Quick filter bar",
+        "id": "notifications.column_settings.filter_bar.category"
+      },
+      {
+        "defaultMessage": "New followers:",
+        "id": "notifications.column_settings.follow"
+      },
+      {
+        "defaultMessage": "New follow requests:",
+        "id": "notifications.column_settings.follow_request"
+      },
+      {
+        "defaultMessage": "Favourites:",
+        "id": "notifications.column_settings.favourite"
+      },
+      {
+        "defaultMessage": "Mentions:",
+        "id": "notifications.column_settings.mention"
+      },
+      {
+        "defaultMessage": "Boosts:",
+        "id": "notifications.column_settings.reblog"
+      },
+      {
+        "defaultMessage": "Poll results:",
+        "id": "notifications.column_settings.poll"
+      }
+    ],
+    "path": "app/javascript/mastodon/features/notifications/components/column_settings.json"
+  },
+  {
+    "descriptors": [
+      {
+        "defaultMessage": "Mentions",
+        "id": "notifications.filter.mentions"
+      },
+      {
+        "defaultMessage": "Favourites",
+        "id": "notifications.filter.favourites"
+      },
+      {
+        "defaultMessage": "Boosts",
+        "id": "notifications.filter.boosts"
+      },
+      {
+        "defaultMessage": "Poll results",
+        "id": "notifications.filter.polls"
+      },
+      {
+        "defaultMessage": "Follows",
+        "id": "notifications.filter.follows"
+      },
+      {
+        "defaultMessage": "All",
+        "id": "notifications.filter.all"
+      }
+    ],
+    "path": "app/javascript/mastodon/features/notifications/components/filter_bar.json"
+  },
+  {
+    "descriptors": [
+      {
+        "defaultMessage": "Authorize",
+        "id": "follow_request.authorize"
+      },
+      {
+        "defaultMessage": "Reject",
+        "id": "follow_request.reject"
+      }
+    ],
+    "path": "app/javascript/mastodon/features/notifications/components/follow_request.json"
+  },
+  {
+    "descriptors": [
+      {
+        "defaultMessage": "{name} favourited your status",
+        "id": "notification.favourite"
+      },
+      {
+        "defaultMessage": "{name} followed you",
+        "id": "notification.follow"
+      },
+      {
+        "defaultMessage": "Your poll has ended",
+        "id": "notification.own_poll"
+      },
+      {
+        "defaultMessage": "A poll you have voted in has ended",
+        "id": "notification.poll"
+      },
+      {
+        "defaultMessage": "{name} boosted your status",
+        "id": "notification.reblog"
+      },
+      {
+        "defaultMessage": "{name} has requested to follow you",
+        "id": "notification.follow_request"
+      }
+    ],
+    "path": "app/javascript/mastodon/features/notifications/components/notification.json"
+  },
+  {
+    "descriptors": [
+      {
+        "defaultMessage": "Are you sure you want to permanently clear all your notifications?",
+        "id": "notifications.clear_confirmation"
+      },
+      {
+        "defaultMessage": "Clear notifications",
+        "id": "notifications.clear"
+      }
+    ],
+    "path": "app/javascript/mastodon/features/notifications/containers/column_settings_container.json"
+  },
+  {
+    "descriptors": [
+      {
+        "defaultMessage": "Notifications",
+        "id": "column.notifications"
+      },
+      {
+        "defaultMessage": "You don't have any notifications yet. Interact with others to start the conversation.",
+        "id": "empty_column.notifications"
+      }
+    ],
+    "path": "app/javascript/mastodon/features/notifications/index.json"
+  },
+  {
+    "descriptors": [
+      {
+        "defaultMessage": "Pinned post",
+        "id": "column.pins"
+      }
+    ],
+    "path": "app/javascript/mastodon/features/pinned_statuses/index.json"
   },
   {
     "descriptors": [
       {
         "defaultMessage": "Media only",
         "id": "community.column_settings.media_only"
-      }
-    ],
-    "path": "app/javascript/mastodon/features/community_timeline/components/column_settings.json"
-  },
-  {
-    "descriptors": [
-      {
-        "defaultMessage": "Local timeline",
-        "id": "column.community"
-      },
-      {
-        "defaultMessage": "The local timeline is empty. Write something publicly to get the ball rolling!",
-        "id": "empty_column.community"
-      }
-    ],
-    "path": "app/javascript/mastodon/features/community_timeline/index.json"
-  },
-  {
-    "descriptors": [
-      {
-        "defaultMessage": "Edit profile",
-        "id": "account.edit_profile"
-      },
-      {
-        "defaultMessage": "Pinned posts",
-        "id": "navigation_bar.pins"
-      },
-      {
-        "defaultMessage": "Preferences",
-        "id": "navigation_bar.preferences"
-      },
-      {
-        "defaultMessage": "Follow requests",
-        "id": "navigation_bar.follow_requests"
-      },
-      {
-        "defaultMessage": "Favourites",
-        "id": "navigation_bar.favourites"
-      },
-      {
-        "defaultMessage": "Lists",
-        "id": "navigation_bar.lists"
-      },
-      {
-        "defaultMessage": "Blocked users",
-        "id": "navigation_bar.blocks"
-      },
-      {
-        "defaultMessage": "Hidden domains",
-        "id": "navigation_bar.domain_blocks"
-      },
-      {
-        "defaultMessage": "Muted users",
-        "id": "navigation_bar.mutes"
-      },
-      {
-        "defaultMessage": "Muted words",
-        "id": "navigation_bar.filters"
-      },
-      {
-        "defaultMessage": "Logout",
-        "id": "navigation_bar.logout"
-      },
-      {
-        "defaultMessage": "Bookmarks",
-        "id": "navigation_bar.bookmarks"
-      }
-    ],
-    "path": "app/javascript/mastodon/features/compose/components/action_bar.json"
-  },
-  {
-    "descriptors": [
-      {
-        "defaultMessage": "What is on your mind?",
-        "id": "compose_form.placeholder"
-      },
-      {
-        "defaultMessage": "Write your warning here",
-        "id": "compose_form.spoiler_placeholder"
-      },
-      {
-        "defaultMessage": "Post",
-        "id": "compose_form.publish"
-      },
-      {
-        "defaultMessage": "{publish}!",
-        "id": "compose_form.publish_loud"
-      }
-    ],
-    "path": "app/javascript/mastodon/features/compose/components/compose_form.json"
-  },
-  {
-    "descriptors": [
-      {
-        "defaultMessage": "Insert emoji",
-        "id": "emoji_button.label"
-      },
-      {
-        "defaultMessage": "Search...",
-        "id": "emoji_button.search"
-      },
-      {
-        "defaultMessage": "No emojos!! (╯°□°）╯︵ ┻━┻",
-        "id": "emoji_button.not_found"
-      },
-      {
-        "defaultMessage": "Custom",
-        "id": "emoji_button.custom"
-      },
-      {
-        "defaultMessage": "Frequently used",
-        "id": "emoji_button.recent"
-      },
-      {
-        "defaultMessage": "Search results",
-        "id": "emoji_button.search_results"
-      },
-      {
-        "defaultMessage": "People",
-        "id": "emoji_button.people"
-      },
-      {
-        "defaultMessage": "Nature",
-        "id": "emoji_button.nature"
-      },
-      {
-        "defaultMessage": "Food & Drink",
-        "id": "emoji_button.food"
-      },
-      {
-        "defaultMessage": "Activity",
-        "id": "emoji_button.activity"
-      },
-      {
-        "defaultMessage": "Travel & Places",
-        "id": "emoji_button.travel"
-      },
-      {
-        "defaultMessage": "Objects",
-        "id": "emoji_button.objects"
-      },
-      {
-        "defaultMessage": "Symbols",
-        "id": "emoji_button.symbols"
-      },
-      {
-        "defaultMessage": "Flags",
-        "id": "emoji_button.flags"
-      }
-    ],
-    "path": "app/javascript/mastodon/features/compose/components/emoji_picker_dropdown.json"
-  },
-  {
-    "descriptors": [
-      {
-        "defaultMessage": "Federated",
-        "id": "federation.federated.short"
-      },
-      {
-        "defaultMessage": "Allow post to reach other instances",
-        "id": "federation.federated.long"
-      },
-      {
-        "defaultMessage": "Local-only",
-        "id": "federation.local_only.short"
-      },
-      {
-        "defaultMessage": "Restrict this post only to my instance",
-        "id": "federation.local_only.long"
-      },
-      {
-        "defaultMessage": "Adjust status federation",
-        "id": "federation.change"
-      }
-    ],
-    "path": "app/javascript/mastodon/features/compose/components/federation_dropdown.json"
-  },
-  {
-    "descriptors": [
-      {
-        "defaultMessage": "Edit profile",
-        "id": "navigation_bar.edit_profile"
-      }
-    ],
-    "path": "app/javascript/mastodon/features/compose/components/navigation_bar.json"
-  },
-  {
-    "descriptors": [
-      {
-        "defaultMessage": "Add a poll",
-        "id": "poll_button.add_poll"
-      },
-      {
-        "defaultMessage": "Remove poll",
-        "id": "poll_button.remove_poll"
-      }
-    ],
-    "path": "app/javascript/mastodon/features/compose/components/poll_button.json"
-  },
-  {
-    "descriptors": [
-      {
-        "defaultMessage": "Choice {number}",
-        "id": "compose_form.poll.option_placeholder"
-      },
-      {
-        "defaultMessage": "Add a choice",
-        "id": "compose_form.poll.add_option"
-      },
-      {
-        "defaultMessage": "Remove this choice",
-        "id": "compose_form.poll.remove_option"
-      },
-      {
-        "defaultMessage": "Poll duration",
-        "id": "compose_form.poll.duration"
-      },
-      {
-        "defaultMessage": "Change poll to allow multiple choices",
-        "id": "compose_form.poll.switch_to_multiple"
-      },
-      {
-        "defaultMessage": "Change poll to allow for a single choice",
-        "id": "compose_form.poll.switch_to_single"
-      },
-      {
-        "defaultMessage": "{number, plural, one {# minute} other {# minutes}}",
-        "id": "intervals.full.minutes"
-      },
-      {
-        "defaultMessage": "{number, plural, one {# hour} other {# hours}}",
-        "id": "intervals.full.hours"
-      },
-      {
-        "defaultMessage": "{number, plural, one {# day} other {# days}}",
-        "id": "intervals.full.days"
-      }
-    ],
-    "path": "app/javascript/mastodon/features/compose/components/poll_form.json"
+      },
+      {
+        "defaultMessage": "Remote only",
+        "id": "community.column_settings.remote_only"
+      }
+    ],
+    "path": "app/javascript/mastodon/features/public_timeline/components/column_settings.json"
+  },
+  {
+    "descriptors": [
+      {
+        "defaultMessage": "Federated timeline",
+        "id": "column.public"
+      },
+      {
+        "defaultMessage": "There is nothing here! Write something publicly, or manually follow users from other servers to fill it up",
+        "id": "empty_column.public"
+      }
+    ],
+    "path": "app/javascript/mastodon/features/public_timeline/index.json"
+  },
+  {
+    "descriptors": [
+      {
+        "defaultMessage": "Refresh",
+        "id": "refresh"
+      },
+      {
+        "defaultMessage": "No one has boosted this post yet. When someone does, they will show up here.",
+        "id": "status.reblogs.empty"
+      }
+    ],
+    "path": "app/javascript/mastodon/features/reblogs/index.json"
+  },
+  {
+    "descriptors": [
+      {
+        "defaultMessage": "Delete",
+        "id": "status.delete"
+      },
+      {
+        "defaultMessage": "Delete & re-draft",
+        "id": "status.redraft"
+      },
+      {
+        "defaultMessage": "Direct message @{name}",
+        "id": "status.direct"
+      },
+      {
+        "defaultMessage": "Mention @{name}",
+        "id": "status.mention"
+      },
+      {
+        "defaultMessage": "Reply",
+        "id": "status.reply"
+      },
+      {
+        "defaultMessage": "Boost",
+        "id": "status.reblog"
+      },
+      {
+        "defaultMessage": "Boost to original audience",
+        "id": "status.reblog_private"
+      },
+      {
+        "defaultMessage": "Unboost",
+        "id": "status.cancel_reblog_private"
+      },
+      {
+        "defaultMessage": "This post cannot be boosted",
+        "id": "status.cannot_reblog"
+      },
+      {
+        "defaultMessage": "Favourite",
+        "id": "status.favourite"
+      },
+      {
+        "defaultMessage": "Bookmark",
+        "id": "status.bookmark"
+      },
+      {
+        "defaultMessage": "More",
+        "id": "status.more"
+      },
+      {
+        "defaultMessage": "Mute @{name}",
+        "id": "status.mute"
+      },
+      {
+        "defaultMessage": "Mute conversation",
+        "id": "status.mute_conversation"
+      },
+      {
+        "defaultMessage": "Unmute conversation",
+        "id": "status.unmute_conversation"
+      },
+      {
+        "defaultMessage": "Block @{name}",
+        "id": "status.block"
+      },
+      {
+        "defaultMessage": "Report @{name}",
+        "id": "status.report"
+      },
+      {
+        "defaultMessage": "Share",
+        "id": "status.share"
+      },
+      {
+        "defaultMessage": "Pin on profile",
+        "id": "status.pin"
+      },
+      {
+        "defaultMessage": "Unpin from profile",
+        "id": "status.unpin"
+      },
+      {
+        "defaultMessage": "Embed",
+        "id": "status.embed"
+      },
+      {
+        "defaultMessage": "Open moderation interface for @{name}",
+        "id": "status.admin_account"
+      },
+      {
+        "defaultMessage": "Open this status in the moderation interface",
+        "id": "status.admin_status"
+      },
+      {
+        "defaultMessage": "Copy link to status",
+        "id": "status.copy"
+      },
+      {
+        "defaultMessage": "Block domain {domain}",
+        "id": "account.block_domain"
+      },
+      {
+        "defaultMessage": "Unblock domain {domain}",
+        "id": "account.unblock_domain"
+      },
+      {
+        "defaultMessage": "Unmute @{name}",
+        "id": "account.unmute"
+      },
+      {
+        "defaultMessage": "Unblock @{name}",
+        "id": "account.unblock"
+      }
+    ],
+    "path": "app/javascript/mastodon/features/status/components/action_bar.json"
+  },
+  {
+    "descriptors": [
+      {
+        "defaultMessage": "This post is only visible by other users of your instance",
+        "id": "status.local_only"
+      },
+      {
+        "defaultMessage": "Sensitive content",
+        "id": "status.sensitive_warning"
+      }
+    ],
+    "path": "app/javascript/mastodon/features/status/components/card.json"
   },
   {
     "descriptors": [
@@ -1193,1399 +2560,16 @@
         "id": "privacy.public.short"
       },
       {
-        "defaultMessage": "Visible for all, shown in public timelines",
-        "id": "privacy.public.long"
-      },
-      {
         "defaultMessage": "Unlisted",
         "id": "privacy.unlisted.short"
       },
       {
-        "defaultMessage": "Visible for all, but not in public timelines",
-        "id": "privacy.unlisted.long"
-      },
-      {
         "defaultMessage": "Followers-only",
         "id": "privacy.private.short"
       },
       {
-        "defaultMessage": "Visible for followers only",
-        "id": "privacy.private.long"
-      },
-      {
         "defaultMessage": "Direct",
         "id": "privacy.direct.short"
-      },
-      {
-        "defaultMessage": "Visible for mentioned users only",
-        "id": "privacy.direct.long"
-      },
-      {
-        "defaultMessage": "Adjust status privacy",
-        "id": "privacy.change"
-      }
-    ],
-    "path": "app/javascript/mastodon/features/compose/components/privacy_dropdown.json"
-  },
-  {
-    "descriptors": [
-      {
-        "defaultMessage": "Cancel",
-        "id": "reply_indicator.cancel"
-      }
-    ],
-    "path": "app/javascript/mastodon/features/compose/components/reply_indicator.json"
-  },
-  {
-    "descriptors": [
-      {
-        "defaultMessage": "Dismiss suggestion",
-        "id": "suggestions.dismiss"
-      },
-      {
-        "defaultMessage": "You might be interested in…",
-        "id": "suggestions.header"
-      },
-      {
-        "defaultMessage": "People",
-        "id": "search_results.accounts"
-      },
-      {
-        "defaultMessage": "Posts",
-        "id": "search_results.statuses"
-      },
-      {
-        "defaultMessage": "Searching toots by their content is not enabled on this Mastodon server.",
-        "id": "search_results.statuses_fts_disabled"
-      },
-      {
-        "defaultMessage": "Hashtags",
-        "id": "search_results.hashtags"
-      },
-      {
-        "defaultMessage": "{count, number} {count, plural, one {result} other {results}}",
-        "id": "search_results.total"
-      }
-    ],
-    "path": "app/javascript/mastodon/features/compose/components/search_results.json"
-  },
-  {
-    "descriptors": [
-      {
-        "defaultMessage": "Search",
-        "id": "search.placeholder"
-      },
-      {
-        "defaultMessage": "Simple text returns statuses you have written, favourited, boosted, or have been mentioned in, as well as matching usernames, display names, and hashtags.",
-        "id": "search_popout.tips.full_text"
-      },
-      {
-        "defaultMessage": "Simple text returns matching display names, usernames and hashtags",
-        "id": "search_popout.tips.text"
-      },
-      {
-        "defaultMessage": "Advanced search format",
-        "id": "search_popout.search_format"
-      },
-      {
-        "defaultMessage": "hashtag",
-        "id": "search_popout.tips.hashtag"
-      },
-      {
-        "defaultMessage": "user",
-        "id": "search_popout.tips.user"
-      },
-      {
-        "defaultMessage": "status",
-        "id": "search_popout.tips.status"
-      }
-    ],
-    "path": "app/javascript/mastodon/features/compose/components/search.json"
-  },
-  {
-    "descriptors": [
-      {
-        "defaultMessage": "Add images, a video or an audio file",
-        "id": "upload_button.label"
-      }
-    ],
-    "path": "app/javascript/mastodon/features/compose/components/upload_button.json"
-  },
-  {
-    "descriptors": [
-      {
-        "defaultMessage": "Uploading…",
-        "id": "upload_progress.label"
-      }
-    ],
-    "path": "app/javascript/mastodon/features/compose/components/upload_form.json"
-  },
-  {
-    "descriptors": [
-      {
-        "defaultMessage": "Delete",
-        "id": "upload_form.undo"
-      },
-      {
-        "defaultMessage": "Edit",
-        "id": "upload_form.edit"
-      }
-    ],
-    "path": "app/javascript/mastodon/features/compose/components/upload.json"
-  },
-  {
-    "descriptors": [
-      {
-        "defaultMessage": "Are you sure you want to log out?",
-        "id": "confirmations.logout.message"
-      },
-      {
-        "defaultMessage": "Log out",
-        "id": "confirmations.logout.confirm"
-      }
-    ],
-    "path": "app/javascript/mastodon/features/compose/containers/navigation_container.json"
-  },
-  {
-    "descriptors": [
-      {
-        "defaultMessage": "Media is marked as sensitive",
-        "id": "compose_form.sensitive.marked"
-      },
-      {
-        "defaultMessage": "Media is not marked as sensitive",
-        "id": "compose_form.sensitive.unmarked"
-      },
-      {
-        "defaultMessage": "Mark media as sensitive",
-        "id": "compose_form.sensitive.hide"
-      }
-    ],
-    "path": "app/javascript/mastodon/features/compose/containers/sensitive_button_container.json"
-  },
-  {
-    "descriptors": [
-      {
-        "defaultMessage": "Text is hidden behind warning",
-        "id": "compose_form.spoiler.marked"
-      },
-      {
-        "defaultMessage": "Text is not hidden",
-        "id": "compose_form.spoiler.unmarked"
-      }
-    ],
-    "path": "app/javascript/mastodon/features/compose/containers/spoiler_button_container.json"
-  },
-  {
-    "descriptors": [
-      {
-        "defaultMessage": "Your account is not {locked}. Anyone can follow you to view your follower-only posts.",
-        "id": "compose_form.lock_disclaimer"
-      },
-      {
-        "defaultMessage": "locked",
-        "id": "compose_form.lock_disclaimer.lock"
-      },
-      {
-        "defaultMessage": "This post won't be listed under any hashtag as it is unlisted. Only public posts can be searched by hashtag.",
-        "id": "compose_form.hashtag_warning"
-      },
-      {
-        "defaultMessage": "This post will only be sent to all the mentioned users.",
-        "id": "compose_form.direct_message_warning"
-      },
-      {
-        "defaultMessage": "Learn more",
-        "id": "compose_form.direct_message_warning_learn_more"
-      }
-    ],
-    "path": "app/javascript/mastodon/features/compose/containers/warning_container.json"
-  },
-  {
-    "descriptors": [
-      {
-        "defaultMessage": "Getting started",
-        "id": "getting_started.heading"
-      },
-      {
-        "defaultMessage": "Home",
-        "id": "tabs_bar.home"
-      },
-      {
-        "defaultMessage": "Notifications",
-        "id": "tabs_bar.notifications"
-      },
-      {
-        "defaultMessage": "Federated timeline",
-        "id": "navigation_bar.public_timeline"
-      },
-      {
-        "defaultMessage": "Local timeline",
-        "id": "navigation_bar.community_timeline"
-      },
-      {
-        "defaultMessage": "Preferences",
-        "id": "navigation_bar.preferences"
-      },
-      {
-        "defaultMessage": "Logout",
-        "id": "navigation_bar.logout"
-      },
-      {
-        "defaultMessage": "Compose new post",
-        "id": "navigation_bar.compose"
-      },
-      {
-        "defaultMessage": "Are you sure you want to log out?",
-        "id": "confirmations.logout.message"
-      },
-      {
-        "defaultMessage": "Log out",
-        "id": "confirmations.logout.confirm"
-      }
-    ],
-    "path": "app/javascript/mastodon/features/compose/index.json"
-  },
-  {
-    "descriptors": [
-      {
-        "defaultMessage": "More",
-        "id": "status.more"
-      },
-      {
-        "defaultMessage": "View conversation",
-        "id": "conversation.open"
-      },
-      {
-        "defaultMessage": "Reply",
-        "id": "status.reply"
-      },
-      {
-        "defaultMessage": "Mark as read",
-        "id": "conversation.mark_as_read"
-      },
-      {
-        "defaultMessage": "Delete conversation",
-        "id": "conversation.delete"
-      },
-      {
-        "defaultMessage": "Mute conversation",
-        "id": "status.mute_conversation"
-      },
-      {
-        "defaultMessage": "Unmute conversation",
-        "id": "status.unmute_conversation"
-      },
-      {
-        "defaultMessage": "With {names}",
-        "id": "conversation.with"
-      }
-    ],
-    "path": "app/javascript/mastodon/features/direct_timeline/components/conversation.json"
-  },
-  {
-    "descriptors": [
-      {
-        "defaultMessage": "Reply",
-        "id": "confirmations.reply.confirm"
-      },
-      {
-        "defaultMessage": "Replying now will overwrite the message you are currently composing. Are you sure you want to proceed?",
-        "id": "confirmations.reply.message"
-      }
-    ],
-    "path": "app/javascript/mastodon/features/direct_timeline/containers/conversation_container.json"
-  },
-  {
-    "descriptors": [
-      {
-        "defaultMessage": "Direct messages",
-        "id": "column.direct"
-      },
-      {
-        "defaultMessage": "You don't have any direct messages yet. When you send or receive one, it will show up here.",
-        "id": "empty_column.direct"
-      }
-    ],
-    "path": "app/javascript/mastodon/features/direct_timeline/index.json"
-  },
-  {
-    "descriptors": [
-      {
-        "defaultMessage": "Follow",
-        "id": "account.follow"
-      },
-      {
-        "defaultMessage": "Unfollow",
-        "id": "account.unfollow"
-      },
-      {
-        "defaultMessage": "Awaiting approval",
-        "id": "account.requested"
-      },
-      {
-        "defaultMessage": "Unblock @{name}",
-        "id": "account.unblock"
-      },
-      {
-        "defaultMessage": "Unmute @{name}",
-        "id": "account.unmute"
-      },
-      {
-        "defaultMessage": "Unfollow",
-        "id": "confirmations.unfollow.confirm"
-      },
-      {
-        "defaultMessage": "Are you sure you want to unfollow {name}?",
-        "id": "confirmations.unfollow.message"
-      },
-      {
-        "defaultMessage": "Toots",
-        "id": "account.posts"
-      },
-      {
-        "defaultMessage": "Followers",
-        "id": "account.followers"
-      },
-      {
-        "defaultMessage": "Never",
-        "id": "account.never_active"
-      },
-      {
-        "defaultMessage": "Last active",
-        "id": "account.last_status"
-      }
-    ],
-    "path": "app/javascript/mastodon/features/directory/components/account_card.json"
-  },
-  {
-    "descriptors": [
-      {
-        "defaultMessage": "Browse profiles",
-        "id": "column.directory"
-      },
-      {
-        "defaultMessage": "Recently active",
-        "id": "directory.recently_active"
-      },
-      {
-        "defaultMessage": "New arrivals",
-        "id": "directory.new_arrivals"
-      },
-      {
-        "defaultMessage": "From {domain} only",
-        "id": "directory.local"
-      },
-      {
-        "defaultMessage": "From known fediverse",
-        "id": "directory.federated"
-      }
-    ],
-    "path": "app/javascript/mastodon/features/directory/index.json"
-  },
-  {
-    "descriptors": [
-      {
-        "defaultMessage": "Blocked domains",
-        "id": "column.domain_blocks"
-      },
-      {
-        "defaultMessage": "Unblock domain {domain}",
-        "id": "account.unblock_domain"
-      },
-      {
-        "defaultMessage": "There are no blocked domains yet.",
-        "id": "empty_column.domain_blocks"
-      }
-    ],
-    "path": "app/javascript/mastodon/features/domain_blocks/index.json"
-  },
-  {
-    "descriptors": [
-      {
-        "defaultMessage": "Favourites",
-        "id": "column.favourites"
-      },
-      {
-        "defaultMessage": "You don't have any favourite posts yet. When you favourite one, it will show up here.",
-        "id": "empty_column.favourited_statuses"
-      }
-    ],
-    "path": "app/javascript/mastodon/features/favourited_statuses/index.json"
-  },
-  {
-    "descriptors": [
-      {
-        "defaultMessage": "Refresh",
-        "id": "refresh"
-      },
-      {
-        "defaultMessage": "No one has favourited this toot yet. When someone does, they will show up here.",
-        "id": "empty_column.favourites"
-      }
-    ],
-    "path": "app/javascript/mastodon/features/favourites/index.json"
-  },
-  {
-    "descriptors": [
-      {
-        "defaultMessage": "Authorize",
-        "id": "follow_request.authorize"
-      },
-      {
-        "defaultMessage": "Reject",
-        "id": "follow_request.reject"
-      }
-    ],
-    "path": "app/javascript/mastodon/features/follow_requests/components/account_authorize.json"
-  },
-  {
-    "descriptors": [
-      {
-        "defaultMessage": "Follow requests",
-        "id": "column.follow_requests"
-      },
-      {
-        "defaultMessage": "You don't have any follow requests yet. When you receive one, it will show up here.",
-        "id": "empty_column.follow_requests"
-      },
-      {
-        "defaultMessage": "Even though your account is not locked, the {domain} staff thought you might want to review follow requests from these accounts manually.",
-        "id": "follow_requests.unlocked_explanation"
-      }
-    ],
-    "path": "app/javascript/mastodon/features/follow_requests/index.json"
-  },
-  {
-    "descriptors": [
-      {
-        "defaultMessage": "Followers",
-        "id": "timeline_hint.resources.followers"
-      },
-      {
-        "defaultMessage": "Profile unavailable",
-        "id": "empty_column.account_unavailable"
-      },
-      {
-        "defaultMessage": "No one follows this user yet.",
-        "id": "account.followers.empty"
-      }
-    ],
-    "path": "app/javascript/mastodon/features/followers/index.json"
-  },
-  {
-    "descriptors": [
-      {
-        "defaultMessage": "Follows",
-        "id": "timeline_hint.resources.follows"
-      },
-      {
-        "defaultMessage": "Profile unavailable",
-        "id": "empty_column.account_unavailable"
-      },
-      {
-        "defaultMessage": "This user doesn't follow anyone yet.",
-        "id": "account.follows.empty"
-      }
-    ],
-    "path": "app/javascript/mastodon/features/following/index.json"
-  },
-  {
-    "descriptors": [
-      {
-        "defaultMessage": "Close",
-        "id": "lightbox.close"
-      },
-      {
-        "defaultMessage": "Previous",
-        "id": "lightbox.previous"
-      },
-      {
-        "defaultMessage": "Next",
-        "id": "lightbox.next"
-      },
-      {
-        "defaultMessage": "Announcement",
-        "id": "announcement.announcement"
-      }
-    ],
-    "path": "app/javascript/mastodon/features/getting_started/components/announcements.json"
-  },
-  {
-    "descriptors": [
-      {
-        "defaultMessage": "Trending now",
-        "id": "trends.trending_now"
-      }
-    ],
-    "path": "app/javascript/mastodon/features/getting_started/components/trends.json"
-  },
-  {
-    "descriptors": [
-      {
-        "defaultMessage": "Home",
-        "id": "tabs_bar.home"
-      },
-      {
-        "defaultMessage": "Notifications",
-        "id": "tabs_bar.notifications"
-      },
-      {
-        "defaultMessage": "Federated timeline",
-        "id": "navigation_bar.public_timeline"
-      },
-      {
-        "defaultMessage": "Settings",
-        "id": "column_subheading.settings"
-      },
-      {
-        "defaultMessage": "Local timeline",
-        "id": "navigation_bar.community_timeline"
-      },
-      {
-        "defaultMessage": "Direct messages",
-        "id": "navigation_bar.direct"
-      },
-      {
-        "defaultMessage": "Bookmarks",
-        "id": "navigation_bar.bookmarks"
-      },
-      {
-        "defaultMessage": "Preferences",
-        "id": "navigation_bar.preferences"
-      },
-      {
-        "defaultMessage": "Follow requests",
-        "id": "navigation_bar.follow_requests"
-      },
-      {
-        "defaultMessage": "Favourites",
-        "id": "navigation_bar.favourites"
-      },
-      {
-        "defaultMessage": "Blocked users",
-        "id": "navigation_bar.blocks"
-      },
-      {
-        "defaultMessage": "Hidden domains",
-        "id": "navigation_bar.domain_blocks"
-      },
-      {
-        "defaultMessage": "Muted users",
-        "id": "navigation_bar.mutes"
-      },
-      {
-        "defaultMessage": "Pinned posts",
-        "id": "navigation_bar.pins"
-      },
-      {
-        "defaultMessage": "Lists",
-        "id": "navigation_bar.lists"
-      },
-      {
-        "defaultMessage": "Discover",
-        "id": "navigation_bar.discover"
-      },
-      {
-        "defaultMessage": "Personal",
-        "id": "navigation_bar.personal"
-      },
-      {
-        "defaultMessage": "Security",
-        "id": "navigation_bar.security"
-      },
-      {
-        "defaultMessage": "Getting started",
-        "id": "getting_started.heading"
-      },
-      {
-        "defaultMessage": "Profile directory",
-        "id": "getting_started.directory"
-      }
-    ],
-    "path": "app/javascript/mastodon/features/getting_started/index.json"
-  },
-  {
-    "descriptors": [
-      {
-        "defaultMessage": "Enter hashtags…",
-        "id": "hashtag.column_settings.select.placeholder"
-      },
-      {
-        "defaultMessage": "No suggestions found",
-        "id": "hashtag.column_settings.select.no_options_message"
-      },
-      {
-        "defaultMessage": "Any of these",
-        "id": "hashtag.column_settings.tag_mode.any"
-      },
-      {
-        "defaultMessage": "All of these",
-        "id": "hashtag.column_settings.tag_mode.all"
-      },
-      {
-        "defaultMessage": "None of these",
-        "id": "hashtag.column_settings.tag_mode.none"
-      },
-      {
-        "defaultMessage": "Include additional tags in this column",
-        "id": "hashtag.column_settings.tag_toggle"
-      },
-      {
-        "defaultMessage": "Local only",
-        "id": "community.column_settings.local_only"
-      }
-    ],
-    "path": "app/javascript/mastodon/features/hashtag_timeline/components/column_settings.json"
-  },
-  {
-    "descriptors": [
-      {
-        "defaultMessage": "or {additional}",
-        "id": "hashtag.column_header.tag_mode.any"
-      },
-      {
-        "defaultMessage": "and {additional}",
-        "id": "hashtag.column_header.tag_mode.all"
-      },
-      {
-        "defaultMessage": "without {additional}",
-        "id": "hashtag.column_header.tag_mode.none"
-      },
-      {
-        "defaultMessage": "There is nothing in this hashtag yet.",
-        "id": "empty_column.hashtag"
-      }
-    ],
-    "path": "app/javascript/mastodon/features/hashtag_timeline/index.json"
-  },
-  {
-    "descriptors": [
-      {
-        "defaultMessage": "Basic",
-        "id": "home.column_settings.basic"
-      },
-      {
-        "defaultMessage": "Show boosts",
-        "id": "home.column_settings.show_reblogs"
-      },
-      {
-        "defaultMessage": "Show replies",
-        "id": "home.column_settings.show_replies"
-      }
-    ],
-    "path": "app/javascript/mastodon/features/home_timeline/components/column_settings.json"
-  },
-  {
-    "descriptors": [
-      {
-        "defaultMessage": "Home",
-        "id": "column.home"
-      },
-      {
-        "defaultMessage": "Show announcements",
-        "id": "home.show_announcements"
-      },
-      {
-        "defaultMessage": "Hide announcements",
-        "id": "home.hide_announcements"
-      },
-      {
-        "defaultMessage": "Your home timeline is empty! Visit {public} or use search to get started and meet other users.",
-        "id": "empty_column.home"
-      },
-      {
-        "defaultMessage": "the public timeline",
-        "id": "empty_column.home.public_timeline"
-      }
-    ],
-    "path": "app/javascript/mastodon/features/home_timeline/index.json"
-  },
-  {
-    "descriptors": [
-      {
-        "defaultMessage": "First steps",
-        "id": "introduction.welcome.headline"
-      },
-      {
-        "defaultMessage": "Welcome to the fediverse! In a few moments, you'll be able to broadcast messages and talk to your friends across a wide variety of servers. But this server, {domain}, is special—it hosts your profile, so remember its name.",
-        "id": "introduction.welcome.text"
-      },
-      {
-        "defaultMessage": "Let's go!",
-        "id": "introduction.welcome.action"
-      },
-      {
-        "defaultMessage": "Home",
-        "id": "introduction.federation.home.headline"
-      },
-      {
-        "defaultMessage": "Posts from people you follow will appear in your home feed. You can follow anyone on any server!",
-        "id": "introduction.federation.home.text"
-      },
-      {
-        "defaultMessage": "Local",
-        "id": "introduction.federation.local.headline"
-      },
-      {
-        "defaultMessage": "Public posts from people on the same server as you will appear in the local timeline.",
-        "id": "introduction.federation.local.text"
-      },
-      {
-        "defaultMessage": "Federated",
-        "id": "introduction.federation.federated.headline"
-      },
-      {
-        "defaultMessage": "Public posts from other servers of the fediverse will appear in the federated timeline.",
-        "id": "introduction.federation.federated.text"
-      },
-      {
-        "defaultMessage": "Next",
-        "id": "introduction.federation.action"
-      },
-      {
-        "defaultMessage": "Reply",
-        "id": "introduction.interactions.reply.headline"
-      },
-      {
-        "defaultMessage": "You can reply to other people's and your own posts, which will chain them together in a conversation.",
-        "id": "introduction.interactions.reply.text"
-      },
-      {
-        "defaultMessage": "Boost",
-        "id": "introduction.interactions.reblog.headline"
-      },
-      {
-        "defaultMessage": "You can share other people's posts with your followers by boosting them.",
-        "id": "introduction.interactions.reblog.text"
-      },
-      {
-        "defaultMessage": "Favourite",
-        "id": "introduction.interactions.favourite.headline"
-      },
-      {
-        "defaultMessage": "You can save a post for later, and let the author know that you liked it, by favouriting it.",
-        "id": "introduction.interactions.favourite.text"
-      },
-      {
-        "defaultMessage": "Finish tutorial!",
-        "id": "introduction.interactions.action"
-      }
-    ],
-    "path": "app/javascript/mastodon/features/introduction/index.json"
-  },
-  {
-    "descriptors": [
-      {
-        "defaultMessage": "Keyboard Shortcuts",
-        "id": "keyboard_shortcuts.heading"
-      },
-      {
-        "defaultMessage": "Hotkey",
-        "id": "keyboard_shortcuts.hotkey"
-      },
-      {
-        "defaultMessage": "Description",
-        "id": "keyboard_shortcuts.description"
-      },
-      {
-        "defaultMessage": "to reply",
-        "id": "keyboard_shortcuts.reply"
-      },
-      {
-        "defaultMessage": "to mention author",
-        "id": "keyboard_shortcuts.mention"
-      },
-      {
-        "defaultMessage": "to open author's profile",
-        "id": "keyboard_shortcuts.profile"
-      },
-      {
-        "defaultMessage": "to favourite",
-        "id": "keyboard_shortcuts.favourite"
-      },
-      {
-        "defaultMessage": "to boost",
-        "id": "keyboard_shortcuts.boost"
-      },
-      {
-        "defaultMessage": "to open status",
-        "id": "keyboard_shortcuts.enter"
-      },
-      {
-        "defaultMessage": "to open media",
-        "id": "keyboard_shortcuts.open_media"
-      },
-      {
-        "defaultMessage": "to show/hide text behind CW",
-        "id": "keyboard_shortcuts.toggle_hidden"
-      },
-      {
-        "defaultMessage": "to show/hide media",
-        "id": "keyboard_shortcuts.toggle_sensitivity"
-      },
-      {
-        "defaultMessage": "to move up in the list",
-        "id": "keyboard_shortcuts.up"
-      },
-      {
-        "defaultMessage": "to move down in the list",
-        "id": "keyboard_shortcuts.down"
-      },
-      {
-        "defaultMessage": "to focus a status in one of the columns",
-        "id": "keyboard_shortcuts.column"
-      },
-      {
-        "defaultMessage": "to focus the compose textarea",
-        "id": "keyboard_shortcuts.compose"
-      },
-      {
-        "defaultMessage": "to start a brand new post",
-        "id": "keyboard_shortcuts.toot"
-      },
-      {
-        "defaultMessage": "to show/hide CW field",
-        "id": "keyboard_shortcuts.spoilers"
-      },
-      {
-        "defaultMessage": "to navigate back",
-        "id": "keyboard_shortcuts.back"
-      },
-      {
-        "defaultMessage": "to focus search",
-        "id": "keyboard_shortcuts.search"
-      },
-      {
-        "defaultMessage": "to un-focus compose textarea/search",
-        "id": "keyboard_shortcuts.unfocus"
-      },
-      {
-        "defaultMessage": "to open home timeline",
-        "id": "keyboard_shortcuts.home"
-      },
-      {
-        "defaultMessage": "to open notifications column",
-        "id": "keyboard_shortcuts.notifications"
-      },
-      {
-        "defaultMessage": "to open local timeline",
-        "id": "keyboard_shortcuts.local"
-      },
-      {
-        "defaultMessage": "to open federated timeline",
-        "id": "keyboard_shortcuts.federated"
-      },
-      {
-        "defaultMessage": "to open direct messages column",
-        "id": "keyboard_shortcuts.direct"
-      },
-      {
-        "defaultMessage": "to open \"get started\" column",
-        "id": "keyboard_shortcuts.start"
-      },
-      {
-        "defaultMessage": "to open favourites list",
-        "id": "keyboard_shortcuts.favourites"
-      },
-      {
-        "defaultMessage": "to open pinned posts list",
-        "id": "keyboard_shortcuts.pinned"
-      },
-      {
-        "defaultMessage": "to open your profile",
-        "id": "keyboard_shortcuts.my_profile"
-      },
-      {
-        "defaultMessage": "to open blocked users list",
-        "id": "keyboard_shortcuts.blocked"
-      },
-      {
-        "defaultMessage": "to open muted users list",
-        "id": "keyboard_shortcuts.muted"
-      },
-      {
-        "defaultMessage": "to open follow requests list",
-        "id": "keyboard_shortcuts.requests"
-      },
-      {
-        "defaultMessage": "to display this legend",
-        "id": "keyboard_shortcuts.legend"
-      }
-    ],
-    "path": "app/javascript/mastodon/features/keyboard_shortcuts/index.json"
-  },
-  {
-    "descriptors": [
-      {
-        "defaultMessage": "Remove from list",
-        "id": "lists.account.remove"
-      },
-      {
-        "defaultMessage": "Add to list",
-        "id": "lists.account.add"
-      }
-    ],
-    "path": "app/javascript/mastodon/features/list_adder/components/list.json"
-  },
-  {
-    "descriptors": [
-      {
-        "defaultMessage": "Remove from list",
-        "id": "lists.account.remove"
-      },
-      {
-        "defaultMessage": "Add to list",
-        "id": "lists.account.add"
-      }
-    ],
-    "path": "app/javascript/mastodon/features/list_editor/components/account.json"
-  },
-  {
-    "descriptors": [
-      {
-        "defaultMessage": "Change title",
-        "id": "lists.edit.submit"
-      }
-    ],
-    "path": "app/javascript/mastodon/features/list_editor/components/edit_list_form.json"
-  },
-  {
-    "descriptors": [
-      {
-        "defaultMessage": "Search among people you follow",
-        "id": "lists.search"
-      }
-    ],
-    "path": "app/javascript/mastodon/features/list_editor/components/search.json"
-  },
-  {
-    "descriptors": [
-      {
-        "defaultMessage": "Are you sure you want to permanently delete this list?",
-        "id": "confirmations.delete_list.message"
-      },
-      {
-        "defaultMessage": "Delete",
-        "id": "confirmations.delete_list.confirm"
-      },
-      {
-        "defaultMessage": "Edit list",
-        "id": "lists.edit"
-      },
-      {
-        "defaultMessage": "Delete list",
-        "id": "lists.delete"
-      },
-      {
-        "defaultMessage": "There is nothing in this list yet. When members of this list post new statuses, they will appear here.",
-        "id": "empty_column.list"
-      }
-    ],
-    "path": "app/javascript/mastodon/features/list_timeline/index.json"
-  },
-  {
-    "descriptors": [
-      {
-        "defaultMessage": "New list title",
-        "id": "lists.new.title_placeholder"
-      },
-      {
-        "defaultMessage": "Add list",
-        "id": "lists.new.create"
-      }
-    ],
-    "path": "app/javascript/mastodon/features/lists/components/new_list_form.json"
-  },
-  {
-    "descriptors": [
-      {
-        "defaultMessage": "Lists",
-        "id": "column.lists"
-      },
-      {
-        "defaultMessage": "Your lists",
-        "id": "lists.subheading"
-      },
-      {
-        "defaultMessage": "You don't have any lists yet. When you create one, it will show up here.",
-        "id": "empty_column.lists"
-      }
-    ],
-    "path": "app/javascript/mastodon/features/lists/index.json"
-  },
-  {
-    "descriptors": [
-      {
-        "defaultMessage": "Muted users",
-        "id": "column.mutes"
-      },
-      {
-        "defaultMessage": "You haven't muted any users yet.",
-        "id": "empty_column.mutes"
-      }
-    ],
-    "path": "app/javascript/mastodon/features/mutes/index.json"
-  },
-  {
-    "descriptors": [
-      {
-        "defaultMessage": "Clear notifications",
-        "id": "notifications.clear"
-      }
-    ],
-    "path": "app/javascript/mastodon/features/notifications/components/clear_column_button.json"
-  },
-  {
-    "descriptors": [
-      {
-        "defaultMessage": "Show",
-        "id": "notifications.column_settings.filter_bar.show"
-      },
-      {
-        "defaultMessage": "Display all categories",
-        "id": "notifications.column_settings.filter_bar.advanced"
-      },
-      {
-        "defaultMessage": "Desktop notifications",
-        "id": "notifications.column_settings.alert"
-      },
-      {
-        "defaultMessage": "Show in column",
-        "id": "notifications.column_settings.show"
-      },
-      {
-        "defaultMessage": "Play sound",
-        "id": "notifications.column_settings.sound"
-      },
-      {
-        "defaultMessage": "Push notifications",
-        "id": "notifications.column_settings.push"
-      },
-      {
-        "defaultMessage": "Quick filter bar",
-        "id": "notifications.column_settings.filter_bar.category"
-      },
-      {
-        "defaultMessage": "New followers:",
-        "id": "notifications.column_settings.follow"
-      },
-      {
-        "defaultMessage": "New follow requests:",
-        "id": "notifications.column_settings.follow_request"
-      },
-      {
-        "defaultMessage": "Favourites:",
-        "id": "notifications.column_settings.favourite"
-      },
-      {
-        "defaultMessage": "Mentions:",
-        "id": "notifications.column_settings.mention"
-      },
-      {
-        "defaultMessage": "Boosts:",
-        "id": "notifications.column_settings.reblog"
-      },
-      {
-        "defaultMessage": "Poll results:",
-        "id": "notifications.column_settings.poll"
-      }
-    ],
-    "path": "app/javascript/mastodon/features/notifications/components/column_settings.json"
-  },
-  {
-    "descriptors": [
-      {
-        "defaultMessage": "Mentions",
-        "id": "notifications.filter.mentions"
-      },
-      {
-        "defaultMessage": "Favourites",
-        "id": "notifications.filter.favourites"
-      },
-      {
-        "defaultMessage": "Boosts",
-        "id": "notifications.filter.boosts"
-      },
-      {
-        "defaultMessage": "Poll results",
-        "id": "notifications.filter.polls"
-      },
-      {
-        "defaultMessage": "Follows",
-        "id": "notifications.filter.follows"
-      },
-      {
-        "defaultMessage": "All",
-        "id": "notifications.filter.all"
-      }
-    ],
-    "path": "app/javascript/mastodon/features/notifications/components/filter_bar.json"
-  },
-  {
-    "descriptors": [
-      {
-        "defaultMessage": "Authorize",
-        "id": "follow_request.authorize"
-      },
-      {
-        "defaultMessage": "Reject",
-        "id": "follow_request.reject"
-      }
-    ],
-    "path": "app/javascript/mastodon/features/notifications/components/follow_request.json"
-  },
-  {
-    "descriptors": [
-      {
-        "defaultMessage": "{name} favourited your status",
-        "id": "notification.favourite"
-      },
-      {
-        "defaultMessage": "{name} followed you",
-        "id": "notification.follow"
-      },
-      {
-        "defaultMessage": "Your poll has ended",
-        "id": "notification.own_poll"
-      },
-      {
-        "defaultMessage": "A poll you have voted in has ended",
-        "id": "notification.poll"
-      },
-      {
-        "defaultMessage": "{name} boosted your status",
-        "id": "notification.reblog"
-      },
-      {
-        "defaultMessage": "{name} has requested to follow you",
-        "id": "notification.follow_request"
-      }
-    ],
-    "path": "app/javascript/mastodon/features/notifications/components/notification.json"
-  },
-  {
-    "descriptors": [
-      {
-        "defaultMessage": "Are you sure you want to permanently clear all your notifications?",
-        "id": "notifications.clear_confirmation"
-      },
-      {
-        "defaultMessage": "Clear notifications",
-        "id": "notifications.clear"
-      }
-    ],
-    "path": "app/javascript/mastodon/features/notifications/containers/column_settings_container.json"
-  },
-  {
-    "descriptors": [
-      {
-        "defaultMessage": "Notifications",
-        "id": "column.notifications"
-      },
-      {
-        "defaultMessage": "You don't have any notifications yet. Interact with others to start the conversation.",
-        "id": "empty_column.notifications"
-      }
-    ],
-    "path": "app/javascript/mastodon/features/notifications/index.json"
-  },
-  {
-    "descriptors": [
-      {
-        "defaultMessage": "Pinned post",
-        "id": "column.pins"
-      }
-    ],
-    "path": "app/javascript/mastodon/features/pinned_statuses/index.json"
-  },
-  {
-    "descriptors": [
-      {
-        "defaultMessage": "Media only",
-        "id": "community.column_settings.media_only"
-      },
-      {
-        "defaultMessage": "Remote only",
-        "id": "community.column_settings.remote_only"
-      }
-    ],
-    "path": "app/javascript/mastodon/features/public_timeline/components/column_settings.json"
-  },
-  {
-    "descriptors": [
-      {
-        "defaultMessage": "Federated timeline",
-        "id": "column.public"
-      },
-      {
-        "defaultMessage": "There is nothing here! Write something publicly, or manually follow users from other servers to fill it up",
-        "id": "empty_column.public"
-      }
-    ],
-    "path": "app/javascript/mastodon/features/public_timeline/index.json"
-  },
-  {
-    "descriptors": [
-      {
-        "defaultMessage": "Refresh",
-        "id": "refresh"
-      },
-      {
-        "defaultMessage": "No one has boosted this post yet. When someone does, they will show up here.",
-        "id": "status.reblogs.empty"
-      }
-    ],
-    "path": "app/javascript/mastodon/features/reblogs/index.json"
-  },
-  {
-    "descriptors": [
-      {
-        "defaultMessage": "Delete",
-        "id": "status.delete"
-      },
-      {
-        "defaultMessage": "Delete & re-draft",
-        "id": "status.redraft"
-      },
-      {
-        "defaultMessage": "Direct message @{name}",
-        "id": "status.direct"
-      },
-      {
-        "defaultMessage": "Mention @{name}",
-        "id": "status.mention"
-      },
-      {
-        "defaultMessage": "Reply",
-        "id": "status.reply"
-      },
-      {
-        "defaultMessage": "Boost",
-        "id": "status.reblog"
-      },
-      {
-        "defaultMessage": "Boost to original audience",
-        "id": "status.reblog_private"
-      },
-      {
-        "defaultMessage": "Unboost",
-        "id": "status.cancel_reblog_private"
-      },
-      {
-        "defaultMessage": "This post cannot be boosted",
-        "id": "status.cannot_reblog"
-      },
-      {
-        "defaultMessage": "Favourite",
-        "id": "status.favourite"
-      },
-      {
-        "defaultMessage": "Bookmark",
-        "id": "status.bookmark"
-      },
-      {
-        "defaultMessage": "More",
-        "id": "status.more"
-      },
-      {
-        "defaultMessage": "Mute @{name}",
-        "id": "status.mute"
-      },
-      {
-        "defaultMessage": "Mute conversation",
-        "id": "status.mute_conversation"
-      },
-      {
-        "defaultMessage": "Unmute conversation",
-        "id": "status.unmute_conversation"
-      },
-      {
-        "defaultMessage": "Block @{name}",
-        "id": "status.block"
-      },
-      {
-        "defaultMessage": "Report @{name}",
-        "id": "status.report"
-      },
-      {
-        "defaultMessage": "Share",
-        "id": "status.share"
-      },
-      {
-        "defaultMessage": "Pin on profile",
-        "id": "status.pin"
-      },
-      {
-        "defaultMessage": "Unpin from profile",
-        "id": "status.unpin"
-      },
-      {
-        "defaultMessage": "Embed",
-        "id": "status.embed"
-      },
-      {
-        "defaultMessage": "Open moderation interface for @{name}",
-        "id": "status.admin_account"
-      },
-      {
-        "defaultMessage": "Open this status in the moderation interface",
-        "id": "status.admin_status"
-      },
-      {
-        "defaultMessage": "Copy link to status",
-        "id": "status.copy"
-      },
-      {
-        "defaultMessage": "Block domain {domain}",
-        "id": "account.block_domain"
-      },
-      {
-        "defaultMessage": "Unblock domain {domain}",
-        "id": "account.unblock_domain"
-      },
-      {
-        "defaultMessage": "Unmute @{name}",
-        "id": "account.unmute"
-      },
-      {
-        "defaultMessage": "Unblock @{name}",
-        "id": "account.unblock"
-      }
-    ],
-    "path": "app/javascript/mastodon/features/status/components/action_bar.json"
-  },
-  {
-    "descriptors": [
-      {
-<<<<<<< HEAD
-        "defaultMessage": "This post is only visible by other users of your instance",
-        "id": "status.local_only"
-=======
-        "defaultMessage": "Sensitive content",
-        "id": "status.sensitive_warning"
-      }
-    ],
-    "path": "app/javascript/mastodon/features/status/components/card.json"
-  },
-  {
-    "descriptors": [
-      {
-        "defaultMessage": "Public",
-        "id": "privacy.public.short"
-      },
-      {
-        "defaultMessage": "Unlisted",
-        "id": "privacy.unlisted.short"
-      },
-      {
-        "defaultMessage": "Followers-only",
-        "id": "privacy.private.short"
-      },
-      {
-        "defaultMessage": "Direct",
-        "id": "privacy.direct.short"
->>>>>>> 93dd413a
       }
     ],
     "path": "app/javascript/mastodon/features/status/components/detailed_status.json"
