--- conflicted
+++ resolved
@@ -1,10 +1,9 @@
 import React from 'react';
 import PropTypes from 'prop-types';
 import { defineMessages, injectIntl } from 'react-intl';
-import { connect } from 'react-redux';
-import Avatar from 'mastodon/components/avatar';
-import Permalink from 'mastodon/components/permalink';
-import { timelinePreview, showTrends, me } from 'mastodon/initial_state';
+import { Link } from 'react-router-dom';
+import Logo from 'mastodon/components/logo';
+import { timelinePreview, showTrends } from 'mastodon/initial_state';
 import ColumnLink from './column_link';
 import DisabledAccountBanner from './disabled_account_banner';
 import FollowRequestsColumnLink from './follow_requests_column_link';
@@ -12,7 +11,6 @@
 import NotificationsCounterIcon from './notifications_counter_icon';
 import SignInBanner from './sign_in_banner';
 import NavigationPortal from 'mastodon/components/navigation_portal';
-import { navRetracted } from 'mastodon/settings';
 
 const messages = defineMessages({
   home: { id: 'tabs_bar.home', defaultMessage: 'Home' },
@@ -20,7 +18,6 @@
   explore: { id: 'explore.title', defaultMessage: 'Explore' },
   local: { id: 'tabs_bar.local_timeline', defaultMessage: 'Local' },
   federated: { id: 'tabs_bar.federated_timeline', defaultMessage: 'Federated' },
-  menu: { id: 'navigation_bar.menu', defaultMessage: 'Menu' },
   direct: { id: 'navigation_bar.direct', defaultMessage: 'Direct messages' },
   favourites: { id: 'navigation_bar.favourites', defaultMessage: 'Favourites' },
   bookmarks: { id: 'navigation_bar.bookmarks', defaultMessage: 'Bookmarks' },
@@ -29,25 +26,10 @@
   followsAndFollowers: { id: 'navigation_bar.follows_and_followers', defaultMessage: 'Follows and followers' },
   about: { id: 'navigation_bar.about', defaultMessage: 'About' },
   search: { id: 'navigation_bar.search', defaultMessage: 'Search' },
-  publish: { id: 'compose_form.publish', defaultMessage: 'Post' },
 });
-
-const Account = connect(state => ({
-  account: state.getIn(['accounts', me]),
-}))(({ account }) => (
-  <Permalink className='column-link column-link--transparent navigation-panel--profile' href={account.get('url')} to={`/@${account.get('acct')}`} title={account.get('acct')}>
-    <Avatar account={account} size={32} inline />
-    <span>Profile</span>
-  </Permalink>
-));
 
 export default @injectIntl
 class NavigationPanel extends React.Component {
-
-  constructor() {
-    super();
-    this.handleMenuToggle = this.handleMenuToggle.bind(this);
-  }
 
   static contextTypes = {
     router: PropTypes.object.isRequired,
@@ -58,93 +40,43 @@
     intl: PropTypes.object.isRequired,
   };
 
-  state = {
-    retracted: navRetracted.get('hometown'),
-  };
-
-  componentDidMount() {
-    const mainContent = document.querySelector('.columns-area--mobile');
-    if (this.state.retracted) {
-      mainContent.classList.add('fullWidth');
-    }
-  }
-
-  handleMenuToggle() {
-    this.setState({
-      retracted: !this.state.retracted,
-    }, () => navRetracted.set('hometown', this.state.retracted));
-    const mainContent = document.querySelector('.columns-area--mobile');
-    if (!this.state.retracted) {
-      mainContent.classList.add('navigation-panel--retracted');
-      mainContent.classList.remove('navigation-panel--extended');
-    } else {
-      mainContent.classList.add('navigation-panel--extended');
-      mainContent.classList.remove('navigation-panel--retracted');
-    }
-  };
-
   render () {
     const { intl } = this.props;
     const { signedIn, disabledAccountId } = this.context.identity;
 
-    const isWideSingleColumnLayout = document.querySelector('.columns-area__panels__pane--compositional') && window.getComputedStyle(document.querySelector('.columns-area__panels__pane--compositional')).display !== 'none';
-
     return (
       <div className='navigation-panel'>
-        <ColumnLink transparent button onClick={this.handleMenuToggle} icon='bars' text={intl.formatMessage(messages.menu)} />
+        <div className='navigation-panel__logo'>
+          <Link to='/' className='column-link column-link--logo'><Logo /></Link>
+          <hr />
+        </div>
 
-        { (isWideSingleColumnLayout || !this.state.retracted) && <div id='navigation-retractable'>
-          {signedIn && (
-            <React.Fragment>
-              <Account />
-              <ColumnLink id='navigation-panel__publish' transparent to='/publish' icon='pencil' text={intl.formatMessage(messages.publish)} />
-              <ColumnLink transparent to='/home' icon='home' text={intl.formatMessage(messages.home)} />
-              <ColumnLink transparent to='/notifications' icon={<NotificationsCounterIcon className='column-link__icon' />} text={intl.formatMessage(messages.notifications)} />
-              <FollowRequestsColumnLink />
-            </React.Fragment>
-          )}
+        {signedIn && (
+          <React.Fragment>
+            <ColumnLink transparent to='/home' icon='home' text={intl.formatMessage(messages.home)} />
+            <ColumnLink transparent to='/notifications' icon={<NotificationsCounterIcon className='column-link__icon' />} text={intl.formatMessage(messages.notifications)} />
+            <FollowRequestsColumnLink />
+          </React.Fragment>
+        )}
 
-          {showTrends ? (
-            <ColumnLink transparent to='/explore' icon='search' text={intl.formatMessage(messages.explore)} />
-          ) : (
-            <ColumnLink transparent to='/search' icon='search' text={intl.formatMessage(messages.search)} />
-          )}
+        {showTrends ? (
+          <ColumnLink transparent to='/explore' icon='hashtag' text={intl.formatMessage(messages.explore)} />
+        ) : (
+          <ColumnLink transparent to='/search' icon='search' text={intl.formatMessage(messages.search)} />
+        )}
 
-          {(signedIn || timelinePreview) && (
-            <>
-              <ColumnLink transparent to='/public/local' icon='users' text={intl.formatMessage(messages.local)} />
-              <ColumnLink transparent exact to='/public' icon='globe' text={intl.formatMessage(messages.federated)} />
-            </>
-          )}
+        {(signedIn || timelinePreview) && (
+          <>
+            <ColumnLink transparent to='/public/local' icon='users' text={intl.formatMessage(messages.local)} />
+            <ColumnLink transparent exact to='/public' icon='globe' text={intl.formatMessage(messages.federated)} />
+          </>
+        )}
 
-          {!signedIn && (
-            <div className='navigation-panel__sign-in-banner'>
-              <hr />
-              { disabledAccountId ? <DisabledAccountBanner /> : <SignInBanner /> }
-            </div>
-          )}
-
-          {signedIn && (
-            <React.Fragment>
-              <ColumnLink transparent to='/conversations' icon='at' text={intl.formatMessage(messages.direct)} />
-              <ColumnLink transparent to='/favourites' icon='star' text={intl.formatMessage(messages.favourites)} />
-              <ColumnLink transparent to='/bookmarks' icon='bookmark' text={intl.formatMessage(messages.bookmarks)} />
-              <ColumnLink transparent to='/lists' icon='list-ul' text={intl.formatMessage(messages.lists)} />
-
-              <ListPanel />
-
-              <hr />
-
-              <ColumnLink transparent href='/settings/preferences' icon='cog' text={intl.formatMessage(messages.preferences)} />
-            </React.Fragment>
-          )}
-
-          <div className='navigation-panel__legal'>
+        {!signedIn && (
+          <div className='navigation-panel__sign-in-banner'>
             <hr />
-            <ColumnLink transparent href='/about' icon='ellipsis-h' text={intl.formatMessage(messages.about)} />
+            { disabledAccountId ? <DisabledAccountBanner /> : <SignInBanner /> }
           </div>
-<<<<<<< HEAD
-=======
         )}
 
         {signedIn && (
@@ -165,9 +97,7 @@
         <div className='navigation-panel__legal'>
           <hr />
           <ColumnLink transparent to='/about' icon='ellipsis-h' text={intl.formatMessage(messages.about)} />
->>>>>>> ab85f59c
         </div>
-        }
 
         <NavigationPortal />
       </div>
