- content_for :page_title do
  = t('settings.appearance')

- content_for :heading_actions do
  = button_tag t('generic.save_changes'), class: 'button', form: 'edit_user'

= simple_form_for current_user, url: settings_preferences_appearance_path, html: { method: :put, id: 'edit_user' } do |f|
  .fields-row
    .fields-group.fields-row__column.fields-row__column-6
      = f.input :locale, collection: I18n.available_locales, wrapper: :with_label, include_blank: false, label_method: ->(locale) { native_locale_name(locale) }, selected: I18n.locale, hint: false
    .fields-group.fields-row__column.fields-row__column-6
      = f.input :time_zone, wrapper: :with_label, collection: ActiveSupport::TimeZone.all.map { |tz| ["(GMT#{tz.formatted_offset}) #{tz.name}", tz.tzinfo.name] }, hint: false

  .fields-group
    = f.simple_fields_for :settings, current_user.settings do |ff|
      = ff.input :theme, collection: Themes.instance.names, label_method: ->(theme) { I18n.t("themes.#{theme}", default: theme) }, wrapper: :with_label, label: I18n.t('simple_form.labels.defaults.setting_theme'), include_blank: false, hint: false

  - unless I18n.locale == :en
    .flash-message.translation-prompt
      #{t 'appearance.localization.body'} #{content_tag(:a, t('appearance.localization.guide_link_text'), href: t('appearance.localization.guide_link'), target: '_blank', rel: 'noopener')}

  = f.simple_fields_for :settings, current_user.settings do |ff|
    %h4= t 'appearance.advanced_web_interface'

    %p.hint= t 'appearance.advanced_web_interface_hint'

<<<<<<< HEAD
  .fields-group
    = f.input :setting_auto_play_gif, as: :boolean, wrapper: :with_label, recommended: true
    = f.input :setting_reduce_motion, as: :boolean, wrapper: :with_label
    = f.input :setting_disable_swiping, as: :boolean, wrapper: :with_label
    = f.input :setting_system_font_ui, as: :boolean, wrapper: :with_label
    = f.input :setting_expand_usernames, as: :boolean, wrapper: :with_label
=======
    .fields-group
      = ff.input :'web.advanced_layout', wrapper: :with_label, hint: false, label: I18n.t('simple_form.labels.defaults.setting_advanced_layout')
    %h4= t 'appearance.animations_and_accessibility'
>>>>>>> dab54ccb

    .fields-group
      = ff.input :'web.use_pending_items', wrapper: :with_label, label: I18n.t('simple_form.labels.defaults.setting_use_pending_items'), hint: I18n.t('simple_form.hints.defaults.setting_use_pending_items')

    .fields-group
      = ff.input :'web.auto_play', wrapper: :with_label, recommended: true, label: I18n.t('simple_form.labels.defaults.setting_auto_play_gif')
      = ff.input :'web.reduce_motion', wrapper: :with_label, label: I18n.t('simple_form.labels.defaults.setting_reduce_motion')
      = ff.input :'web.disable_swiping', wrapper: :with_label, label: I18n.t('simple_form.labels.defaults.setting_disable_swiping')
      = ff.input :'web.use_system_font', wrapper: :with_label, label: I18n.t('simple_form.labels.defaults.setting_system_font_ui')

    %h4= t 'appearance.discovery'

    .fields-group
      = ff.input :'web.trends', wrapper: :with_label, label: I18n.t('simple_form.labels.defaults.setting_trends')

    %h4= t 'appearance.confirmation_dialogs'

    .fields-group
      = ff.input :'web.unfollow_modal', wrapper: :with_label, label: I18n.t('simple_form.labels.defaults.setting_unfollow_modal')
      = ff.input :'web.reblog_modal', wrapper: :with_label, label: I18n.t('simple_form.labels.defaults.setting_boost_modal')
      = ff.input :'web.delete_modal', wrapper: :with_label, label: I18n.t('simple_form.labels.defaults.setting_delete_modal')

    %h4= t 'appearance.sensitive_content'

    .fields-group
      = ff.input :'web.display_media', collection: %w(default show_all hide_all), label_method: ->(item) { t("simple_form.hints.defaults.setting_display_media_#{item}") }, hint: false, as: :radio_buttons, collection_wrapper_tag: 'ul', item_wrapper_tag: 'li', wrapper: :with_floating_label, label: I18n.t('simple_form.labels.defaults.setting_display_media')

    .fields-group
      = ff.input :'web.use_blurhash', wrapper: :with_label, label: I18n.t('simple_form.labels.defaults.setting_use_blurhash'), hint: I18n.t('simple_form.hints.defaults.setting_use_blurhash')

    .fields-group
      = ff.input :'web.expand_content_warnings', wrapper: :with_label, label: I18n.t('simple_form.labels.defaults.setting_expand_spoilers')

  .actions
    = f.button :button, t('generic.save_changes'), type: :submit<|MERGE_RESOLUTION|>--- conflicted
+++ resolved
@@ -24,18 +24,9 @@
 
     %p.hint= t 'appearance.advanced_web_interface_hint'
 
-<<<<<<< HEAD
-  .fields-group
-    = f.input :setting_auto_play_gif, as: :boolean, wrapper: :with_label, recommended: true
-    = f.input :setting_reduce_motion, as: :boolean, wrapper: :with_label
-    = f.input :setting_disable_swiping, as: :boolean, wrapper: :with_label
-    = f.input :setting_system_font_ui, as: :boolean, wrapper: :with_label
-    = f.input :setting_expand_usernames, as: :boolean, wrapper: :with_label
-=======
     .fields-group
       = ff.input :'web.advanced_layout', wrapper: :with_label, hint: false, label: I18n.t('simple_form.labels.defaults.setting_advanced_layout')
     %h4= t 'appearance.animations_and_accessibility'
->>>>>>> dab54ccb
 
     .fields-group
       = ff.input :'web.use_pending_items', wrapper: :with_label, label: I18n.t('simple_form.labels.defaults.setting_use_pending_items'), hint: I18n.t('simple_form.hints.defaults.setting_use_pending_items')
@@ -45,6 +36,7 @@
       = ff.input :'web.reduce_motion', wrapper: :with_label, label: I18n.t('simple_form.labels.defaults.setting_reduce_motion')
       = ff.input :'web.disable_swiping', wrapper: :with_label, label: I18n.t('simple_form.labels.defaults.setting_disable_swiping')
       = ff.input :'web.use_system_font', wrapper: :with_label, label: I18n.t('simple_form.labels.defaults.setting_system_font_ui')
+      = ff.input :'web.expand_usernames', wrapper: :with_label, label: I18n.t('simple_form.labels.defaults.setting_expand_usernames')
 
     %h4= t 'appearance.discovery'
 
