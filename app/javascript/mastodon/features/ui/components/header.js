import React from 'react';
import Logo from 'mastodon/components/logo';
import { Link, withRouter } from 'react-router-dom';
import { FormattedMessage } from 'react-intl';
import { registrationsOpen } from 'mastodon/initial_state';
import PropTypes from 'prop-types';
<<<<<<< HEAD
=======
import { connect } from 'react-redux';
import { openModal } from 'mastodon/actions/modal';

const Account = connect(state => ({
  account: state.getIn(['accounts', me]),
}))(({ account }) => (
  <Link to={`/@${account.get('acct')}`} title={account.get('acct')}>
    <Avatar account={account} size={35} />
  </Link>
));
>>>>>>> 8180f7ba

const mapDispatchToProps = (dispatch) => ({
  openClosedRegistrationsModal() {
    dispatch(openModal('CLOSED_REGISTRATIONS'));
  },
});

export default @connect(null, mapDispatchToProps)
@withRouter
class Header extends React.PureComponent {

  static contextTypes = {
    identity: PropTypes.object,
  };

  static propTypes = {
    openClosedRegistrationsModal: PropTypes.func,
    location: PropTypes.object,
  };

  render () {
    const { signedIn } = this.context.identity;
<<<<<<< HEAD
=======
    const { location, openClosedRegistrationsModal } = this.props;
>>>>>>> 8180f7ba

    let content;

    if (signedIn) {
      content = (
        <>
<<<<<<< HEAD
=======
          {location.pathname !== '/publish' && <Link to='/publish' className='button'><FormattedMessage id='compose_form.publish_form' defaultMessage='Publish' /></Link>}
          <Account />
>>>>>>> 8180f7ba
        </>
      );
    } else {
      let signupButton;

      if (registrationsOpen) {
        signupButton = (
          <a href='/auth/sign_up' className='button button-tertiary'>
            <FormattedMessage id='sign_in_banner.create_account' defaultMessage='Create account' />
          </a>
        );
      } else {
        signupButton = (
          <button className='button button-tertiary' onClick={openClosedRegistrationsModal}>
            <FormattedMessage id='sign_in_banner.create_account' defaultMessage='Create account' />
          </button>
        );
      }

      content = (
        <>
          <a href='/auth/sign_in' className='button'><FormattedMessage id='sign_in_banner.sign_in' defaultMessage='Sign in' /></a>
          {signupButton}
        </>
      );
    }

    return (
      <div className='ui__header'>
        <Link to='/' className='ui__header__logo'><Logo /></Link>

        <div className='ui__header__links'>
          {content}
        </div>
      </div>
    );
  }

}<|MERGE_RESOLUTION|>--- conflicted
+++ resolved
@@ -4,8 +4,6 @@
 import { FormattedMessage } from 'react-intl';
 import { registrationsOpen } from 'mastodon/initial_state';
 import PropTypes from 'prop-types';
-<<<<<<< HEAD
-=======
 import { connect } from 'react-redux';
 import { openModal } from 'mastodon/actions/modal';
 
@@ -16,7 +14,6 @@
     <Avatar account={account} size={35} />
   </Link>
 ));
->>>>>>> 8180f7ba
 
 const mapDispatchToProps = (dispatch) => ({
   openClosedRegistrationsModal() {
@@ -39,21 +36,13 @@
 
   render () {
     const { signedIn } = this.context.identity;
-<<<<<<< HEAD
-=======
     const { location, openClosedRegistrationsModal } = this.props;
->>>>>>> 8180f7ba
 
     let content;
 
     if (signedIn) {
       content = (
         <>
-<<<<<<< HEAD
-=======
-          {location.pathname !== '/publish' && <Link to='/publish' className='button'><FormattedMessage id='compose_form.publish_form' defaultMessage='Publish' /></Link>}
-          <Account />
->>>>>>> 8180f7ba
         </>
       );
     } else {
