# frozen_string_literal: true

class ActivityPub::Activity
  include JsonLdHelper
  include Redisable

<<<<<<< HEAD
  SUPPORTED_TYPES = %w(Note Question Article).freeze
  CONVERTED_TYPES = %w(Image Video Page).freeze
=======
  SUPPORTED_TYPES = %w(Note Question).freeze
  CONVERTED_TYPES = %w(Image Audio Video Article Page).freeze
>>>>>>> 83d3e773

  def initialize(json, account, **options)
    @json    = json
    @account = account
    @object  = @json['object']
    @options = options
  end

  def perform
    raise NotImplementedError
  end

  class << self
    def factory(json, account, **options)
      @json = json
      klass&.new(json, account, options)
    end

    private

    def klass
      case @json['type']
      when 'Create'
        ActivityPub::Activity::Create
      when 'Announce'
        ActivityPub::Activity::Announce
      when 'Delete'
        ActivityPub::Activity::Delete
      when 'Follow'
        ActivityPub::Activity::Follow
      when 'Like'
        ActivityPub::Activity::Like
      when 'Block'
        ActivityPub::Activity::Block
      when 'Update'
        ActivityPub::Activity::Update
      when 'Undo'
        ActivityPub::Activity::Undo
      when 'Accept'
        ActivityPub::Activity::Accept
      when 'Reject'
        ActivityPub::Activity::Reject
      when 'Flag'
        ActivityPub::Activity::Flag
      when 'Add'
        ActivityPub::Activity::Add
      when 'Remove'
        ActivityPub::Activity::Remove
      when 'Move'
        ActivityPub::Activity::Move
      end
    end
  end

  protected

  def status_from_uri(uri)
    ActivityPub::TagManager.instance.uri_to_resource(uri, Status)
  end

  def account_from_uri(uri)
    ActivityPub::TagManager.instance.uri_to_resource(uri, Account)
  end

  def object_uri
    @object_uri ||= value_or_id(@object)
  end

  def unsupported_object_type?
    @object.is_a?(String) || !(supported_object_type? || converted_object_type?)
  end

  def supported_object_type?
    equals_or_includes_any?(@object['type'], SUPPORTED_TYPES)
  end

  def converted_object_type?
    equals_or_includes_any?(@object['type'], CONVERTED_TYPES)
  end

  def distribute(status)
    crawl_links(status)

    notify_about_reblog(status) if reblog_of_local_account?(status)
    notify_about_mentions(status)

    # Only continue if the status is supposed to have arrived in real-time.
    # Note that if @options[:override_timestamps] isn't set, the status
    # may have a lower snowflake id than other existing statuses, potentially
    # "hiding" it from paginated API calls
    return unless @options[:override_timestamps] || status.within_realtime_window?

    distribute_to_followers(status)
  end

  def reblog_of_local_account?(status)
    status.reblog? && status.reblog.account.local?
  end

  def notify_about_reblog(status)
    NotifyService.new.call(status.reblog.account, status)
  end

  def notify_about_mentions(status)
    status.active_mentions.includes(:account).each do |mention|
      next unless mention.account.local? && audience_includes?(mention.account)
      NotifyService.new.call(mention.account, mention)
    end
  end

  def crawl_links(status)
    return if status.spoiler_text?

    # Spread out crawling randomly to avoid DDoSing the link
    LinkCrawlWorker.perform_in(rand(1..59).seconds, status.id)
  end

  def distribute_to_followers(status)
    ::DistributionWorker.perform_async(status.id)
  end

  def delete_arrived_first?(uri)
    redis.exists("delete_upon_arrival:#{@account.id}:#{uri}")
  end

  def delete_later!(uri)
    redis.setex("delete_upon_arrival:#{@account.id}:#{uri}", 6.hours.seconds, uri)
  end

  def status_from_object
    # If the status is already known, return it
    status = status_from_uri(object_uri)

    return status unless status.nil?

    # If the boosted toot is embedded and it is a self-boost, handle it like a Create
    unless unsupported_object_type?
      actor_id = value_or_id(first_of_value(@object['attributedTo']))

      if actor_id == @account.uri
        return ActivityPub::Activity.factory({ 'type' => 'Create', 'actor' => actor_id, 'object' => @object }, @account).perform
      end
    end

    fetch_remote_original_status
  end

  def fetch_remote_original_status
    if object_uri.start_with?('http')
      return if ActivityPub::TagManager.instance.local_uri?(object_uri)
      ActivityPub::FetchRemoteStatusService.new.call(object_uri, id: true, on_behalf_of: @account.followers.local.first)
    elsif @object['url'].present?
      ::FetchRemoteStatusService.new.call(@object['url'])
    end
  end

  def lock_or_return(key, expire_after = 7.days.seconds)
    yield if redis.set(key, true, nx: true, ex: expire_after)
  ensure
    redis.del(key)
  end

  def fetch?
    !@options[:delivery]
  end

  def followed_by_local_accounts?
    @account.passive_relationships.exists?
  end

  def requested_through_relay?
    @options[:relayed_through_account] && Relay.find_by(inbox_url: @options[:relayed_through_account].inbox_url)&.enabled?
  end

  def reject_payload!
    Rails.logger.info("Rejected #{@json['type']} activity #{@json['id']} from #{@account.uri}#{@options[:relayed_through_account] && "via #{@options[:relayed_through_account].uri}"}")
    nil
  end
end<|MERGE_RESOLUTION|>--- conflicted
+++ resolved
@@ -4,13 +4,8 @@
   include JsonLdHelper
   include Redisable
 
-<<<<<<< HEAD
   SUPPORTED_TYPES = %w(Note Question Article).freeze
-  CONVERTED_TYPES = %w(Image Video Page).freeze
-=======
-  SUPPORTED_TYPES = %w(Note Question).freeze
-  CONVERTED_TYPES = %w(Image Audio Video Article Page).freeze
->>>>>>> 83d3e773
+  CONVERTED_TYPES = %w(Image Audio Video Page).freeze
 
   def initialize(json, account, **options)
     @json    = json
