--- conflicted
+++ resolved
@@ -18,11 +18,7 @@
 gem 'pghero', '~> 2.8'
 gem 'dotenv-rails', '~> 2.7'
 
-<<<<<<< HEAD
-gem 'aws-sdk-s3', '~> 1.95', require: false
-=======
 gem 'aws-sdk-s3', '~> 1.113', require: false
->>>>>>> 2c5862ed
 gem 'fog-core', '<= 2.1.0'
 gem 'fog-openstack', '~> 0.3', require: false
 gem 'kt-paperclip', '~> 7.1'
@@ -93,11 +89,7 @@
 gem 'strong_migrations', '~> 0.7'
 gem 'tty-prompt', '~> 0.23', require: false
 gem 'twitter-text', '~> 3.1.0'
-<<<<<<< HEAD
-gem 'tzinfo-data', '~> 1.2021'
-=======
 gem 'tzinfo-data', '~> 1.2022'
->>>>>>> 2c5862ed
 gem 'webpacker', '~> 5.4'
 gem 'webpush', '~> 0.3'
 gem 'webauthn', '~> 3.0.0.alpha1'
@@ -122,23 +114,13 @@
 group :test do
   gem 'capybara', '~> 3.36'
   gem 'climate_control', '~> 0.2'
-<<<<<<< HEAD
-  gem 'faker', '~> 2.18'
-=======
   gem 'faker', '~> 2.20'
->>>>>>> 2c5862ed
   gem 'microformats', '~> 4.2'
   gem 'rails-controller-testing', '~> 1.0'
   gem 'rspec-sidekiq', '~> 3.1'
   gem 'simplecov', '~> 0.21', require: false
-<<<<<<< HEAD
-  gem 'webmock', '~> 3.13'
-  gem 'parallel_tests', '~> 3.7'
-  gem 'rspec_junit_formatter', '~> 0.4'
-=======
   gem 'webmock', '~> 3.14'
   gem 'rspec_junit_formatter', '~> 0.5'
->>>>>>> 2c5862ed
 end
 
 group :development do
@@ -150,17 +132,10 @@
   gem 'letter_opener', '~> 1.8'
   gem 'letter_opener_web', '~> 2.0'
   gem 'memory_profiler'
-<<<<<<< HEAD
-  gem 'rubocop', '~> 1.15', require: false
-  gem 'rubocop-rails', '~> 2.10', require: false
-  gem 'brakeman', '~> 5.0', require: false
-  gem 'bundler-audit', '~> 0.8', require: false
-=======
   gem 'rubocop', '~> 1.27', require: false
   gem 'rubocop-rails', '~> 2.14', require: false
   gem 'brakeman', '~> 5.2', require: false
   gem 'bundler-audit', '~> 0.9', require: false
->>>>>>> 2c5862ed
 
   gem 'capistrano', '~> 3.17'
   gem 'capistrano-rails', '~> 1.6'
