--- conflicted
+++ resolved
@@ -784,9 +784,8 @@
       too_many_options: no puede tener mas de %{max} opciones
   preferences:
     other: Otros
-<<<<<<< HEAD
     publishing: Publicación
-    web: Web
+    web: Red
   relationships:
     activity: Actividad de cuenta
     dormant: Latente
@@ -800,8 +799,6 @@
     remove_selected_followers: Eliminar los seguidores seleccionados
     remove_selected_follows: Dejar de seguir los usuarios seleccionados
     status: Estado de cuenta
-=======
->>>>>>> d076f9ca
   remote_follow:
     acct: Ingrese su usuario@dominio desde donde quiere seguir
     missing_resource: No se pudo encontrar la URL de redirección requerida para su cuenta
