# frozen_string_literal: true

class Sanitize
  module Config
    HTTP_PROTOCOLS = %w(
      http
      https
    ).freeze

    LINK_PROTOCOLS = %w(
      http
      https
      dat
      dweb
      ipfs
      ipns
      ssb
      gopher
      xmpp
      magnet
    ).freeze

    CLASS_WHITELIST_TRANSFORMER = lambda do |env|
      node = env[:node]
      class_list = node['class']&.split(/[\t\n\f\r ]/)

      return unless class_list

      class_list.keep_if do |e|
        next true if e =~ /^(h|p|u|dt|e)-/ # microformats classes
        next true if e =~ /^(mention|hashtag)$/ # semantic classes
        next true if e =~ /^(ellipsis|invisible)$/ # link formatting classes
      end

      node['class'] = class_list.join(' ')
    end

    UNSUPPORTED_HREF_TRANSFORMER = lambda do |env|
      return unless env[:node_name] == 'a'

      current_node = env[:node]

      scheme = begin
        if current_node['href'] =~ Sanitize::REGEX_PROTOCOL
          Regexp.last_match(1).downcase
        else
          :relative
        end
      end

      current_node.replace(current_node.text) unless LINK_PROTOCOLS.include?(scheme)
    end

    UNSUPPORTED_ELEMENTS_TRANSFORMER = lambda do |env|
      return unless %w(h1 h2 h3 h4 h5 h6 blockquote pre ul ol li).include?(env[:node_name])

      current_node = env[:node]

      case env[:node_name]
      when 'li'
        current_node.traverse do |node|
          next unless %w(p ul ol li).include?(node.name)

          node.add_next_sibling('<br>') if node.next_sibling
          node.replace(node.children) unless node.text?
        end
      else
        current_node.name = 'p'
      end
    end

    MASTODON_STRICT ||= freeze_config(
      elements: %w(p br span a abbr del pre blockquote code b strong i em h1 h2 h3 h4 h5 ul ol li img),

      attributes: {
        'a'          => %w(href rel class title),
        'span'       => %w(class),
        'abbr'       => %w(title),
        'blockquote' => %w(cite),
        'img'        => %w(src alt),
      },

      add_attributes: {
        'a' => {
          'rel' => 'nofollow noopener noreferrer',
          'target' => '_blank',
        },
        'span' => {
          'class' => 'article-type',
        },
      },

<<<<<<< HEAD
      protocols: {
        'a'          => { 'href' => HTTP_PROTOCOLS },
        'blockquote' => { 'cite' => HTTP_PROTOCOLS },
      },
=======
      protocols: {},
>>>>>>> e0f3a458

      transformers: [
        CLASS_WHITELIST_TRANSFORMER,
        UNSUPPORTED_ELEMENTS_TRANSFORMER,
        UNSUPPORTED_HREF_TRANSFORMER,
      ]
    )

    MASTODON_OEMBED ||= freeze_config merge(
      RELAXED,
      elements: RELAXED[:elements] + %w(audio embed iframe source video),

      attributes: merge(
        RELAXED[:attributes],
        'audio'  => %w(controls),
        'embed'  => %w(height src type width),
        'iframe' => %w(allowfullscreen frameborder height scrolling src width),
        'source' => %w(src type),
        'video'  => %w(controls height loop width),
        'div'    => [:data]
      ),

      protocols: merge(
        RELAXED[:protocols],
        'embed'  => { 'src' => HTTP_PROTOCOLS },
        'iframe' => { 'src' => HTTP_PROTOCOLS },
        'source' => { 'src' => HTTP_PROTOCOLS }
      )
    )
  end
end<|MERGE_RESOLUTION|>--- conflicted
+++ resolved
@@ -90,14 +90,10 @@
         },
       },
 
-<<<<<<< HEAD
       protocols: {
         'a'          => { 'href' => HTTP_PROTOCOLS },
         'blockquote' => { 'cite' => HTTP_PROTOCOLS },
       },
-=======
-      protocols: {},
->>>>>>> e0f3a458
 
       transformers: [
         CLASS_WHITELIST_TRANSFORMER,
