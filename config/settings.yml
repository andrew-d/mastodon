# This file contains default values, and does not need to be edited. All
# important settings can be changed from the admin interface.

defaults: &defaults
  site_title: Mastodon
  site_short_description: ''
  site_description: ''
  site_extended_description: ''
  site_terms: ''
  site_contact_username: ''
  site_contact_email: ''
  registrations_mode: 'open'
  max_bio_chars: 500
  max_toot_chars: 500
  profile_directory: true
  closed_registrations_message: ''
  open_deletion: true
  min_invite_role: 'admin'
  timeline_preview: true
  show_staff_badge: true
  default_sensitive: false
  hide_network: false
  unfollow_modal: false
  boost_modal: false
  delete_modal: true
  auto_play_gif: false
  display_media: 'default'
  expand_spoilers: false
  preview_sensitive_media: false
  reduce_motion: false
  show_application: true
  system_font_ui: false
  noindex: false
  theme: 'default'
  aggregate_reblogs: true
<<<<<<< HEAD
  advanced_layout: false
=======
  home_dms: false
>>>>>>> 8fd32d74
  notification_emails:
    follow: false
    reblog: false
    favourite: false
    mention: false
    follow_request: true
    digest: true
    report: true
    pending_account: true
  interactions:
    must_be_follower: false
    must_be_following: false
    must_be_following_dm: false
  reserved_usernames:
    - admin
    - support
    - help
    - root
    - webmaster
    - administrator
    - mod
    - moderator
  disallowed_hashtags: # space separated string or list of hashtags without the hash
  bootstrap_timeline_accounts: ''
  activity_api_enabled: true
  peers_api_enabled: true
  show_known_fediverse_at_about_page: true

development:
  <<: *defaults

test:
  <<: *defaults

production:
  <<: *defaults<|MERGE_RESOLUTION|>--- conflicted
+++ resolved
@@ -33,11 +33,8 @@
   noindex: false
   theme: 'default'
   aggregate_reblogs: true
-<<<<<<< HEAD
   advanced_layout: false
-=======
   home_dms: false
->>>>>>> 8fd32d74
   notification_emails:
     follow: false
     reblog: false
