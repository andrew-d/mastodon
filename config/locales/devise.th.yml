--- conflicted
+++ resolved
@@ -78,11 +78,7 @@
         subject: 'Mastodon: เปิดใช้งานการรับรองความถูกต้องด้วยกุญแจความปลอดภัยแล้ว'
         title: เปิดใช้งานกุญแจความปลอดภัยแล้ว
     omniauth_callbacks:
-<<<<<<< HEAD
-      failure: ไม่สามารถรับรองความถูกต้องคุณจาก %{kind} เนื่องจาก “%{reason}”
-=======
       failure: ไม่สามารถรับรองความถูกต้องคุณจาก %{kind} ได้เนื่องจาก “%{reason}”
->>>>>>> 2c5862ed
       success: รับรองความถูกต้องจากบัญชี %{kind} สำเร็จ
     passwords:
       no_token: คุณไม่สามารถเข้าถึงหน้านี้ได้โดยไม่ได้มาจากอีเมลการตั้งรหัสผ่านใหม่ หากคุณมาจากอีเมลการตั้งรหัสผ่านใหม่ โปรดตรวจสอบให้แน่ใจว่าคุณได้ใช้ URL แบบเต็มที่ให้มา
