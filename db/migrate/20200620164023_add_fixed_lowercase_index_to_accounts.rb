require Rails.root.join('lib', 'mastodon', 'migration_helpers')

class AddFixedLowercaseIndexToAccounts < ActiveRecord::Migration[5.2]
  include Mastodon::MigrationHelpers

  disable_ddl_transaction!

  def up
    if index_name_exists?(:accounts, 'old_index_accounts_on_username_and_domain_lower') && index_name_exists?(:accounts, 'index_accounts_on_username_and_domain_lower')
      remove_index :accounts, name: 'index_accounts_on_username_and_domain_lower'
    elsif index_name_exists?(:accounts, 'index_accounts_on_username_and_domain_lower')
      rename_index :accounts, 'index_accounts_on_username_and_domain_lower', 'old_index_accounts_on_username_and_domain_lower'
    end

    begin
      add_index :accounts, "lower (username), COALESCE(lower(domain), '')", name: 'index_accounts_on_username_and_domain_lower', unique: true, algorithm: :concurrently
    rescue ActiveRecord::RecordNotUnique
      remove_index :accounts, name: 'index_accounts_on_username_and_domain_lower'
<<<<<<< HEAD
      raise CorruptionError
=======
      raise CorruptionError.new('index_accounts_on_username_and_domain_lower')
>>>>>>> 2c5862ed
    end

    remove_index :accounts, name: 'old_index_accounts_on_username_and_domain_lower' if index_name_exists?(:accounts, 'old_index_accounts_on_username_and_domain_lower')
  end

  def down
    add_index :accounts, 'lower (username), lower(domain)', name: 'old_index_accounts_on_username_and_domain_lower', unique: true, algorithm: :concurrently
    remove_index :accounts, name: 'index_accounts_on_username_and_domain_lower'
    rename_index :accounts, 'old_index_accounts_on_username_and_domain_lower', 'index_accounts_on_username_and_domain_lower'
  end
end<|MERGE_RESOLUTION|>--- conflicted
+++ resolved
@@ -16,11 +16,7 @@
       add_index :accounts, "lower (username), COALESCE(lower(domain), '')", name: 'index_accounts_on_username_and_domain_lower', unique: true, algorithm: :concurrently
     rescue ActiveRecord::RecordNotUnique
       remove_index :accounts, name: 'index_accounts_on_username_and_domain_lower'
-<<<<<<< HEAD
-      raise CorruptionError
-=======
       raise CorruptionError.new('index_accounts_on_username_and_domain_lower')
->>>>>>> 2c5862ed
     end
 
     remove_index :accounts, name: 'old_index_accounts_on_username_and_domain_lower' if index_name_exists?(:accounts, 'old_index_accounts_on_username_and_domain_lower')
