--- conflicted
+++ resolved
@@ -37,11 +37,8 @@
 
   belongs_to :category, class_name: 'CustomEmojiCategory', optional: true
 
-<<<<<<< HEAD
-=======
   has_one :local_counterpart, -> { where(domain: nil) }, class_name: 'CustomEmoji', primary_key: :shortcode, foreign_key: :shortcode, inverse_of: false
 
->>>>>>> c72697c2
   has_attached_file :image, styles: { static: { format: 'png', convert_options: '-coalesce +profile "!icc,*" +set date:modify +set date:create +set date:timestamp' } }, validate_media_type: false
 
   before_validation :downcase_domain
