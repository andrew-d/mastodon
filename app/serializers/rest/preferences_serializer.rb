--- conflicted
+++ resolved
@@ -30,12 +30,11 @@
     object.user.setting_expand_spoilers
   end
 
-<<<<<<< HEAD
   def posting_default_federation
     object.user.setting_default_federation
-=======
+  end
+
   def reading_autoplay_gifs
     object.user.setting_auto_play_gif
->>>>>>> 8180f7ba
   end
 end