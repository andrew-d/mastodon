# frozen_string_literal: true
# == Schema Information
#
# Table name: users
#
#  id                        :bigint(8)        not null, primary key
#  email                     :string           default(""), not null
#  created_at                :datetime         not null
#  updated_at                :datetime         not null
#  encrypted_password        :string           default(""), not null
#  reset_password_token      :string
#  reset_password_sent_at    :datetime
#  remember_created_at       :datetime
#  sign_in_count             :integer          default(0), not null
#  current_sign_in_at        :datetime
#  last_sign_in_at           :datetime
#  current_sign_in_ip        :inet
#  last_sign_in_ip           :inet
#  admin                     :boolean          default(FALSE), not null
#  confirmation_token        :string
#  confirmed_at              :datetime
#  confirmation_sent_at      :datetime
#  unconfirmed_email         :string
#  locale                    :string
#  encrypted_otp_secret      :string
#  encrypted_otp_secret_iv   :string
#  encrypted_otp_secret_salt :string
#  consumed_timestep         :integer
#  otp_required_for_login    :boolean          default(FALSE), not null
#  last_emailed_at           :datetime
#  otp_backup_codes          :string           is an Array
#  filtered_languages        :string           default([]), not null, is an Array
#  account_id                :bigint(8)        not null
#  disabled                  :boolean          default(FALSE), not null
#  moderator                 :boolean          default(FALSE), not null
#  invite_id                 :bigint(8)
#  remember_token            :string
#  chosen_languages          :string           is an Array
#

class User < ApplicationRecord
  include Settings::Extend
  include Omniauthable

  # The home and list feeds will be stored in Redis for this amount
  # of time, and status fan-out to followers will include only people
  # within this time frame. Lowering the duration may improve performance
  # if lots of people sign up, but not a lot of them check their feed
  # every day. Raising the duration reduces the amount of expensive
  # RegenerationWorker jobs that need to be run when those people come
  # to check their feed
  ACTIVE_DURATION = ENV.fetch('USER_ACTIVE_DAYS', 7).to_i.days

  devise :two_factor_authenticatable,
         otp_secret_encryption_key: Rails.configuration.x.otp_secret

  devise :two_factor_backupable,
         otp_number_of_backup_codes: 10

  devise :registerable, :recoverable, :rememberable, :trackable, :validatable,
         :confirmable

  devise :pam_authenticatable if ENV['PAM_ENABLED'] == 'true'

  devise :omniauthable

  belongs_to :account, inverse_of: :user
  belongs_to :invite, counter_cache: :uses, optional: true
  accepts_nested_attributes_for :account

  has_many :applications, class_name: 'Doorkeeper::Application', as: :owner
  has_many :backups, inverse_of: :user

  validates :locale, inclusion: I18n.available_locales.map(&:to_s), if: :locale?
  validates_with BlacklistedEmailValidator, if: :email_changed?
  validates_with EmailMxValidator, if: :email_changed?

  scope :recent, -> { order(id: :desc) }
  scope :admins, -> { where(admin: true) }
  scope :moderators, -> { where(moderator: true) }
  scope :staff, -> { admins.or(moderators) }
  scope :confirmed, -> { where.not(confirmed_at: nil) }
  scope :inactive, -> { where(arel_table[:current_sign_in_at].lt(ACTIVE_DURATION.ago)) }
  scope :active, -> { confirmed.where(arel_table[:current_sign_in_at].gteq(ACTIVE_DURATION.ago)).joins(:account).where(accounts: { suspended: false }) }
  scope :matches_email, ->(value) { where(arel_table[:email].matches("#{value}%")) }
  scope :with_recent_ip_address, ->(value) { where(arel_table[:current_sign_in_ip].eq(value).or(arel_table[:last_sign_in_ip].eq(value))) }

  before_validation :sanitize_languages

  # This avoids a deprecation warning from Rails 5.1
  # It seems possible that a future release of devise-two-factor will
  # handle this itself, and this can be removed from our User class.
  attribute :otp_secret

  has_many :session_activations, dependent: :destroy

  delegate :auto_play_gif, :default_sensitive, :unfollow_modal, :boost_modal, :delete_modal,
<<<<<<< HEAD
           :reduce_motion, :system_font_ui, :noindex, :theme, :display_sensitive_media, :hide_network,
           :default_language, :default_federation, to: :settings, prefix: :setting, allow_nil: false
=======
           :reduce_motion, :system_font_ui, :noindex, :theme, :display_media, :hide_network,
           :expand_spoilers, :default_language, to: :settings, prefix: :setting, allow_nil: false
>>>>>>> f468bfb8

  attr_reader :invite_code

  def pam_conflict(_)
    # block pam login tries on traditional account
    nil
  end

  def pam_conflict?
    return false unless Devise.pam_authentication
    encrypted_password.present? && pam_managed_user?
  end

  def pam_get_name
    return account.username if account.present?
    super
  end

  def pam_setup(_attributes)
    acc = Account.new(username: pam_get_name)
    acc.save!(validate: false)

    self.email = "#{acc.username}@#{find_pam_suffix}" if email.nil? && find_pam_suffix
    self.confirmed_at = Time.now.utc
    self.admin = false
    self.account = acc

    acc.destroy! unless save
  end

  def ldap_setup(_attributes)
    self.confirmed_at = Time.now.utc
    self.admin = false
    save!
  end

  def confirmed?
    confirmed_at.present?
  end

  def staff?
    admin? || moderator?
  end

  def role
    if admin?
      'admin'
    elsif moderator?
      'moderator'
    else
      'user'
    end
  end

  def role?(role)
    case role
    when 'user'
      true
    when 'moderator'
      staff?
    when 'admin'
      admin?
    else
      false
    end
  end

  def disable!
    update!(disabled: true,
            last_sign_in_at: current_sign_in_at,
            current_sign_in_at: nil)
  end

  def enable!
    update!(disabled: false)
  end

  def confirm
    new_user = !confirmed?

    super
    prepare_new_user! if new_user
  end

  def confirm!
    new_user = !confirmed?

    skip_confirmation!
    save!
    prepare_new_user! if new_user
  end

  def update_tracked_fields!(request)
    super
    prepare_returning_user!
  end

  def promote!
    if moderator?
      update!(moderator: false, admin: true)
    elsif !admin?
      update!(moderator: true)
    end
  end

  def demote!
    if admin?
      update!(admin: false, moderator: true)
    elsif moderator?
      update!(moderator: false)
    end
  end

  def disable_two_factor!
    self.otp_required_for_login = false
    otp_backup_codes&.clear
    save!
  end

  def setting_default_privacy
    settings.default_privacy || (account.locked? ? 'private' : 'public')
  end

  def allows_digest_emails?
    settings.notification_emails['digest']
  end

  def allows_report_emails?
    settings.notification_emails['report']
  end

  def hides_network?
    @hides_network ||= settings.hide_network
  end

  def token_for_app(a)
    return nil if a.nil? || a.owner != self
    Doorkeeper::AccessToken
      .find_or_create_by(application_id: a.id, resource_owner_id: id) do |t|

      t.scopes = a.scopes
      t.expires_in = Doorkeeper.configuration.access_token_expires_in
      t.use_refresh_token = Doorkeeper.configuration.refresh_token_enabled?
    end
  end

  def activate_session(request)
    session_activations.activate(session_id: SecureRandom.hex,
                                 user_agent: request.user_agent,
                                 ip: request.remote_ip).session_id
  end

  def exclusive_session(id)
    session_activations.exclusive(id)
  end

  def session_active?(id)
    session_activations.active? id
  end

  def web_push_subscription(session)
    session.web_push_subscription.nil? ? nil : session.web_push_subscription
  end

  def invite_code=(code)
    self.invite  = Invite.find_by(code: code) if code.present?
    @invite_code = code
  end

  def password_required?
    return false if Devise.pam_authentication || Devise.ldap_authentication
    super
  end

  def send_reset_password_instructions
    return false if encrypted_password.blank? && (Devise.pam_authentication || Devise.ldap_authentication)
    super
  end

  def reset_password!(new_password, new_password_confirmation)
    return false if encrypted_password.blank? && (Devise.pam_authentication || Devise.ldap_authentication)
    super
  end

  def self.pam_get_user(attributes = {})
    return nil unless attributes[:email]
    resource =
      if Devise.check_at_sign && !attributes[:email].index('@')
        joins(:account).find_by(accounts: { username: attributes[:email] })
      else
        find_by(email: attributes[:email])
      end

    if resource.blank?
      resource = new(email: attributes[:email])
      if Devise.check_at_sign && !resource[:email].index('@')
        resource[:email] = Rpam2.getenv(resource.find_pam_service, attributes[:email], attributes[:password], 'email', false)
        resource[:email] = "#{attributes[:email]}@#{resource.find_pam_suffix}" unless resource[:email]
      end
    end
    resource
  end

  def self.ldap_get_user(attributes = {})
    resource = joins(:account).find_by(accounts: { username: attributes[Devise.ldap_uid.to_sym].first })

    if resource.blank?
      resource = new(email: attributes[:mail].first, account_attributes: { username: attributes[Devise.ldap_uid.to_sym].first })
      resource.ldap_setup(attributes)
    end

    resource
  end

  def self.authenticate_with_pam(attributes = {})
    return nil unless Devise.pam_authentication
    super
  end

  def show_all_media?
    setting_display_media == 'show_all'
  end

  def hide_all_media?
    setting_display_media == 'hide_all'
  end

  protected

  def send_devise_notification(notification, *args)
    devise_mailer.send(notification, self, *args).deliver_later
  end

  private

  def sanitize_languages
    return if chosen_languages.nil?
    chosen_languages.reject!(&:blank?)
    self.chosen_languages = nil if chosen_languages.empty?
  end

  def prepare_new_user!
    BootstrapTimelineWorker.perform_async(account_id)
    ActivityTracker.increment('activity:accounts:local')
    UserMailer.welcome(self).deliver_later
  end

  def prepare_returning_user!
    ActivityTracker.record('activity:logins', id)
    regenerate_feed! if needs_feed_update?
  end

  def regenerate_feed!
    Redis.current.setnx("account:#{account_id}:regeneration", true) && Redis.current.expire("account:#{account_id}:regeneration", 1.day.seconds)
    RegenerationWorker.perform_async(account_id)
  end

  def needs_feed_update?
    last_sign_in_at < ACTIVE_DURATION.ago
  end
end<|MERGE_RESOLUTION|>--- conflicted
+++ resolved
@@ -95,13 +95,8 @@
   has_many :session_activations, dependent: :destroy
 
   delegate :auto_play_gif, :default_sensitive, :unfollow_modal, :boost_modal, :delete_modal,
-<<<<<<< HEAD
-           :reduce_motion, :system_font_ui, :noindex, :theme, :display_sensitive_media, :hide_network,
-           :default_language, :default_federation, to: :settings, prefix: :setting, allow_nil: false
-=======
            :reduce_motion, :system_font_ui, :noindex, :theme, :display_media, :hide_network,
-           :expand_spoilers, :default_language, to: :settings, prefix: :setting, allow_nil: false
->>>>>>> f468bfb8
+           :expand_spoilers, :default_language, :default_federation, to: :settings, prefix: :setting, allow_nil: false
 
   attr_reader :invite_code
 
