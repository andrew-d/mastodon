--- conflicted
+++ resolved
@@ -12,11 +12,8 @@
 import spring from 'react-motion/lib/spring';
 import SearchResultsContainer from './containers/search_results_container';
 import { changeComposing } from '../../actions/compose';
-<<<<<<< HEAD
-=======
 import { openModal } from 'mastodon/actions/modal';
 import elephantUIPlane from '../../../images/elephant_ui_plane.svg';
->>>>>>> 83d3e773
 import { mascot } from '../../initial_state';
 import Icon from 'mastodon/components/icon';
 import { logOut } from 'mastodon/utils/log_out';
@@ -29,13 +26,9 @@
   community: { id: 'navigation_bar.community_timeline', defaultMessage: 'Local timeline' },
   preferences: { id: 'navigation_bar.preferences', defaultMessage: 'Preferences' },
   logout: { id: 'navigation_bar.logout', defaultMessage: 'Logout' },
-<<<<<<< HEAD
   compose: { id: 'navigation_bar.compose', defaultMessage: 'Compose new post' },
-=======
-  compose: { id: 'navigation_bar.compose', defaultMessage: 'Compose new toot' },
   logoutMessage: { id: 'confirmations.logout.message', defaultMessage: 'Are you sure you want to log out?' },
   logoutConfirm: { id: 'confirmations.logout.confirm', defaultMessage: 'Log out' },
->>>>>>> 83d3e773
 });
 
 const mapStateToProps = (state, ownProps) => ({
