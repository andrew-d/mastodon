---
da:
  activerecord:
    attributes:
      doorkeeper/application:
        name: Applikationsnavn
        redirect_uri: Omdirigerings-URI
        scopes: Områder
        website: Applikationswebsted
    errors:
      models:
        doorkeeper/application:
          attributes:
            redirect_uri:
              fragment_present: kan ikke indeholde et fragment.
              invalid_uri: skal være en gyldig URI.
              relative_uri: skal være en absolut URI.
              secured_uri: skal være en HTTPS-/SSL-URI.
  doorkeeper:
    applications:
      buttons:
        authorize: Godkend
        cancel: Afbryd
        destroy: Destruér
        edit: Redigér
        submit: Indsend
      confirmations:
        destroy: Sikker?
      edit:
        title: Redigér applikation
      form:
        error: Ups! Tjek din formular for mulige fejl
      help:
        native_redirect_uri: Brug %{native_redirect_uri} til lokale tests
        redirect_uri: Brug én linje pr. URI
<<<<<<< HEAD
        scopes: Adskil omfang med mellemrum. Lad være tomt for standardomfang.
=======
        scopes: Adskil omfang med mellemrum. Lad stå tomt for standardomfang.
>>>>>>> 2c5862ed
      index:
        application: Applikation
        callback_url: Callback-URL
        delete: Slet
        empty: Du har ingen applikationer.
        name: Navn
        new: Ny applikation
        scopes: Omfang
        show: Vis
        title: Dine applikationer
      new:
        title: Ny applikation
      show:
        actions: Handlinger
        application_id: Klientnøgle
        callback_urls: Callback-URL'er
        scopes: Omfang
        secret: Klienthemmelighed
        title: 'Applikation: %{name}'
    authorizations:
      buttons:
        authorize: Godkend
        deny: Afvis
      error:
        title: En fejl opstod
      new:
        prompt_html: "%{client_name} ønsker tilladelse til at tilgå din konto. Den er en tredjepartsapplikation. <strong>Har du ikke tillid til den, bør den ikke godkendes.</strong>"
        review_permissions: Gennemgå tilladelser
        title: Godkendelse kræves
      show:
        title: Kopiér og indsæt denne godkendelseskode i applikationen.
    authorized_applications:
      buttons:
        revoke: Ophæv
      confirmations:
        revoke: Sikker?
      index:
        authorized_at: Godkendt pr. %{date}
        description_html: Disse er applikationer, som kan tilgå din konto vha. API'en. Er her applikationer, som ikke genkendes eller udviser mærkværdig adfærd, kan deres adgangstilladelse ophæves.
        last_used_at: Senest brugt pr. %{date}
        never_used: Aldrig brugt
        scopes: Tilladelser
        superapp: Intern
        title: Dine godkendte applikationer
    errors:
      messages:
        access_denied: Ressourceejeren eller godkendelsesserveren afviste anmodningen.
        credential_flow_not_configured: Ressourceejeradgangskodeakkreditiver-flow mislykkedes grundet ikke-opsat Doorkeeper.configure.resource_owner_from_credentials.
        invalid_client: Klientgodkendelse mislykkedes grundet en ukendt klient, ingen inkluderet klientgodkendelse eller uunderstøttet godkendelsesmetode.
        invalid_grant: Den leverede godkendelse er ugyldig, udløbet, ophævet, matcher ikke omdirigerings-URI'en brugt i godkendelsesanmodningen eller er udstedt til en anden klient.
        invalid_redirect_uri: Inkluderede ormdirigerings-URI er ugyldig.
        invalid_request:
          missing_param: 'Mangler obligatoriske parameter: %{value}.'
          request_not_authorized: Anmodning kræver godkendelse. Obligatorisk parameter til godkendelse af anmodning mangler eller er ugyldig.
          unknown: Anmodningen mangler en obligatorisk parameter, indeholder en uunderstøttet parameterværdi eller er på anden vis fejlbehæftet.
        invalid_resource_owner: De angivne ressourceejerakkreditiver er ugyldige, eller ressourceejer kan ikke findes
        invalid_scope: Det anmodede omfang er ugyldigt, ukendt eller forkert udformet.
        invalid_token:
          expired: Adgangstoken er udløbet
          revoked: Adgangstoken er ophævet
          unknown: Adgangstoken er ugyldigt
        resource_owner_authenticator_not_configured: Ressourceejer kunne ikke findes grundet ikke-opsat Doorkeeper.configure.resource_owner_authenticator.
        server_error: Godkejdelsesserveren stødte på en uventet betingelse, der forhindrede den i at imødekomme anmodningen.
        temporarily_unavailable: Godkendelsesserveren kan pt. ikke håndtere anmodningen grundet midlertidig overbelastning eller servervedligehold.
        unauthorized_client: Klienten er ikke godkendt til at udføre denne anmodning vha. denne metode.
        unsupported_grant_type: Godkendelsestildelingstypen understøttes ikke af godkendelsesserveren.
        unsupported_response_type: Godkendelsesserveren understøtter ikke denne svartype.
    flash:
      applications:
        create:
          notice: Applikation oprettet.
        destroy:
          notice: Applikation slettet.
        update:
          notice: Applikation opdateret.
      authorized_applications:
        destroy:
          notice: Applikation ophævet.
    grouped_scopes:
      access:
        read: Skrivebeskyttet adgang
        read/write: Læse- og skriveadgang
        write: Kun skriveadgang
      title:
        accounts: Konti
        admin/accounts: Kontihåndtering
        admin/all: Alle håndteringsfunktioner
        admin/reports: Rapporthåndteringer
        all: Alt
        blocks: Blokeringer
        bookmarks: Bogmærker
        conversations: Konversationer
        crypto: Ende-til-ende kryptering
        favourites: Favoritter
        filters: Filtre
        follow: Relationer
        follows: Følger
        lists: Lister
        media: Medievedhæftninger
        mutes: Tavsgørelser
        notifications: Notifikationer
        push: Push-notifikationer
        reports: Anmeldelser
        search: Søgning
        statuses: Indlæg
    layouts:
      admin:
        nav:
          applications: Applikationer
          oauth2_provider: OAuth2-leverandør
      application:
        title: OAuth-godkendelse obligatorisk
    scopes:
      admin:read: læs alle data på serveren
      admin:read:accounts: læs sensitiv information fra alle konti
      admin:read:reports: læs sensitiv information fra alle anmeldelser og anmeldte konti
      admin:write: redigér alle data på serveren
      admin:write:accounts: udfør modereringshandlinger på konti
      admin:write:reports: udfør modereringshandlinger på anmeldelser
      crypto: benyt ende-til-ende kryptering
      follow: ændre kontorelationer
      push: modtag dine push-notifikationer
      read: læs alle dine kontodata
      read:accounts: se kontooplysninger
      read:blocks: se dine blokeringer
      read:bookmarks: se dine bogmærker
      read:favourites: se dine favoritter
      read:filters: se dine filtre
      read:follows: se dine følger
      read:lists: se dine lister
      read:mutes: se dine tavsgørelser
      read:notifications: se dine notifikationer
      read:reports: se dine anmeldelser
      read:search: søg på dine vegne
      read:statuses: se alle indlæg
      write: ændre alle dine kontodata
      write:accounts: ændre din profil
      write:blocks: blokere konti og domæner
      write:bookmarks: bogmærke indlæg
      write:conversations: tavsgøre og slette konversationer
      write:favourites: favoritmarkere indlæg
      write:filters: oprette filtre
      write:follows: følge personer
      write:lists: oprette lister
      write:media: uploade mediefiler
      write:mutes: tavsgøre personer og konversationer
      write:notifications: rydde dine notifikationer
      write:reports: anmelde personer
      write:statuses: udgive indlæg<|MERGE_RESOLUTION|>--- conflicted
+++ resolved
@@ -33,11 +33,7 @@
       help:
         native_redirect_uri: Brug %{native_redirect_uri} til lokale tests
         redirect_uri: Brug én linje pr. URI
-<<<<<<< HEAD
-        scopes: Adskil omfang med mellemrum. Lad være tomt for standardomfang.
-=======
         scopes: Adskil omfang med mellemrum. Lad stå tomt for standardomfang.
->>>>>>> 2c5862ed
       index:
         application: Applikation
         callback_url: Callback-URL
