--- conflicted
+++ resolved
@@ -22,12 +22,9 @@
 #  application_id         :bigint(8)
 #  in_reply_to_account_id :bigint(8)
 #  poll_id                :bigint(8)
-<<<<<<< HEAD
 #  local_only             :boolean
 #  activity_pub_type      :string
-=======
 #  deleted_at             :datetime
->>>>>>> 83d3e773
 #
 
 class Status < ApplicationRecord
