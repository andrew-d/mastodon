--- conflicted
+++ resolved
@@ -109,13 +109,8 @@
     boolean_cast_setting 'setting_aggregate_reblogs'
   end
 
-<<<<<<< HEAD
   def advanced_layout_preference
     boolean_cast_setting 'setting_advanced_layout'
-=======
-  def home_dms_preference
-    boolean_cast_setting 'setting_home_dms'
->>>>>>> 8fd32d74
   end
 
   def boolean_cast_setting(key)
