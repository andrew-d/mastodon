--- conflicted
+++ resolved
@@ -291,11 +291,7 @@
           showSkinTones={false}
           backgroundImageFn={backgroundImageFn}
           notFound={notFoundFn}
-<<<<<<< HEAD
-          autoFocus
-=======
           autoFocus={this.state.readyToFocus}
->>>>>>> 2c5862ed
           emojiTooltip
         />
 
