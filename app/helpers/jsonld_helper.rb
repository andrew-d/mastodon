# frozen_string_literal: true

module JsonLdHelper
  include ContextHelper

  def equals_or_includes?(haystack, needle)
    haystack.is_a?(Array) ? haystack.include?(needle) : haystack == needle
  end

  def equals_or_includes_any?(haystack, needles)
    needles.any? { |needle| equals_or_includes?(haystack, needle) }
  end

  def first_of_value(value)
    value.is_a?(Array) ? value.first : value
  end

  def uri_from_bearcap(str)
    if str&.start_with?('bear:')
      Addressable::URI.parse(str).query_values['u']
    else
      str
    end
  end

  # The url attribute can be a string, an array of strings, or an array of objects.
  # The objects could include a mimeType. Not-included mimeType means it's text/html.
  def url_to_href(value, preferred_type = nil)
    single_value = if value.is_a?(Array) && !value.first.is_a?(String)
                     value.find { |link| preferred_type.nil? || ((link['mimeType'].presence || 'text/html') == preferred_type) }
                   elsif value.is_a?(Array)
                     value.first
                   else
                     value
                   end

    if single_value.nil? || single_value.is_a?(String)
      single_value
    else
      single_value['href']
    end
  end

  def as_array(value)
    if value.nil?
      []
    elsif value.is_a?(Array)
      value
    else
      [value]
    end
  end

  def value_or_id(value)
    value.is_a?(String) || value.nil? ? value : value['id']
  end

  def supported_context?(json)
    !json.nil? && equals_or_includes?(json['@context'], ActivityPub::TagManager::CONTEXT)
  end

  def unsupported_uri_scheme?(uri)
    uri.nil? || !uri.start_with?('http://', 'https://')
  end

  def non_matching_uri_hosts?(base_url, comparison_url)
    return true if unsupported_uri_scheme?(comparison_url)

    needle = Addressable::URI.parse(comparison_url).host
    haystack = Addressable::URI.parse(base_url).host

    !haystack.casecmp(needle).zero?
  end

  def canonicalize(json)
    graph = RDF::Graph.new << JSON::LD::API.toRdf(json, documentLoader: method(:load_jsonld_context))
    graph.dump(:normalize)
  end

  def compact(json)
    compacted = JSON::LD::API.compact(json.without('signature'), full_context, documentLoader: method(:load_jsonld_context))
    compacted['signature'] = json['signature']
    compacted
  end

  # Patches a JSON-LD document to avoid compatibility issues on redistribution
  #
  # Since compacting a JSON-LD document against Mastodon's built-in vocabulary
  # means other extension namespaces will be expanded, malformed JSON-LD
  # attributes lost, and some values “unexpectedly” compacted this method
  # patches the following likely sources of incompatibility:
  # - 'https://www.w3.org/ns/activitystreams#Public' being compacted to
  #   'as:Public' (for instance, pre-3.4.0 Mastodon does not understand
  #   'as:Public')
  # - single-item arrays being compacted to the item itself (`[foo]` being
  #   compacted to `foo`)
  #
  # It is not always possible for `patch_for_forwarding!` to produce a document
  # deemed safe for forwarding. Use `safe_for_forwarding?` to check the status
  # of the output document.
  #
  # @param original [Hash] The original JSON-LD document used as reference
  # @param compacted [Hash] The compacted JSON-LD document to be patched
  # @return [void]
  def patch_for_forwarding!(original, compacted)
    original.without('@context', 'signature').each do |key, value|
      next if value.nil? || !compacted.key?(key)

      compacted_value = compacted[key]
      if value.is_a?(Hash) && compacted_value.is_a?(Hash)
        patch_for_forwarding!(value, compacted_value)
      elsif value.is_a?(Array)
        compacted_value = [compacted_value] unless compacted_value.is_a?(Array)
        return if value.size != compacted_value.size

        compacted[key] = value.zip(compacted_value).map do |v, vc|
          if v.is_a?(Hash) && vc.is_a?(Hash)
            patch_for_forwarding!(v, vc)
            vc
          elsif v == 'https://www.w3.org/ns/activitystreams#Public' && vc == 'as:Public'
            v
          else
            vc
          end
        end
      elsif value == 'https://www.w3.org/ns/activitystreams#Public' && compacted_value == 'as:Public'
        compacted[key] = value
      end
    end
  end

  # Tests whether a JSON-LD compaction is deemed safe for redistribution,
  # that is, if it doesn't change its meaning to consumers that do not actually
  # handle JSON-LD, but rely on values being serialized in a certain way.
  #
  # See `patch_for_forwarding!` for details.
  #
  # @param original [Hash] The original JSON-LD document used as reference
  # @param compacted [Hash] The compacted JSON-LD document to be patched
  # @return [Boolean] Whether the patched document is deemed safe
  def safe_for_forwarding?(original, compacted)
    original.without('@context', 'signature').all? do |key, value|
      compacted_value = compacted[key]
      return false unless value.class == compacted_value.class

      if value.is_a?(Hash)
        safe_for_forwarding?(value, compacted_value)
      elsif value.is_a?(Array)
        value.zip(compacted_value).all? do |v, vc|
          v.is_a?(Hash) ? (vc.is_a?(Hash) && safe_for_forwarding?(v, vc)) : v == vc
        end
      else
        value == compacted_value
      end
    end
  end

<<<<<<< HEAD
  def fetch_resource(uri, id_is_known, on_behalf_of = nil)
=======
  def fetch_resource(uri, id_is_known, on_behalf_of = nil, request_options: {})
>>>>>>> c72697c2
    unless id_is_known
      json = fetch_resource_without_id_validation(uri, on_behalf_of)

      return if !json.is_a?(Hash) || unsupported_uri_scheme?(json['id'])

      uri = json['id']
    end

    json = fetch_resource_without_id_validation(uri, on_behalf_of, request_options: request_options)
    json.present? && json['id'] == uri ? json : nil
  end

  def fetch_resource_without_id_validation(uri, on_behalf_of = nil, raise_on_temporary_error = false, request_options: {})
    on_behalf_of ||= Account.representative

    build_request(uri, on_behalf_of, options: request_options).perform do |response|
      raise Mastodon::UnexpectedResponseError, response unless response_successful?(response) || response_error_unsalvageable?(response) || !raise_on_temporary_error

      body_to_json(response.body_with_limit) if response.code == 200 && valid_activitypub_content_type?(response)
    end
  end

  def valid_activitypub_content_type?(response)
    return true if response.mime_type == 'application/activity+json'

    # When the mime type is `application/ld+json`, we need to check the profile,
    # but `http.rb` does not parse it for us.
    return false unless response.mime_type == 'application/ld+json'

    response.headers[HTTP::Headers::CONTENT_TYPE]&.split(';')&.map(&:strip)&.any? do |str|
      str.start_with?('profile="') && str[9...-1].split.include?('https://www.w3.org/ns/activitystreams')
    end
  end

  def body_to_json(body, compare_id: nil)
    json = body.is_a?(String) ? Oj.load(body, mode: :strict) : body

    return if compare_id.present? && json['id'] != compare_id

    json
  rescue Oj::ParseError
    nil
  end

  def merge_context(context, new_context)
    if context.is_a?(Array)
      context << new_context
    else
      [context, new_context]
    end
  end

  def response_successful?(response)
    (200...300).cover?(response.code)
  end

  def response_error_unsalvageable?(response)
    response.code == 501 || ((400...500).cover?(response.code) && ![401, 408, 429].include?(response.code))
  end

  def build_request(uri, on_behalf_of = nil, options: {})
    Request.new(:get, uri, **options).tap do |request|
      request.on_behalf_of(on_behalf_of) if on_behalf_of
      request.add_headers('Accept' => 'application/activity+json, application/ld+json')
    end
  end

  def load_jsonld_context(url, _options = {}, &block)
    json = Rails.cache.fetch("jsonld:context:#{url}", expires_in: 30.days, raw: true) do
      request = Request.new(:get, url)
      request.add_headers('Accept' => 'application/ld+json')
      request.perform do |res|
        raise JSON::LD::JsonLdError::LoadingDocumentFailed unless res.code == 200 && res.mime_type == 'application/ld+json'

        res.body_with_limit
      end
    end

    doc = JSON::LD::API::RemoteDocument.new(json, documentUrl: url)

    block ? yield(doc) : doc
  end
end<|MERGE_RESOLUTION|>--- conflicted
+++ resolved
@@ -155,11 +155,7 @@
     end
   end
 
-<<<<<<< HEAD
-  def fetch_resource(uri, id_is_known, on_behalf_of = nil)
-=======
   def fetch_resource(uri, id_is_known, on_behalf_of = nil, request_options: {})
->>>>>>> c72697c2
     unless id_is_known
       json = fetch_resource_without_id_validation(uri, on_behalf_of)
 
