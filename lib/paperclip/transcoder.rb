--- conflicted
+++ resolved
@@ -41,18 +41,10 @@
         @output_options['vframes'] = 1
       when 'mp4'
         unless eligible_to_passthrough?(metadata)
-<<<<<<< HEAD
-          bitrate = (metadata.width * metadata.height * 30 * BITS_PER_PIXEL) / 1_000
-=======
           size_limit_in_bits = MediaAttachment::VIDEO_LIMIT * 8
           desired_bitrate = (metadata.width * metadata.height * 30 * BITS_PER_PIXEL).floor
           maximum_bitrate = (size_limit_in_bits / metadata.duration).floor - 192_000 # Leave some space for the audio stream
           bitrate = [desired_bitrate, maximum_bitrate].min
-
-          @output_options['b:v']     = bitrate
-          @output_options['maxrate'] = bitrate + 192_000
-          @output_options['bufsize'] = bitrate * 5
->>>>>>> f4b780ba
 
           if high_vfr?(metadata)
             @output_options['vsync'] = 'vfr'
