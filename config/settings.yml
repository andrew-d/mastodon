# This file contains default values, and does not need to be edited. All
# important settings can be changed from the admin interface.

defaults: &defaults
  site_title: Hometown
  site_short_description: ''
  site_description: ''
  site_extended_description: ''
  site_terms: ''
  site_contact_username: ''
  site_contact_email: ''
  registrations_mode: 'open'
  profile_directory: true
  closed_registrations_message: ''
  open_deletion: true
  min_invite_role: 'admin'
  timeline_preview: true
  show_staff_badge: true
  default_sensitive: false
<<<<<<< HEAD
  default_federation: true
  hide_network: false
=======
>>>>>>> 8c7223f4
  unfollow_modal: false
  boost_modal: false
  delete_modal: true
  auto_play_gif: false
  display_media: 'default'
  expand_spoilers: false
  preview_sensitive_media: false
  reduce_motion: false
  disable_swiping: false
  show_application: true
  system_font_ui: false
  noindex: false
  theme: 'default'
  aggregate_reblogs: true
  advanced_layout: false
  use_blurhash: true
  use_pending_items: false
  trends: true
  trendable_by_default: false
  crop_images: true
  notification_emails:
    follow: false
    reblog: false
    favourite: false
    mention: false
    follow_request: true
    digest: true
    report: true
    pending_account: true
    trending_tag: true
    appeal: true
  interactions:
    must_be_follower: false
    must_be_following: false
    must_be_following_dm: false
  reserved_usernames:
    - admin
    - support
    - help
    - root
    - webmaster
    - administrator
    - mod
    - moderator
  disallowed_hashtags: # space separated string or list of hashtags without the hash
  bootstrap_timeline_accounts: ''
  activity_api_enabled: true
  peers_api_enabled: true
  show_known_fediverse_at_about_page: true
  show_domain_blocks: 'disabled'
  show_domain_blocks_rationale: 'disabled'
  require_invite_text: false

development:
  <<: *defaults

test:
  <<: *defaults

production:
  <<: *defaults<|MERGE_RESOLUTION|>--- conflicted
+++ resolved
@@ -17,11 +17,7 @@
   timeline_preview: true
   show_staff_badge: true
   default_sensitive: false
-<<<<<<< HEAD
   default_federation: true
-  hide_network: false
-=======
->>>>>>> 8c7223f4
   unfollow_modal: false
   boost_modal: false
   delete_modal: true
