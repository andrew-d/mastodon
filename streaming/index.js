--- conflicted
+++ resolved
@@ -717,7 +717,6 @@
     const transmit = (event, payload) => {
       // TODO: Replace "string"-based delete payloads with object payloads:
       const encodedPayload = typeof payload === 'object' ? JSON.stringify(payload) : payload;
-<<<<<<< HEAD
 
       log.silly(req.requestId, `Transmitting for ${accountId}: ${event} ${encodedPayload}`);
       output(event, encodedPayload);
@@ -736,20 +735,6 @@
         return;
       }
 
-=======
-
-      log.silly(req.requestId, `Transmitting for ${accountId}: ${event} ${encodedPayload}`);
-      output(event, encodedPayload);
-    };
-
-    // The listener used to process each message off the redis subscription,
-    // message here is an object with an `event` and `payload` property. Some
-    // events also include a queued_at value, but this is being removed shortly.
-    /** @type {SubscriptionListener} */
-    const listener = message => {
-      const { event, payload } = message;
-
->>>>>>> dab54ccb
       // Streaming only needs to apply filtering to some channels and only to
       // some events. This is because majority of the filtering happens on the
       // Ruby on Rails side when producing the event for streaming.
@@ -894,7 +879,6 @@
               // Check the filter hasn't expired before applying:
               if (cachedFilter.expires_at !== null && cachedFilter.expires_at < now) {
                 return results;
-<<<<<<< HEAD
               }
 
               // Just in-case JSDOM fails to find textContent in searchableContent
@@ -902,15 +886,6 @@
                 return results;
               }
 
-=======
-              }
-
-              // Just in-case JSDOM fails to find textContent in searchableContent
-              if (!searchableTextContent) {
-                return results;
-              }
-
->>>>>>> dab54ccb
               const keyword_matches = searchableTextContent.match(cachedFilter.regexp);
               if (keyword_matches) {
                 // results is an Array of FilterResult; status_matches is always
@@ -941,12 +916,8 @@
             transmit(event, payload);
           }
         }).catch(err => {
+          log.error(err);
           releasePgConnection();
-          log.error(err);
-<<<<<<< HEAD
-=======
-          releasePgConnection();
->>>>>>> dab54ccb
         });
       });
     };
@@ -1059,38 +1030,10 @@
   api.use(setRemoteAddress);
   api.use(allowCrossDomain);
 
-<<<<<<< HEAD
-  app.get('/metrics', (req, res) => server.getConnections((err, count) => {
-    res.writeHeader(200, { 'Content-Type': 'application/openmetrics-text; version=1.0.0; charset=utf-8' });
-    res.write('# TYPE connected_clients gauge\n');
-    res.write('# HELP connected_clients The number of clients connected to the streaming server\n');
-    res.write(`connected_clients ${count}.0\n`);
-    res.write('# TYPE connected_channels gauge\n');
-    res.write('# HELP connected_channels The number of Redis channels the streaming server is subscribed to\n');
-    res.write(`connected_channels ${Object.keys(subs).length}.0\n`);
-    res.write('# TYPE pg_pool_total_connections gauge\n');
-    res.write('# HELP pg_pool_total_connections The total number of clients existing within the pool\n');
-    res.write(`pg_pool_total_connections ${pgPool.totalCount}.0\n`);
-    res.write('# TYPE pg_pool_idle_connections gauge\n');
-    res.write('# HELP pg_pool_idle_connections The number of clients which are not checked out but are currently idle in the pool\n');
-    res.write(`pg_pool_idle_connections ${pgPool.idleCount}.0\n`);
-    res.write('# TYPE pg_pool_waiting_queries gauge\n');
-    res.write('# HELP pg_pool_waiting_queries The number of queued requests waiting on a client when all clients are checked out\n');
-    res.write(`pg_pool_waiting_queries ${pgPool.waitingCount}.0\n`);
-    res.write('# EOF\n');
-    res.end();
-  }));
-
-  app.use(authenticationMiddleware);
-  app.use(errorMiddleware);
-
-  app.get('/api/v1/streaming/*', (req, res) => {
-=======
   api.use(authenticationMiddleware);
   api.use(errorMiddleware);
 
   api.get('/api/v1/streaming/*', (req, res) => {
->>>>>>> dab54ccb
     channelNameToIds(req, channelNameFromPath(req), req.query).then(({ channelIds, options }) => {
       const onSend = streamToHttp(req, res);
       const onEnd = streamHttpEnd(req, subscriptionHeartbeat(channelIds));
@@ -1285,11 +1228,7 @@
    * @typedef WebSocketSession
    * @property {any} socket
    * @property {any} request
-<<<<<<< HEAD
-   * @property {Object.<string, { listener: SubscriptionListener, stopHeartbeat: function(): void }>} subscriptions
-=======
    * @property {Object.<string, { channelName: string, listener: SubscriptionListener, stopHeartbeat: function(): void }>} subscriptions
->>>>>>> dab54ccb
    */
 
   /**
