--- conflicted
+++ resolved
@@ -792,7 +792,6 @@
       }
     }
 
-<<<<<<< HEAD
     h1,
     h2,
     h3,
@@ -855,10 +854,10 @@
 
     ol {
       list-style-type: decimal;
-=======
+    }
+
     &:last-child {
       margin-bottom: 0;
->>>>>>> 83d3e773
     }
   }
 
@@ -4318,14 +4317,9 @@
 }
 
 .search-results__info {
-<<<<<<< HEAD
-  padding: 10px;
-  color: $secondary-text-color;
-=======
   padding: 20px;
   color: $darker-text-color;
   text-align: center;
->>>>>>> 83d3e773
 }
 
 .modal-root {
