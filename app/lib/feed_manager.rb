--- conflicted
+++ resolved
@@ -37,10 +37,7 @@
 
   def unpush_from_home(account, status)
     return false unless remove_from_feed(:home, account.id, status, account.user&.aggregates_reblogs?)
-<<<<<<< HEAD
-=======
-
->>>>>>> c4118ba7
+
     redis.publish("timeline:#{account.id}", Oj.dump(event: :delete, payload: status.id.to_s))
     true
   end
@@ -61,10 +58,7 @@
 
   def unpush_from_list(list, status)
     return false unless remove_from_feed(:list, list.id, status, list.account.user&.aggregates_reblogs?)
-<<<<<<< HEAD
-=======
-
->>>>>>> c4118ba7
+
     redis.publish("timeline:list:#{list.id}", Oj.dump(event: :delete, payload: status.id.to_s))
     true
   end
