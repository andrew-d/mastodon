- content_for :page_title do
  = t('settings.edit_profile')

- content_for :heading do
  %h2= t('settings.profile')
  = render partial: 'settings/shared/profile_navigation'

= simple_form_for @account, url: settings_profile_path, html: { method: :put, id: 'edit_profile' } do |f|
  = render 'shared/error_messages', object: @account

  %p.lead= t('edit_profile.hint_html')

  %h4= t('edit_profile.basic_information')

  .fields-row
    .fields-row__column.fields-row__column-6
      .fields-group
        = f.input :display_name, wrapper: :with_block_label, input_html: { maxlength: 30, data: { default: @account.username } }

      .fields-group
        = f.input :note, wrapper: :with_block_label, input_html: { maxlength: 500 }

    .fields-row__column.fields-group.fields-row__column-6
      .input.with_block_label
        %label= t('simple_form.labels.defaults.fields')
        %span.hint= t('simple_form.hints.account.fields')

        = f.simple_fields_for :fields do |fields_f|
          .row
            = fields_f.input :name, placeholder: t('simple_form.labels.account.fields.name'), input_html: { maxlength: 255 }
            = fields_f.input :value, placeholder: t('simple_form.labels.account.fields.value'), input_html: { maxlength: 255 }

<<<<<<< HEAD
    .fields-row__column.fields-group.fields-row__column-6
      %h6= t('verification.verification')
      %p.hint= t('verification.explanation_html', instance: site_hostname)
=======
  .fields-row
    .fields-row__column.fields-row__column-6
      .fields-group
        = f.input :avatar, wrapper: :with_block_label, input_html: { accept: AccountAvatar::IMAGE_MIME_TYPES.join(',') }, hint: t('simple_form.hints.defaults.avatar', dimensions: '400x400', size: number_to_human_size(AccountAvatar::LIMIT))
>>>>>>> dab54ccb

    - if @account.avatar.present?
      .fields-row__column.fields-row__column-6
        .fields-group
          = image_tag @account.avatar.url, class: 'fields-group__thumbnail', width: 90, height: 90
          = link_to settings_profile_picture_path('avatar'), data: { method: :delete }, class: 'link-button link-button--destructive' do
            = fa_icon 'trash fw'
            = t('generic.delete')

  .fields-row
    .fields-row__column.fields-row__column-6
      .fields-group
        = f.input :header, wrapper: :with_block_label, input_html: { accept: AccountHeader::IMAGE_MIME_TYPES.join(',') }, hint: t('simple_form.hints.defaults.header', dimensions: '1500x500', size: number_to_human_size(AccountHeader::LIMIT))

    - if @account.header.present?
      .fields-row__column.fields-row__column-6
        .fields-group
          = image_tag @account.header.url, class: 'fields-group__thumbnail'
          = link_to settings_profile_picture_path('header'), data: { method: :delete }, class: 'link-button link-button--destructive' do
            = fa_icon 'trash fw'
            = t('generic.delete')

  %h4= t('edit_profile.safety_and_privacy')

  .fields-group
    = f.input :discoverable, as: :boolean, wrapper: :with_label, hint: t('simple_form.hints.defaults.discoverable'), recommended: true

  .fields-group
    = f.input :locked, as: :boolean, wrapper: :with_label, hint: t('simple_form.hints.defaults.locked')

  .fields-group
    = f.input :hide_collections, as: :boolean, wrapper: :with_label, label: t('simple_form.labels.defaults.setting_hide_network'), hint: t('simple_form.hints.defaults.setting_hide_network')

  %h4= t('edit_profile.other')

  .fields-group
    = f.input :bot, as: :boolean, wrapper: :with_label, hint: t('simple_form.hints.defaults.bot')

  .actions
    = f.button :button, t('generic.save_changes'), type: :submit<|MERGE_RESOLUTION|>--- conflicted
+++ resolved
@@ -30,16 +30,10 @@
             = fields_f.input :name, placeholder: t('simple_form.labels.account.fields.name'), input_html: { maxlength: 255 }
             = fields_f.input :value, placeholder: t('simple_form.labels.account.fields.value'), input_html: { maxlength: 255 }
 
-<<<<<<< HEAD
-    .fields-row__column.fields-group.fields-row__column-6
-      %h6= t('verification.verification')
-      %p.hint= t('verification.explanation_html', instance: site_hostname)
-=======
   .fields-row
     .fields-row__column.fields-row__column-6
       .fields-group
         = f.input :avatar, wrapper: :with_block_label, input_html: { accept: AccountAvatar::IMAGE_MIME_TYPES.join(',') }, hint: t('simple_form.hints.defaults.avatar', dimensions: '400x400', size: number_to_human_size(AccountAvatar::LIMIT))
->>>>>>> dab54ccb
 
     - if @account.avatar.present?
       .fields-row__column.fields-row__column-6
