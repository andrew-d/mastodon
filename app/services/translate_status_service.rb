--- conflicted
+++ resolved
@@ -11,16 +11,11 @@
     @source_texts = source_texts
     @target_language = target_language
 
-<<<<<<< HEAD
-    Rails.cache.fetch("translations:v2/#{@status.language}/#{@target_language}/#{content_hash}", expires_in: CACHE_TTL) do
-      translation_backend.translate(@content, @status.language, @target_language)
-=======
     raise Mastodon::NotPermittedError unless permitted?
 
     status_translation = Rails.cache.fetch("v2:translations/#{@status.language}/#{@target_language}/#{content_hash}", expires_in: CACHE_TTL) do
       translations = translation_backend.translate(@source_texts.values, @status.language, @target_language)
       build_status_translation(translations)
->>>>>>> c72697c2
     end
 
     status_translation.status = @status
