--- conflicted
+++ resolved
@@ -380,8 +380,6 @@
     return 'local' if local?
 
     @synchronization_uri_prefix ||= "#{uri[URL_PREFIX_RE]}/"
-<<<<<<< HEAD
-=======
   end
 
   def requires_review?
@@ -398,7 +396,6 @@
 
   def requires_review_notification?
     requires_review? && !requested_review?
->>>>>>> 2c5862ed
   end
 
   class Field < ActiveModelSerializers::Model
@@ -483,17 +480,10 @@
       ActiveRecord::Associations::Preloader.new.preload(records, :account_stat)
       records
     end
-<<<<<<< HEAD
 
     def from_text(text)
       return [] if text.blank?
 
-=======
-
-    def from_text(text)
-      return [] if text.blank?
-
->>>>>>> 2c5862ed
       text.scan(MENTION_RE).map { |match| match.first.split('@', 2) }.uniq.filter_map do |(username, domain)|
         domain = begin
           if TagManager.instance.local_domain?(domain)
