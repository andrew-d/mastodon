$maximum-width: 1235px;
$fluid-breakpoint: $maximum-width + 20px;
$column-breakpoint: 700px;
$small-breakpoint: 960px;

.container {
  box-sizing: border-box;
  max-width: $maximum-width;
  margin: 0 auto;
  position: relative;

  @media screen and (max-width: $fluid-breakpoint) {
    width: 100%;
    padding: 0 10px;
  }
}

.rich-formatting {
  font-family: $font-sans-serif, sans-serif;
  font-size: 14px;
  font-weight: 400;
  line-height: 1.7;
  word-wrap: break-word;
  color: $darker-text-color;

  a {
    color: $highlight-text-color;
    text-decoration: underline;

    &:hover,
    &:focus,
    &:active {
      text-decoration: none;
    }
  }

  p,
  li {
    color: $darker-text-color;
  }

  p {
    margin-top: 0;
    margin-bottom: 0.85em;

    &:last-child {
      margin-bottom: 0;
    }
  }

  strong {
    font-weight: 700;
    color: $secondary-text-color;
  }

  em {
    font-style: italic;
    color: $secondary-text-color;
  }

  code {
    font-size: 0.85em;
    background: darken($ui-base-color, 8%);
    border-radius: 4px;
    padding: 0.2em 0.3em;
  }

  h1,
  h2,
  h3,
  h4,
  h5,
  h6 {
    font-family: $font-display, sans-serif;
    margin-top: 1.275em;
    margin-bottom: 0.85em;
    font-weight: 500;
    color: $secondary-text-color;
  }

  h1 {
    font-size: 2em;
  }

  h2 {
    font-size: 1.75em;
  }

  h3 {
    font-size: 1.5em;
  }

  h4 {
    font-size: 1.25em;
  }

  h5,
  h6 {
    font-size: 1em;
  }

  ul {
    list-style: disc;
  }

  ol {
    list-style: decimal;
  }

  ul,
  ol {
    margin: 0;
    padding: 0;
    padding-left: 2em;
    margin-bottom: 0.85em;

    &[type='a'] {
      list-style-type: lower-alpha;
    }

    &[type='i'] {
      list-style-type: lower-roman;
    }
  }

  hr {
    width: 100%;
    height: 0;
    border: 0;
    border-bottom: 1px solid lighten($ui-base-color, 4%);
    margin: 1.7em 0;

    &.spacer {
      height: 1px;
      border: 0;
    }
  }

  table {
    width: 100%;
    border-collapse: collapse;
    break-inside: auto;
    margin-top: 24px;
    margin-bottom: 32px;

    thead tr,
    tbody tr {
      border-bottom: 1px solid lighten($ui-base-color, 4%);
      font-size: 1em;
      line-height: 1.625;
      font-weight: 400;
      text-align: left;
      color: $darker-text-color;
    }

    thead tr {
      border-bottom-width: 2px;
      line-height: 1.5;
      font-weight: 500;
      color: $dark-text-color;
    }

    th,
    td {
      padding: 8px;
      align-self: flex-start;
      align-items: flex-start;
      word-break: break-all;

      &.nowrap {
        width: 50%;
        position: relative;

        &::before {
          content: '&nbsp;';
          visibility: hidden;
        }

        span {
          position: absolute;
          left: 8px;
          right: 8px;
          white-space: nowrap;
          overflow: scroll;
        }
      }
    }
  }

  & > :first-child {
    margin-top: 0;
  }
}

.brand {
  position: relative;
  text-decoration: none;
  color: $secondary-text-color;
}

a.brand {
  color: $primary-text-color;
}

h1 a.brand {
  color: $secondary-text-color;
  font-size: 3.8em;
}

.originalmascotimg svg {
  width: 200px;
  fill: $secondary-text-color;
  margin-top: -25px;
}

.information-board {
  background: darken($ui-base-color, 4%);
  padding: 20px 0;

  .container-alt {
    position: relative;
    padding-right: 280px + 15px;
  }

  &__sections {
    display: flex;
    justify-content: space-between;
    flex-wrap: wrap;
  }

  &__section {
    flex: 1 0 0;
    font-family: $font-sans-serif, sans-serif;
    font-size: 16px;
    line-height: 28px;
    color: $primary-text-color;
    text-align: right;
    padding: 10px 15px;

    span,
    strong {
      display: block;
    }

    span {
      &:last-child {
        color: $secondary-text-color;
      }
    }

    strong {
      font-family: $font-display, sans-serif;
      font-weight: 500;
      font-size: 32px;
      line-height: 48px;
    }

    @media screen and (max-width: $column-breakpoint) {
      text-align: center;
    }
  }

  .panel {
    position: absolute;
    width: 280px;
    box-sizing: border-box;
    background: darken($ui-base-color, 8%);
    padding: 20px;
    padding-top: 10px;
    border-radius: 4px 4px 0 0;
    right: 0;
    bottom: -40px;

    .panel-header {
      font-family: $font-display, sans-serif;
      font-size: 14px;
      line-height: 24px;
      font-weight: 500;
      color: $darker-text-color;
      padding-bottom: 5px;
      margin-bottom: 15px;
      border-bottom: 1px solid lighten($ui-base-color, 4%);
      text-overflow: ellipsis;
      white-space: nowrap;
      overflow: hidden;

      a,
      span {
        font-weight: 400;
        color: darken($darker-text-color, 10%);
      }

      a {
        text-decoration: none;
      }
    }
  }

  .owner {
    text-align: center;

    .avatar {
      width: 80px;
      height: 80px;
      margin: 0 auto;
      margin-bottom: 15px;

      img {
        display: block;
        width: 80px;
        height: 80px;
        border-radius: 48px;
      }
    }

    .name {
      font-size: 14px;

      a {
        display: block;
        color: $primary-text-color;
        text-decoration: none;

        &:hover {
          .display_name {
            text-decoration: underline;
          }
        }
      }

      .username {
        display: block;
        color: $darker-text-color;
      }
    }
  }
}

.landing-page {
  p,
  li {
    font-family: $font-sans-serif, sans-serif;
    font-size: 16px;
    font-weight: 400;
    line-height: 30px;
    margin-bottom: 12px;
    color: $darker-text-color;

    a {
      color: $highlight-text-color;
      text-decoration: underline;
    }
  }

  em {
    display: inline;
    margin: 0;
    padding: 0;
    font-weight: 700;
    background: transparent;
    font-family: inherit;
    font-size: inherit;
    line-height: inherit;
    color: lighten($darker-text-color, 10%);
  }

  h1 {
    font-family: $font-display, sans-serif;
    font-size: 26px;
    line-height: 30px;
    font-weight: 500;
    margin-bottom: 20px;
    color: $secondary-text-color;

    small {
      font-family: $font-sans-serif, sans-serif;
      display: block;
      font-size: 18px;
      font-weight: 400;
      color: lighten($darker-text-color, 10%);
    }
  }

  h2 {
    font-family: $font-display, sans-serif;
    font-size: 22px;
    line-height: 26px;
    font-weight: 500;
    margin-bottom: 20px;
    color: $secondary-text-color;
  }

  h3 {
    font-family: $font-display, sans-serif;
    font-size: 18px;
    line-height: 24px;
    font-weight: 500;
    margin-bottom: 20px;
    color: $secondary-text-color;
  }

  h4 {
    font-family: $font-display, sans-serif;
    font-size: 16px;
    line-height: 24px;
    font-weight: 500;
    margin-bottom: 20px;
    color: $secondary-text-color;
  }

  h5 {
    font-family: $font-display, sans-serif;
    font-size: 14px;
    line-height: 24px;
    font-weight: 500;
    margin-bottom: 20px;
    color: $secondary-text-color;
  }

  h6 {
    font-family: $font-display, sans-serif;
    font-size: 12px;
    line-height: 24px;
    position: relative;
    border-bottom: 1px solid lighten($ui-base-color, 8%);
    padding: 1em 1.75em;
    padding-inline-start: 3em;
    font-weight: 500;
<<<<<<< HEAD
    margin-bottom: 20px;
    color: $secondary-text-color;
  }

  ul,
  ol {
    margin-left: 20px;

    &[type='a'] {
      list-style-type: lower-alpha;
    }

    &[type='i'] {
      list-style-type: lower-roman;
    }
  }

  ul {
    list-style: disc;
  }

  ol {
    list-style: decimal;
  }

  li > ol,
  li > ul {
    margin-top: 6px;
  }

  hr {
    width: 100%;
    height: 0;
    border: 0;
    border-bottom: 1px solid rgba($ui-base-lighter-color, 0.6);
    margin: 20px 0;

    &.spacer {
      height: 1px;
      border: 0;
    }
  }

  &__information,
  &__forms {
    padding: 20px;
  }

  &__call-to-action {
    background: $ui-base-color;
    border-radius: 4px;
    padding: 25px 40px;
    overflow: hidden;
    box-sizing: border-box;

    .row {
      width: 100%;
      display: flex;
      flex-direction: row-reverse;
      flex-wrap: nowrap;
      justify-content: space-between;
      align-items: center;
    }

    .row__information-board {
      display: flex;
      justify-content: flex-end;
      align-items: flex-end;

      .information-board__section {
        flex: 1 0 auto;
        padding: 0 10px;
      }

      @media screen and (max-width: $no-gap-breakpoint-static) {
        width: 100%;
        justify-content: space-between;
      }
    }

    .row__mascot {
      flex: 1;
      margin: 10px -50px 0 0;

      @media screen and (max-width: $no-gap-breakpoint-static) {
        display: none;
      }
    }
  }

  &__logo {
    margin-right: 20px;

    img {
      height: 50px;
      width: auto;
      mix-blend-mode: lighten;
    }
  }

  &__information {
    padding: 45px 40px;
    margin-bottom: 10px;

    &:last-child {
      margin-bottom: 0;
    }

    strong {
      color: lighten($darker-text-color, 10%);
    }

    .account {
      border-bottom: 0;
      padding: 0;

      &__display-name {
        align-items: center;
        display: flex;
        margin-right: 5px;
      }

      div.account__display-name {
        &:hover {
          .display-name strong {
            text-decoration: none;
          }
        }

        .account__avatar {
          cursor: default;
        }
      }

      &__avatar-wrapper {
        margin-left: 0;
        flex: 0 0 auto;
      }

      .display-name {
        font-size: 15px;

        &__account {
          font-size: 14px;
        }
      }
    }

    @media screen and (max-width: $small-breakpoint) {
      .contact {
        margin-top: 30px;
      }
    }

    @media screen and (max-width: $column-breakpoint) {
      padding: 25px 20px;
    }
  }

  &__information,
  &__forms,
  #mastodon-timeline {
    box-sizing: border-box;
    background: $ui-base-color;
    border-radius: 4px;
    box-shadow: 0 0 6px rgba($black, 0.1);
  }

  &__mascot {
    height: 104px;
    position: relative;
    left: -40px;
    bottom: 37px;

    img {
      height: 190px;
      width: auto;
    }
  }

  &__short-description {
    .row {
=======
    counter-increment: list-counter;

    &::before {
      content: counter(list-counter);
      position: absolute;
      inset-inline-start: 0;
      top: 50%;
      transform: translateY(-50%);
      background: $highlight-text-color;
      color: $ui-base-color;
      border-radius: 50%;
      width: 4ch;
      height: 4ch;
      font-weight: 500;
>>>>>>> dab54ccb
      display: flex;
      flex-wrap: wrap;
      justify-content: center;
      align-items: center;
      margin-bottom: 40px;
    }

    @media screen and (max-width: $column-breakpoint) {
      .row {
        margin-bottom: 20px;
      }
    }

    p a {
      color: $secondary-text-color;
    }

    h1 {
      font-weight: 500;
      color: $primary-text-color;
      margin-bottom: 0;

      small {
        color: $darker-text-color;

        span {
          color: $secondary-text-color;
        }
      }
    }

    p:last-child {
      margin-bottom: 0;
    }
  }

  &__hero {
    margin-bottom: 10px;

    img {
      display: block;
      margin: 0;
      max-width: 100%;
      height: auto;
      border-radius: 4px;
    }
  }

  @media screen and (max-width: 840px) {
    .information-board {
      .container-alt {
        padding-right: 20px;
      }

      .panel {
        position: static;
        margin-top: 20px;
        width: 100%;
        border-radius: 4px;

        .panel-header {
          text-align: center;
        }
      }
    }
  }

  @media screen and (max-width: 675px) {
    .header-wrapper {
      padding-top: 0;

      &.compact {
        padding-bottom: 0;
      }

      &.compact .hero .heading {
        text-align: initial;
      }
    }

    .header .container-alt,
    .features .container-alt {
      display: block;
    }
  }

  .cta {
    margin: 20px;
  }
}

.landing {
  margin-bottom: 100px;

  @media screen and (max-width: 738px) {
    margin-bottom: 0;
  }

  &__brand {
    display: flex;
    justify-content: center;
    align-items: center;
    padding: 50px;

    .logo {
      fill: $primary-text-color;
      height: 52px;
    }

    @media screen and (max-width: $no-gap-breakpoint-static) {
      padding: 0;
      margin-bottom: 30px;
    }
  }

  .directory {
    margin-top: 30px;
    background: transparent;
    box-shadow: none;
    border-radius: 0;
  }

  .hero-widget {
    margin-top: 30px;
    margin-bottom: 0;

    h4 {
      padding: 10px;
      text-transform: uppercase;
      font-weight: 700;
      font-size: 13px;
      color: $darker-text-color;
    }

    &__text {
      border-radius: 0;
      padding-bottom: 0;
    }

    &__footer {
      background: $ui-base-color;
      padding: 10px;
      border-radius: 0 0 4px 4px;
      display: flex;

      &__column {
        flex: 1 1 50%;
        overflow-x: hidden;
      }
    }

    .account {
      padding: 10px 0;
      border-bottom: 0;

      .account__display-name {
        display: flex;
        align-items: center;
      }
    }

    &__counters__wrapper {
      display: flex;
    }

    &__counter {
      padding: 10px;
      width: 50%;

      strong {
        font-family: $font-display, sans-serif;
        font-size: 15px;
        font-weight: 700;
        display: block;
      }

      span {
        font-size: 14px;
        color: $darker-text-color;
      }
    }
  }

  .simple_form .user_agreement .label_input > label {
    font-weight: 400;
    color: $darker-text-color;
  }

  .simple_form p.lead {
    color: $darker-text-color;
    font-size: 15px;
    line-height: 20px;
    font-weight: 400;
    margin-bottom: 25px;
  }

  &__grid {
    max-width: 960px;
    margin: 0 auto;
    display: grid;
    grid-template-columns: minmax(0, 50%) minmax(0, 50%);
    grid-gap: 30px;

    @media screen and (max-width: 738px) {
      grid-template-columns: minmax(0, 100%);
      grid-gap: 10px;

      &__column-login {
        grid-row: 1;
        display: flex;
        flex-direction: column;

        .box-widget {
          order: 2;
          flex: 0 0 auto;
        }

        .hero-widget {
          margin-top: 0;
          margin-bottom: 10px;
          order: 1;
          flex: 0 0 auto;
        }
      }

      &__column-registration {
        grid-row: 2;
      }

      .directory {
        margin-top: 10px;
      }
    }

    @media screen and (max-width: $no-gap-breakpoint-static) {
      grid-gap: 0;

      .hero-widget {
        display: block;
        margin-bottom: 0;
        box-shadow: none;

        &__img,
        &__img img,
        &__footer {
          border-radius: 0;
        }
      }

      .hero-widget,
      .box-widget,
      .directory__tag {
        border-bottom: 1px solid lighten($ui-base-color, 8%);
      }

      .directory {
        margin-top: 0;

        &__tag {
          margin-bottom: 0;

          & > a,
          & > div {
            border-radius: 0;
            box-shadow: none;
          }

          &:last-child {
            border-bottom: 0;
          }
        }
      }
    }
  }
}

.brand {
  position: relative;
  text-decoration: none;
}

.brand__tagline {
  display: block;
  position: absolute;
  bottom: -10px;
  left: 50px;
  width: 300px;
  color: $ui-primary-color;
  text-decoration: none;
  font-size: 14px;

  @media screen and (max-width: $no-gap-breakpoint-static) {
    position: static;
    width: auto;
    margin-top: 20px;
    color: $dark-text-color;
  }
}

.rules-list {
  background: darken($ui-base-color, 2%);
  border: 1px solid darken($ui-base-color, 8%);
  border-radius: 4px;
  padding: 0.5em 2.5em !important;
  margin-top: 1.85em !important;

  li {
    border-bottom: 1px solid lighten($ui-base-color, 4%);
    color: $dark-text-color;
    padding: 1em;

    &:last-child {
      border-bottom: 0;
    }
  }

  &__text {
    color: $primary-text-color;
  }
}<|MERGE_RESOLUTION|>--- conflicted
+++ resolved
@@ -1,7 +1,5 @@
 $maximum-width: 1235px;
 $fluid-breakpoint: $maximum-width + 20px;
-$column-breakpoint: 700px;
-$small-breakpoint: 960px;
 
 .container {
   box-sizing: border-box;
@@ -15,601 +13,23 @@
   }
 }
 
-.rich-formatting {
-  font-family: $font-sans-serif, sans-serif;
-  font-size: 14px;
-  font-weight: 400;
-  line-height: 1.7;
-  word-wrap: break-word;
-  color: $darker-text-color;
-
-  a {
-    color: $highlight-text-color;
-    text-decoration: underline;
-
-    &:hover,
-    &:focus,
-    &:active {
-      text-decoration: none;
-    }
-  }
-
-  p,
-  li {
-    color: $darker-text-color;
-  }
-
-  p {
-    margin-top: 0;
-    margin-bottom: 0.85em;
-
-    &:last-child {
-      margin-bottom: 0;
-    }
-  }
-
-  strong {
-    font-weight: 700;
-    color: $secondary-text-color;
-  }
-
-  em {
-    font-style: italic;
-    color: $secondary-text-color;
-  }
-
-  code {
-    font-size: 0.85em;
-    background: darken($ui-base-color, 8%);
-    border-radius: 4px;
-    padding: 0.2em 0.3em;
-  }
-
-  h1,
-  h2,
-  h3,
-  h4,
-  h5,
-  h6 {
-    font-family: $font-display, sans-serif;
-    margin-top: 1.275em;
-    margin-bottom: 0.85em;
-    font-weight: 500;
-    color: $secondary-text-color;
-  }
-
-  h1 {
-    font-size: 2em;
-  }
-
-  h2 {
-    font-size: 1.75em;
-  }
-
-  h3 {
-    font-size: 1.5em;
-  }
-
-  h4 {
-    font-size: 1.25em;
-  }
-
-  h5,
-  h6 {
-    font-size: 1em;
-  }
-
-  ul {
-    list-style: disc;
-  }
-
-  ol {
-    list-style: decimal;
-  }
-
-  ul,
-  ol {
-    margin: 0;
-    padding: 0;
-    padding-left: 2em;
-    margin-bottom: 0.85em;
-
-    &[type='a'] {
-      list-style-type: lower-alpha;
-    }
-
-    &[type='i'] {
-      list-style-type: lower-roman;
-    }
-  }
-
-  hr {
-    width: 100%;
-    height: 0;
-    border: 0;
-    border-bottom: 1px solid lighten($ui-base-color, 4%);
-    margin: 1.7em 0;
-
-    &.spacer {
-      height: 1px;
-      border: 0;
-    }
-  }
-
-  table {
-    width: 100%;
-    border-collapse: collapse;
-    break-inside: auto;
-    margin-top: 24px;
-    margin-bottom: 32px;
-
-    thead tr,
-    tbody tr {
-      border-bottom: 1px solid lighten($ui-base-color, 4%);
-      font-size: 1em;
-      line-height: 1.625;
-      font-weight: 400;
-      text-align: left;
-      color: $darker-text-color;
-    }
-
-    thead tr {
-      border-bottom-width: 2px;
-      line-height: 1.5;
-      font-weight: 500;
-      color: $dark-text-color;
-    }
-
-    th,
-    td {
-      padding: 8px;
-      align-self: flex-start;
-      align-items: flex-start;
-      word-break: break-all;
-
-      &.nowrap {
-        width: 50%;
-        position: relative;
-
-        &::before {
-          content: '&nbsp;';
-          visibility: hidden;
-        }
-
-        span {
-          position: absolute;
-          left: 8px;
-          right: 8px;
-          white-space: nowrap;
-          overflow: scroll;
-        }
-      }
-    }
-  }
-
-  & > :first-child {
-    margin-top: 0;
-  }
-}
-
 .brand {
   position: relative;
   text-decoration: none;
-  color: $secondary-text-color;
 }
 
-a.brand {
+.rules-list {
+  font-size: 15px;
+  line-height: 22px;
   color: $primary-text-color;
-}
+  counter-reset: list-counter;
 
-h1 a.brand {
-  color: $secondary-text-color;
-  font-size: 3.8em;
-}
-
-.originalmascotimg svg {
-  width: 200px;
-  fill: $secondary-text-color;
-  margin-top: -25px;
-}
-
-.information-board {
-  background: darken($ui-base-color, 4%);
-  padding: 20px 0;
-
-  .container-alt {
-    position: relative;
-    padding-right: 280px + 15px;
-  }
-
-  &__sections {
-    display: flex;
-    justify-content: space-between;
-    flex-wrap: wrap;
-  }
-
-  &__section {
-    flex: 1 0 0;
-    font-family: $font-sans-serif, sans-serif;
-    font-size: 16px;
-    line-height: 28px;
-    color: $primary-text-color;
-    text-align: right;
-    padding: 10px 15px;
-
-    span,
-    strong {
-      display: block;
-    }
-
-    span {
-      &:last-child {
-        color: $secondary-text-color;
-      }
-    }
-
-    strong {
-      font-family: $font-display, sans-serif;
-      font-weight: 500;
-      font-size: 32px;
-      line-height: 48px;
-    }
-
-    @media screen and (max-width: $column-breakpoint) {
-      text-align: center;
-    }
-  }
-
-  .panel {
-    position: absolute;
-    width: 280px;
-    box-sizing: border-box;
-    background: darken($ui-base-color, 8%);
-    padding: 20px;
-    padding-top: 10px;
-    border-radius: 4px 4px 0 0;
-    right: 0;
-    bottom: -40px;
-
-    .panel-header {
-      font-family: $font-display, sans-serif;
-      font-size: 14px;
-      line-height: 24px;
-      font-weight: 500;
-      color: $darker-text-color;
-      padding-bottom: 5px;
-      margin-bottom: 15px;
-      border-bottom: 1px solid lighten($ui-base-color, 4%);
-      text-overflow: ellipsis;
-      white-space: nowrap;
-      overflow: hidden;
-
-      a,
-      span {
-        font-weight: 400;
-        color: darken($darker-text-color, 10%);
-      }
-
-      a {
-        text-decoration: none;
-      }
-    }
-  }
-
-  .owner {
-    text-align: center;
-
-    .avatar {
-      width: 80px;
-      height: 80px;
-      margin: 0 auto;
-      margin-bottom: 15px;
-
-      img {
-        display: block;
-        width: 80px;
-        height: 80px;
-        border-radius: 48px;
-      }
-    }
-
-    .name {
-      font-size: 14px;
-
-      a {
-        display: block;
-        color: $primary-text-color;
-        text-decoration: none;
-
-        &:hover {
-          .display_name {
-            text-decoration: underline;
-          }
-        }
-      }
-
-      .username {
-        display: block;
-        color: $darker-text-color;
-      }
-    }
-  }
-}
-
-.landing-page {
-  p,
   li {
-    font-family: $font-sans-serif, sans-serif;
-    font-size: 16px;
-    font-weight: 400;
-    line-height: 30px;
-    margin-bottom: 12px;
-    color: $darker-text-color;
-
-    a {
-      color: $highlight-text-color;
-      text-decoration: underline;
-    }
-  }
-
-  em {
-    display: inline;
-    margin: 0;
-    padding: 0;
-    font-weight: 700;
-    background: transparent;
-    font-family: inherit;
-    font-size: inherit;
-    line-height: inherit;
-    color: lighten($darker-text-color, 10%);
-  }
-
-  h1 {
-    font-family: $font-display, sans-serif;
-    font-size: 26px;
-    line-height: 30px;
-    font-weight: 500;
-    margin-bottom: 20px;
-    color: $secondary-text-color;
-
-    small {
-      font-family: $font-sans-serif, sans-serif;
-      display: block;
-      font-size: 18px;
-      font-weight: 400;
-      color: lighten($darker-text-color, 10%);
-    }
-  }
-
-  h2 {
-    font-family: $font-display, sans-serif;
-    font-size: 22px;
-    line-height: 26px;
-    font-weight: 500;
-    margin-bottom: 20px;
-    color: $secondary-text-color;
-  }
-
-  h3 {
-    font-family: $font-display, sans-serif;
-    font-size: 18px;
-    line-height: 24px;
-    font-weight: 500;
-    margin-bottom: 20px;
-    color: $secondary-text-color;
-  }
-
-  h4 {
-    font-family: $font-display, sans-serif;
-    font-size: 16px;
-    line-height: 24px;
-    font-weight: 500;
-    margin-bottom: 20px;
-    color: $secondary-text-color;
-  }
-
-  h5 {
-    font-family: $font-display, sans-serif;
-    font-size: 14px;
-    line-height: 24px;
-    font-weight: 500;
-    margin-bottom: 20px;
-    color: $secondary-text-color;
-  }
-
-  h6 {
-    font-family: $font-display, sans-serif;
-    font-size: 12px;
-    line-height: 24px;
     position: relative;
     border-bottom: 1px solid lighten($ui-base-color, 8%);
     padding: 1em 1.75em;
     padding-inline-start: 3em;
     font-weight: 500;
-<<<<<<< HEAD
-    margin-bottom: 20px;
-    color: $secondary-text-color;
-  }
-
-  ul,
-  ol {
-    margin-left: 20px;
-
-    &[type='a'] {
-      list-style-type: lower-alpha;
-    }
-
-    &[type='i'] {
-      list-style-type: lower-roman;
-    }
-  }
-
-  ul {
-    list-style: disc;
-  }
-
-  ol {
-    list-style: decimal;
-  }
-
-  li > ol,
-  li > ul {
-    margin-top: 6px;
-  }
-
-  hr {
-    width: 100%;
-    height: 0;
-    border: 0;
-    border-bottom: 1px solid rgba($ui-base-lighter-color, 0.6);
-    margin: 20px 0;
-
-    &.spacer {
-      height: 1px;
-      border: 0;
-    }
-  }
-
-  &__information,
-  &__forms {
-    padding: 20px;
-  }
-
-  &__call-to-action {
-    background: $ui-base-color;
-    border-radius: 4px;
-    padding: 25px 40px;
-    overflow: hidden;
-    box-sizing: border-box;
-
-    .row {
-      width: 100%;
-      display: flex;
-      flex-direction: row-reverse;
-      flex-wrap: nowrap;
-      justify-content: space-between;
-      align-items: center;
-    }
-
-    .row__information-board {
-      display: flex;
-      justify-content: flex-end;
-      align-items: flex-end;
-
-      .information-board__section {
-        flex: 1 0 auto;
-        padding: 0 10px;
-      }
-
-      @media screen and (max-width: $no-gap-breakpoint-static) {
-        width: 100%;
-        justify-content: space-between;
-      }
-    }
-
-    .row__mascot {
-      flex: 1;
-      margin: 10px -50px 0 0;
-
-      @media screen and (max-width: $no-gap-breakpoint-static) {
-        display: none;
-      }
-    }
-  }
-
-  &__logo {
-    margin-right: 20px;
-
-    img {
-      height: 50px;
-      width: auto;
-      mix-blend-mode: lighten;
-    }
-  }
-
-  &__information {
-    padding: 45px 40px;
-    margin-bottom: 10px;
-
-    &:last-child {
-      margin-bottom: 0;
-    }
-
-    strong {
-      color: lighten($darker-text-color, 10%);
-    }
-
-    .account {
-      border-bottom: 0;
-      padding: 0;
-
-      &__display-name {
-        align-items: center;
-        display: flex;
-        margin-right: 5px;
-      }
-
-      div.account__display-name {
-        &:hover {
-          .display-name strong {
-            text-decoration: none;
-          }
-        }
-
-        .account__avatar {
-          cursor: default;
-        }
-      }
-
-      &__avatar-wrapper {
-        margin-left: 0;
-        flex: 0 0 auto;
-      }
-
-      .display-name {
-        font-size: 15px;
-
-        &__account {
-          font-size: 14px;
-        }
-      }
-    }
-
-    @media screen and (max-width: $small-breakpoint) {
-      .contact {
-        margin-top: 30px;
-      }
-    }
-
-    @media screen and (max-width: $column-breakpoint) {
-      padding: 25px 20px;
-    }
-  }
-
-  &__information,
-  &__forms,
-  #mastodon-timeline {
-    box-sizing: border-box;
-    background: $ui-base-color;
-    border-radius: 4px;
-    box-shadow: 0 0 6px rgba($black, 0.1);
-  }
-
-  &__mascot {
-    height: 104px;
-    position: relative;
-    left: -40px;
-    bottom: 37px;
-
-    img {
-      height: 190px;
-      width: auto;
-    }
-  }
-
-  &__short-description {
-    .row {
-=======
     counter-increment: list-counter;
 
     &::before {
@@ -624,324 +44,13 @@
       width: 4ch;
       height: 4ch;
       font-weight: 500;
->>>>>>> dab54ccb
       display: flex;
-      flex-wrap: wrap;
       justify-content: center;
       align-items: center;
-      margin-bottom: 40px;
     }
-
-    @media screen and (max-width: $column-breakpoint) {
-      .row {
-        margin-bottom: 20px;
-      }
-    }
-
-    p a {
-      color: $secondary-text-color;
-    }
-
-    h1 {
-      font-weight: 500;
-      color: $primary-text-color;
-      margin-bottom: 0;
-
-      small {
-        color: $darker-text-color;
-
-        span {
-          color: $secondary-text-color;
-        }
-      }
-    }
-
-    p:last-child {
-      margin-bottom: 0;
-    }
-  }
-
-  &__hero {
-    margin-bottom: 10px;
-
-    img {
-      display: block;
-      margin: 0;
-      max-width: 100%;
-      height: auto;
-      border-radius: 4px;
-    }
-  }
-
-  @media screen and (max-width: 840px) {
-    .information-board {
-      .container-alt {
-        padding-right: 20px;
-      }
-
-      .panel {
-        position: static;
-        margin-top: 20px;
-        width: 100%;
-        border-radius: 4px;
-
-        .panel-header {
-          text-align: center;
-        }
-      }
-    }
-  }
-
-  @media screen and (max-width: 675px) {
-    .header-wrapper {
-      padding-top: 0;
-
-      &.compact {
-        padding-bottom: 0;
-      }
-
-      &.compact .hero .heading {
-        text-align: initial;
-      }
-    }
-
-    .header .container-alt,
-    .features .container-alt {
-      display: block;
-    }
-  }
-
-  .cta {
-    margin: 20px;
-  }
-}
-
-.landing {
-  margin-bottom: 100px;
-
-  @media screen and (max-width: 738px) {
-    margin-bottom: 0;
-  }
-
-  &__brand {
-    display: flex;
-    justify-content: center;
-    align-items: center;
-    padding: 50px;
-
-    .logo {
-      fill: $primary-text-color;
-      height: 52px;
-    }
-
-    @media screen and (max-width: $no-gap-breakpoint-static) {
-      padding: 0;
-      margin-bottom: 30px;
-    }
-  }
-
-  .directory {
-    margin-top: 30px;
-    background: transparent;
-    box-shadow: none;
-    border-radius: 0;
-  }
-
-  .hero-widget {
-    margin-top: 30px;
-    margin-bottom: 0;
-
-    h4 {
-      padding: 10px;
-      text-transform: uppercase;
-      font-weight: 700;
-      font-size: 13px;
-      color: $darker-text-color;
-    }
-
-    &__text {
-      border-radius: 0;
-      padding-bottom: 0;
-    }
-
-    &__footer {
-      background: $ui-base-color;
-      padding: 10px;
-      border-radius: 0 0 4px 4px;
-      display: flex;
-
-      &__column {
-        flex: 1 1 50%;
-        overflow-x: hidden;
-      }
-    }
-
-    .account {
-      padding: 10px 0;
-      border-bottom: 0;
-
-      .account__display-name {
-        display: flex;
-        align-items: center;
-      }
-    }
-
-    &__counters__wrapper {
-      display: flex;
-    }
-
-    &__counter {
-      padding: 10px;
-      width: 50%;
-
-      strong {
-        font-family: $font-display, sans-serif;
-        font-size: 15px;
-        font-weight: 700;
-        display: block;
-      }
-
-      span {
-        font-size: 14px;
-        color: $darker-text-color;
-      }
-    }
-  }
-
-  .simple_form .user_agreement .label_input > label {
-    font-weight: 400;
-    color: $darker-text-color;
-  }
-
-  .simple_form p.lead {
-    color: $darker-text-color;
-    font-size: 15px;
-    line-height: 20px;
-    font-weight: 400;
-    margin-bottom: 25px;
-  }
-
-  &__grid {
-    max-width: 960px;
-    margin: 0 auto;
-    display: grid;
-    grid-template-columns: minmax(0, 50%) minmax(0, 50%);
-    grid-gap: 30px;
-
-    @media screen and (max-width: 738px) {
-      grid-template-columns: minmax(0, 100%);
-      grid-gap: 10px;
-
-      &__column-login {
-        grid-row: 1;
-        display: flex;
-        flex-direction: column;
-
-        .box-widget {
-          order: 2;
-          flex: 0 0 auto;
-        }
-
-        .hero-widget {
-          margin-top: 0;
-          margin-bottom: 10px;
-          order: 1;
-          flex: 0 0 auto;
-        }
-      }
-
-      &__column-registration {
-        grid-row: 2;
-      }
-
-      .directory {
-        margin-top: 10px;
-      }
-    }
-
-    @media screen and (max-width: $no-gap-breakpoint-static) {
-      grid-gap: 0;
-
-      .hero-widget {
-        display: block;
-        margin-bottom: 0;
-        box-shadow: none;
-
-        &__img,
-        &__img img,
-        &__footer {
-          border-radius: 0;
-        }
-      }
-
-      .hero-widget,
-      .box-widget,
-      .directory__tag {
-        border-bottom: 1px solid lighten($ui-base-color, 8%);
-      }
-
-      .directory {
-        margin-top: 0;
-
-        &__tag {
-          margin-bottom: 0;
-
-          & > a,
-          & > div {
-            border-radius: 0;
-            box-shadow: none;
-          }
-
-          &:last-child {
-            border-bottom: 0;
-          }
-        }
-      }
-    }
-  }
-}
-
-.brand {
-  position: relative;
-  text-decoration: none;
-}
-
-.brand__tagline {
-  display: block;
-  position: absolute;
-  bottom: -10px;
-  left: 50px;
-  width: 300px;
-  color: $ui-primary-color;
-  text-decoration: none;
-  font-size: 14px;
-
-  @media screen and (max-width: $no-gap-breakpoint-static) {
-    position: static;
-    width: auto;
-    margin-top: 20px;
-    color: $dark-text-color;
-  }
-}
-
-.rules-list {
-  background: darken($ui-base-color, 2%);
-  border: 1px solid darken($ui-base-color, 8%);
-  border-radius: 4px;
-  padding: 0.5em 2.5em !important;
-  margin-top: 1.85em !important;
-
-  li {
-    border-bottom: 1px solid lighten($ui-base-color, 4%);
-    color: $dark-text-color;
-    padding: 1em;
 
     &:last-child {
       border-bottom: 0;
     }
   }
-
-  &__text {
-    color: $primary-text-color;
-  }
 }