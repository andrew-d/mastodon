--- conflicted
+++ resolved
@@ -159,18 +159,6 @@
 
     dispatch(submitComposeRequest());
 
-<<<<<<< HEAD
-    api(getState).post('/api/v1/statuses', {
-      status,
-      in_reply_to_id: getState().getIn(['compose', 'in_reply_to'], null),
-      media_ids: media.map(item => item.get('id')),
-      sensitive: getState().getIn(['compose', 'sensitive']),
-      spoiler_text: getState().getIn(['compose', 'spoiler']) ? getState().getIn(['compose', 'spoiler_text'], '') : '',
-      visibility: getState().getIn(['compose', 'privacy']),
-      poll: getState().getIn(['compose', 'poll'], null),
-      local_only: !getState().getIn(['compose', 'federation']),
-    }, {
-=======
     api(getState).request({
       url: statusId === null ? '/api/v1/statuses' : `/api/v1/statuses/${statusId}`,
       method: statusId === null ? 'post' : 'put',
@@ -182,8 +170,8 @@
         spoiler_text: getState().getIn(['compose', 'spoiler']) ? getState().getIn(['compose', 'spoiler_text'], '') : '',
         visibility: getState().getIn(['compose', 'privacy']),
         poll: getState().getIn(['compose', 'poll'], null),
+        local_only: !getState().getIn(['compose', 'federation']),
       },
->>>>>>> 8c7223f4
       headers: {
         'Idempotency-Key': getState().getIn(['compose', 'idempotencyKey']),
       },
