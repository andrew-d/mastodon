--- conflicted
+++ resolved
@@ -354,8 +354,6 @@
   def filter_from_home?(status, receiver_id, crutches, timeline_type=:home)
     return false if receiver_id == status.account_id
     return true  if status.reply? && (status.in_reply_to_id.nil? || status.in_reply_to_account_id.nil?)
-<<<<<<< HEAD
-    return true  if phrase_filtered?(status, receiver_id, :home)
     # hometown: exclusive list rules
     unless timeline_type == :list
       # find all exclusive lists
@@ -363,9 +361,7 @@
       # is there a list the receiver owns with this account on it? if so, return true
       return true if ListAccount.where(list: @list, account_id: status.account_id).exists?
     end
-=======
     return true  if crutches[:languages][status.account_id].present? && status.language.present? && !crutches[:languages][status.account_id].include?(status.language)
->>>>>>> fb389bd7
 
     check_for_blocks = crutches[:active_mentions][status.id] || []
     check_for_blocks.concat([status.account_id])
