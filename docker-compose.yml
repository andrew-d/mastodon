--- conflicted
+++ resolved
@@ -56,11 +56,7 @@
 
   web:
     build: .
-<<<<<<< HEAD
-    image: ghcr.io/mastodon/mastodon:v4.0.10
-=======
     image: ghcr.io/mastodon/mastodon:v4.0.11
->>>>>>> 89f98f4b
     restart: always
     env_file: .env.production
     command: bash -c "rm -f /mastodon/tmp/pids/server.pid; bundle exec rails s -p 3000"
@@ -81,11 +77,7 @@
 
   streaming:
     build: .
-<<<<<<< HEAD
-    image: ghcr.io/mastodon/mastodon:v4.0.10
-=======
     image: ghcr.io/mastodon/mastodon:v4.0.11
->>>>>>> 89f98f4b
     restart: always
     env_file: .env.production
     command: node ./streaming
@@ -103,11 +95,7 @@
 
   sidekiq:
     build: .
-<<<<<<< HEAD
-    image: ghcr.io/mastodon/mastodon:v4.0.10
-=======
     image: ghcr.io/mastodon/mastodon:v4.0.11
->>>>>>> 89f98f4b
     restart: always
     env_file: .env.production
     command: bundle exec sidekiq
