--- conflicted
+++ resolved
@@ -100,11 +100,7 @@
 
   delegate :auto_play_gif, :default_sensitive, :unfollow_modal, :boost_modal, :delete_modal,
            :reduce_motion, :system_font_ui, :noindex, :theme, :display_media, :hide_network,
-<<<<<<< HEAD
-           :expand_spoilers, :default_language, :default_federation, to: :settings, prefix: :setting, allow_nil: false
-=======
-           :expand_spoilers, :default_language, :aggregate_reblogs, to: :settings, prefix: :setting, allow_nil: false
->>>>>>> bc3a6dd5
+           :expand_spoilers, :default_language, :aggregate_reblogs, :default_federation, to: :settings, prefix: :setting, allow_nil: false
 
   attr_reader :invite_code
 
