--- conflicted
+++ resolved
@@ -5,16 +5,10 @@
     %meta{ charset: 'utf-8' }/
     %title= safe_join([yield(:page_title), Setting.default_settings['site_title']], ' - ')
     %meta{ content: 'width=device-width,initial-scale=1', name: 'viewport' }/
-<<<<<<< HEAD
     = stylesheet_pack_tag 'common', media: 'all', crossorigin: 'anonymous'
     = stylesheet_pack_tag Setting.default_settings['theme'], media: 'all', crossorigin: 'anonymous'
     = javascript_pack_tag 'common', crossorigin: 'anonymous'
     = javascript_pack_tag 'error', crossorigin: 'anonymous'
-=======
-    = stylesheet_pack_tag 'common', media: 'all'
-    = stylesheet_pack_tag Setting.default_settings['theme'], media: 'all'
-    = javascript_pack_tag 'common', integrity: true, crossorigin: 'anonymous'
->>>>>>> 799bf57e
   %body.error
     .dialog
       .dialog__illustration
