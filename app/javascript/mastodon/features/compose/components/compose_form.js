import React from 'react';
import CharacterCounter from './character_counter';
import Button from '../../../components/button';
import ImmutablePropTypes from 'react-immutable-proptypes';
import PropTypes from 'prop-types';
import ReplyIndicatorContainer from '../containers/reply_indicator_container';
import AutosuggestTextarea from '../../../components/autosuggest_textarea';
import AutosuggestInput from '../../../components/autosuggest_input';
import PollButtonContainer from '../containers/poll_button_container';
import UploadButtonContainer from '../containers/upload_button_container';
import { defineMessages, injectIntl } from 'react-intl';
import SpoilerButtonContainer from '../containers/spoiler_button_container';
import PrivacyDropdownContainer from '../containers/privacy_dropdown_container';
import FederationDropdownContainer from '../containers/federation_dropdown_container';
import EmojiPickerDropdown from '../containers/emoji_picker_dropdown_container';
import PollFormContainer from '../containers/poll_form_container';
import UploadFormContainer from '../containers/upload_form_container';
import WarningContainer from '../containers/warning_container';
<<<<<<< HEAD
=======
import LanguageDropdown from '../containers/language_dropdown_container';
import { isMobile } from '../../../is_mobile';
>>>>>>> fbcbf789
import ImmutablePureComponent from 'react-immutable-pure-component';
import { length } from 'stringz';
import { countableText } from '../util/counter';
import Icon from 'mastodon/components/icon';
import { maxChars } from '../../../initial_state';

const allowedAroundShortCode = '><\u0085\u0020\u00a0\u1680\u2000\u2001\u2002\u2003\u2004\u2005\u2006\u2007\u2008\u2009\u200a\u202f\u205f\u3000\u2028\u2029\u0009\u000a\u000b\u000c\u000d';

const messages = defineMessages({
  placeholder: { id: 'compose_form.placeholder', defaultMessage: 'What is on your mind?' },
  spoiler_placeholder: { id: 'compose_form.spoiler_placeholder', defaultMessage: 'Write your warning here' },
  publish: { id: 'compose_form.publish', defaultMessage: 'Post' },
  publishLoud: { id: 'compose_form.publish_loud', defaultMessage: '{publish}!' },
  saveChanges: { id: 'compose_form.save_changes', defaultMessage: 'Save changes' },
});

export default @injectIntl
class ComposeForm extends ImmutablePureComponent {

  static contextTypes = {
    router: PropTypes.object,
  };

  static propTypes = {
    intl: PropTypes.object.isRequired,
    text: PropTypes.string.isRequired,
    suggestions: ImmutablePropTypes.list,
    spoiler: PropTypes.bool,
    privacy: PropTypes.string,
    federation: PropTypes.bool,
    spoilerText: PropTypes.string,
    focusDate: PropTypes.instanceOf(Date),
    caretPosition: PropTypes.number,
    preselectDate: PropTypes.instanceOf(Date),
    isSubmitting: PropTypes.bool,
    isChangingUpload: PropTypes.bool,
    isEditing: PropTypes.bool,
    isUploading: PropTypes.bool,
    onChange: PropTypes.func.isRequired,
    onSubmit: PropTypes.func.isRequired,
    onClearSuggestions: PropTypes.func.isRequired,
    onFetchSuggestions: PropTypes.func.isRequired,
    onSuggestionSelected: PropTypes.func.isRequired,
    onChangeSpoilerText: PropTypes.func.isRequired,
    onPaste: PropTypes.func.isRequired,
    onPickEmoji: PropTypes.func.isRequired,
    autoFocus: PropTypes.bool,
    anyMedia: PropTypes.bool,
    isInReply: PropTypes.bool,
    singleColumn: PropTypes.bool,
  };

  static defaultProps = {
    autoFocus: false,
  };

  handleChange = (e) => {
    this.props.onChange(e.target.value);
  }

  handleKeyDown = (e) => {
    if (e.keyCode === 13 && (e.ctrlKey || e.metaKey)) {
      this.handleSubmit();
    }
  }

  getFulltextForCharacterCounting = () => {
    return [this.props.spoiler? this.props.spoilerText: '', countableText(this.props.text)].join('');
  }

  canSubmit = () => {
    const { isSubmitting, isChangingUpload, isUploading, anyMedia } = this.props;
    const fulltext = this.getFulltextForCharacterCounting();
    const isOnlyWhitespace = fulltext.length !== 0 && fulltext.trim().length === 0;

    return !(isSubmitting || isUploading || isChangingUpload || length(fulltext) > maxChars || (isOnlyWhitespace && !anyMedia));
  }

  handleSubmit = () => {
    if (this.props.text !== this.autosuggestTextarea.textarea.value) {
      // Something changed the text inside the textarea (e.g. browser extensions like Grammarly)
      // Update the state to match the current text
      this.props.onChange(this.autosuggestTextarea.textarea.value);
    }

    if (!this.canSubmit()) {
      return;
    }

    this.props.onSubmit(this.context.router ? this.context.router.history : null);
  }

  onSuggestionsClearRequested = () => {
    this.props.onClearSuggestions();
  }

  onSuggestionsFetchRequested = (token) => {
    this.props.onFetchSuggestions(token);
  }

  onSuggestionSelected = (tokenStart, token, value) => {
    this.props.onSuggestionSelected(tokenStart, token, value, ['text']);
  }

  onSpoilerSuggestionSelected = (tokenStart, token, value) => {
    this.props.onSuggestionSelected(tokenStart, token, value, ['spoiler_text']);
  }

  handleChangeSpoilerText = (e) => {
    this.props.onChangeSpoilerText(e.target.value);
  }

  handleFocus = () => {
    if (this.composeForm && !this.props.singleColumn) {
      const { left, right } = this.composeForm.getBoundingClientRect();
      if (left < 0 || right > (window.innerWidth || document.documentElement.clientWidth)) {
        this.composeForm.scrollIntoView();
      }
    }
  }

  componentDidMount () {
    this._updateFocusAndSelection({ });
  }

  componentDidUpdate (prevProps) {
    this._updateFocusAndSelection(prevProps);
  }

  _updateFocusAndSelection = (prevProps) => {
    // This statement does several things:
    // - If we're beginning a reply, and,
    //     - Replying to zero or one users, places the cursor at the end of the textbox.
    //     - Replying to more than one user, selects any usernames past the first;
    //       this provides a convenient shortcut to drop everyone else from the conversation.
    if (this.props.focusDate && this.props.focusDate !== prevProps.focusDate) {
      let selectionEnd, selectionStart;

      if (this.props.preselectDate !== prevProps.preselectDate && this.props.isInReply) {
        selectionEnd   = this.props.text.length;
        selectionStart = this.props.text.search(/\s/) + 1;
      } else if (typeof this.props.caretPosition === 'number') {
        selectionStart = this.props.caretPosition;
        selectionEnd   = this.props.caretPosition;
      } else {
        selectionEnd   = this.props.text.length;
        selectionStart = selectionEnd;
      }

      // Because of the wicg-inert polyfill, the activeElement may not be
      // immediately selectable, we have to wait for observers to run, as
      // described in https://github.com/WICG/inert#performance-and-gotchas
      Promise.resolve().then(() => {
        this.autosuggestTextarea.textarea.setSelectionRange(selectionStart, selectionEnd);
        this.autosuggestTextarea.textarea.focus();
      }).catch(console.error);
    } else if(prevProps.isSubmitting && !this.props.isSubmitting) {
      this.autosuggestTextarea.textarea.focus();
    } else if (this.props.spoiler !== prevProps.spoiler) {
      if (this.props.spoiler) {
        this.spoilerText.input.focus();
      } else if (prevProps.spoiler) {
        this.autosuggestTextarea.textarea.focus();
      }
    }
  }

  setAutosuggestTextarea = (c) => {
    this.autosuggestTextarea = c;
  }

  setSpoilerText = (c) => {
    this.spoilerText = c;
  }

  setRef = c => {
    this.composeForm = c;
  };

  handleEmojiPick = (data) => {
    const { text }     = this.props;
    const position     = this.autosuggestTextarea.textarea.selectionStart;
    const needsSpace   = data.custom && position > 0 && !allowedAroundShortCode.includes(text[position - 1]);

    this.props.onPickEmoji(position, data, needsSpace);
  }

  render () {
    const { intl, onPaste, autoFocus } = this.props;
    const disabled = this.props.isSubmitting;

    let publishText = '';

    if (this.props.isEditing) {
      publishText = intl.formatMessage(messages.saveChanges);
    } else if (this.props.privacy === 'private' || this.props.privacy === 'direct') {
      publishText = <span className='compose-form__publish-private'><Icon id='lock' /> {intl.formatMessage(messages.publish)}</span>;
    } else {
      publishText = this.props.privacy !== 'unlisted' ? intl.formatMessage(messages.publishLoud, { publish: intl.formatMessage(messages.publish) }) : intl.formatMessage(messages.publish);
    }

    return (
      <div className='compose-form'>
        <WarningContainer />

        <ReplyIndicatorContainer />

        <div className={`spoiler-input ${this.props.spoiler ? 'spoiler-input--visible' : ''}`} ref={this.setRef}>
          <AutosuggestInput
            placeholder={intl.formatMessage(messages.spoiler_placeholder)}
            value={this.props.spoilerText}
            onChange={this.handleChangeSpoilerText}
            onKeyDown={this.handleKeyDown}
            disabled={!this.props.spoiler}
            ref={this.setSpoilerText}
            suggestions={this.props.suggestions}
            onSuggestionsFetchRequested={this.onSuggestionsFetchRequested}
            onSuggestionsClearRequested={this.onSuggestionsClearRequested}
            onSuggestionSelected={this.onSpoilerSuggestionSelected}
            searchTokens={[':']}
            id='cw-spoiler-input'
            className='spoiler-input__input'
          />
        </div>

        <AutosuggestTextarea
          ref={this.setAutosuggestTextarea}
          placeholder={intl.formatMessage(messages.placeholder)}
          disabled={disabled}
          value={this.props.text}
          onChange={this.handleChange}
          suggestions={this.props.suggestions}
          onFocus={this.handleFocus}
          onKeyDown={this.handleKeyDown}
          onSuggestionsFetchRequested={this.onSuggestionsFetchRequested}
          onSuggestionsClearRequested={this.onSuggestionsClearRequested}
          onSuggestionSelected={this.onSuggestionSelected}
          onPaste={onPaste}
          autoFocus={autoFocus}
        >
          <EmojiPickerDropdown onPickEmoji={this.handleEmojiPick} />

          <div className='compose-form__modifiers'>
            <UploadFormContainer />
            <PollFormContainer />
          </div>
        </AutosuggestTextarea>

        <div className='compose-form__buttons-wrapper'>
          <div className='compose-form__buttons'>
            <UploadButtonContainer />
            <PollButtonContainer />
            <PrivacyDropdownContainer disabled={this.props.isEditing} />
            <SpoilerButtonContainer />
<<<<<<< HEAD
            <FederationDropdownContainer />
          </div>
          <div className='character-counter__wrapper'><CharacterCounter max={maxChars} text={this.getFulltextForCharacterCounting()} /></div>
=======
            <LanguageDropdown />
          </div>

          <div className='character-counter__wrapper'>
            <CharacterCounter max={500} text={this.getFulltextForCharacterCounting()} />
          </div>
>>>>>>> fbcbf789
        </div>

        <div className='compose-form__publish'>
          <div className='compose-form__publish-button-wrapper'>
            <Button text={publishText} onClick={this.handleSubmit} disabled={!this.canSubmit()} block />
          </div>
        </div>
      </div>
    );
  }

}<|MERGE_RESOLUTION|>--- conflicted
+++ resolved
@@ -16,11 +16,8 @@
 import PollFormContainer from '../containers/poll_form_container';
 import UploadFormContainer from '../containers/upload_form_container';
 import WarningContainer from '../containers/warning_container';
-<<<<<<< HEAD
-=======
 import LanguageDropdown from '../containers/language_dropdown_container';
 import { isMobile } from '../../../is_mobile';
->>>>>>> fbcbf789
 import ImmutablePureComponent from 'react-immutable-pure-component';
 import { length } from 'stringz';
 import { countableText } from '../util/counter';
@@ -275,18 +272,13 @@
             <PollButtonContainer />
             <PrivacyDropdownContainer disabled={this.props.isEditing} />
             <SpoilerButtonContainer />
-<<<<<<< HEAD
             <FederationDropdownContainer />
-          </div>
-          <div className='character-counter__wrapper'><CharacterCounter max={maxChars} text={this.getFulltextForCharacterCounting()} /></div>
-=======
             <LanguageDropdown />
           </div>
 
           <div className='character-counter__wrapper'>
-            <CharacterCounter max={500} text={this.getFulltextForCharacterCounting()} />
-          </div>
->>>>>>> fbcbf789
+            <CharacterCounter max={maxChars} text={this.getFulltextForCharacterCounting()} />
+          </div>
         </div>
 
         <div className='compose-form__publish'>
