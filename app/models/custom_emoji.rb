--- conflicted
+++ resolved
@@ -28,14 +28,9 @@
     :(#{SHORTCODE_RE_FRAGMENT}):
     (?=[^[:alnum:]:]|$)/x
 
-<<<<<<< HEAD
-  IMAGE_MIME_TYPES = %w(image/png image/gif image/webp).freeze
-
-=======
   IMAGE_MIME_TYPES = %w(image/png image/gif).freeze
 
   belongs_to :category, class_name: 'CustomEmojiCategory', optional: true
->>>>>>> c4118ba7
   has_one :local_counterpart, -> { where(domain: nil) }, class_name: 'CustomEmoji', primary_key: :shortcode, foreign_key: :shortcode
 
   has_attached_file :image, styles: { static: { format: 'png', convert_options: '-coalesce -strip' } }
