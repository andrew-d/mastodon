--- conflicted
+++ resolved
@@ -49,11 +49,8 @@
         phrase: Will be matched regardless of casing in text or content warning of a post
         scopes: Which APIs the application will be allowed to access. If you select a top-level scope, you don't need to select individual ones.
         setting_aggregate_reblogs: Do not show new boosts for posts that have been recently boosted (only affects newly-received boosts)
-<<<<<<< HEAD
+        setting_always_send_emails: Normally e-mail notifications won't be sent when you are actively using Mastodon
         setting_default_federation: <ul><li>If checked, your new posts federate to other instances unless manually changed while composing in the web interface.</li><li>If unchecked, your new posts stay local unless manually changed while composing in the web interface.</li><li>Third party apps will make new posts that respect this setting. <a href="https://github.com/hometown-fork/hometown/wiki/Local-only-posting#note-on-3rd-party-apps">See here for more info on third-party apps</a></li></ul>
-=======
-        setting_always_send_emails: Normally e-mail notifications won't be sent when you are actively using Mastodon
->>>>>>> ed5491e5
         setting_default_sensitive: Sensitive media is hidden by default and can be revealed with a click
         setting_display_media_default: Hide media marked as sensitive
         setting_display_media_hide_all: Always hide media
