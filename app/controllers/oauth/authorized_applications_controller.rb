--- conflicted
+++ resolved
@@ -36,13 +36,10 @@
     forbidden if current_account.suspended?
   end
 
-<<<<<<< HEAD
-=======
   def set_cache_headers
     response.cache_control.replace(private: true, no_store: true)
   end
 
->>>>>>> dab54ccb
   def set_last_used_at_by_app
     @last_used_at_by_app = Doorkeeper::AccessToken
                            .select('DISTINCT ON (application_id) application_id, last_used_at')
