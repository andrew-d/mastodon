--- conflicted
+++ resolved
@@ -10,11 +10,7 @@
 #
 # It's strongly recommended that you check this file into your version control system.
 
-<<<<<<< HEAD
-ActiveRecord::Schema.define(version: 2022_12_02_035831) do
-=======
 ActiveRecord::Schema.define(version: 2022_12_06_114142) do
->>>>>>> 8180f7ba
 
   # These are extensions that must be enabled in order to support this database
   enable_extension "plpgsql"
