--- conflicted
+++ resolved
@@ -3,11 +3,7 @@
 class InitialStateSerializer < ActiveModel::Serializer
   attributes :meta, :compose, :accounts,
              :media_attachments, :settings,
-<<<<<<< HEAD
-             :max_toot_chars
-=======
-             :languages
->>>>>>> fbcbf789
+             :max_toot_chars, :languages
 
   has_one :push_subscription, serializer: REST::WebPushSubscriptionSerializer
 
@@ -68,11 +64,8 @@
       store[:me]                = object.current_account.id.to_s
       store[:default_privacy]   = object.visibility || object.current_account.user.setting_default_privacy
       store[:default_sensitive] = object.current_account.user.setting_default_sensitive
-<<<<<<< HEAD
       store[:default_federation] = object.current_account.user.setting_default_federation
-=======
       store[:default_language]  = object.current_account.user.preferred_posting_language
->>>>>>> fbcbf789
     end
 
     store[:text] = object.text if object.text
