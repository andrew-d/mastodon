--- conflicted
+++ resolved
@@ -132,16 +132,12 @@
   "empty_column.lists": "You don't have any lists yet. When you create one, it will show up here.",
   "empty_column.mutes": "You haven't muted any users yet.",
   "empty_column.notifications": "You don't have any notifications yet. Interact with others to start the conversation.",
-<<<<<<< HEAD
-  "empty_column.public": "There is nothing here! Write something publicly, or manually follow users from other instances to fill it up",
+  "empty_column.public": "There is nothing here! Write something publicly, or manually follow users from other servers to fill it up",
   "federation.change": "Adjust status federation",
   "federation.federated.long": "Allow toot to reach other instances",
   "federation.federated.short": "Federated",
   "federation.local_only.long": "Restrict this toot only to my instance",
   "federation.local_only.short": "Local-only",
-=======
-  "empty_column.public": "There is nothing here! Write something publicly, or manually follow users from other servers to fill it up",
->>>>>>> 6afab258
   "follow_request.authorize": "Authorize",
   "follow_request.reject": "Reject",
   "getting_started.developers": "Developers",
